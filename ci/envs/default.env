--- conflicted
+++ resolved
@@ -36,33 +36,6 @@
 # Allows overriding the XLA commit that is used.
 export JAXCI_XLA_COMMIT=${JAXCI_XLA_COMMIT:-}
 
-<<<<<<< HEAD
-# Controls the location where the artifacts are stored.
-export JAXCI_OUTPUT_DIR="$(pwd)/dist"
-
-# #############################################################################
-# Docker specific environment variables.
-# #############################################################################
-
-# Docker specifc environment variables. Used by `run_docker_container.sh`
-export JAXCI_DOCKER_WORK_DIR="/jax"
-export JAXCI_DOCKER_IMAGE=""
-export JAXCI_DOCKER_ARGS=""
-
-# #############################################################################
-# Pytest specific environment variables. Used in run_pytest_*.sh scripts.
-# #############################################################################
-# Sets the number of TPU cores for the TPU machine type. These values are
-# defined in the TPU GitHub Actions workflow.
-export JAXCI_TPU_CORES=${JAXCI_TPU_CORES:-}
-
-# Set when running tests that depend on wheels installed on the system.
-export JAXCI_INSTALL_WHEELS_LOCALLY=0
-
-# JAXCI_PYTHON is used to install the wheels locally. It needs to match the
-# version of the hermetic Python used by Bazel.
-export JAXCI_PYTHON=python${JAXCI_HERMETIC_PYTHON_VERSION}
-=======
 # Controls the location where the artifacts are written to.
 export JAXCI_OUTPUT_DIR="$(pwd)/dist"
 
@@ -84,4 +57,12 @@
 # Sets the value of `JAX_ENABLE_X64` in the test scripts. CI builds override
 # this value in the Github action workflow files.
 export JAXCI_ENABLE_X64=${JAXCI_ENABLE_X64:-0}
->>>>>>> 13726690
+
+# #############################################################################
+# Docker specific environment variables.
+# #############################################################################
+
+# Docker specifc environment variables. Used by `run_docker_container.sh`
+export JAXCI_DOCKER_WORK_DIR="/jax"
+export JAXCI_DOCKER_IMAGE=""
+export JAXCI_DOCKER_ARGS=""