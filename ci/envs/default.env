--- conflicted
+++ resolved
@@ -58,16 +58,6 @@
 # this value in the Github action workflow files.
 export JAXCI_ENABLE_X64=${JAXCI_ENABLE_X64:-0}
 
-<<<<<<< HEAD
-# #############################################################################
-# Docker specific environment variables.
-# #############################################################################
-
-# Docker specifc environment variables. Used by `run_docker_container.sh`
-export JAXCI_DOCKER_WORK_DIR="/jax"
-export JAXCI_DOCKER_IMAGE=""
-export JAXCI_DOCKER_ARGS=""
-=======
 # Pytest specific environment variables below. Used in run_pytest_*.sh scripts.
 # Sets the number of TPU cores for the TPU machine type. These values are
 # defined in the TPU GitHub Actions workflow.
@@ -76,5 +66,4 @@
 # JAXCI_PYTHON points to the Python interpreter to use for installing JAX wheels
 # on the system. By default, it is set to match the version of the hermetic
 # Python used by Bazel for building the wheels.
-export JAXCI_PYTHON=${JAXCI_PYTHON:-python${JAXCI_HERMETIC_PYTHON_VERSION}}
->>>>>>> 5ade371c
+export JAXCI_PYTHON=${JAXCI_PYTHON:-python${JAXCI_HERMETIC_PYTHON_VERSION}}