--- conflicted
+++ resolved
@@ -26,15 +26,6 @@
 
 echo "Installing the following wheels:"
 echo "${WHEELS[@]}"
-<<<<<<< HEAD
-# On Windows, convert MSYS Linux-like paths to Windows paths.
-if [[ $(uname -s) =~ "MSYS_NT" ]]; then
-   "$JAXCI_PYTHON" -m pip install $(cygpath -w "${WHEELS[@]}")
-else
-  "$JAXCI_PYTHON" -m pip install "${WHEELS[@]}"
-fi
-=======
->>>>>>> 1bfdd504
 
 # On Windows, convert MSYS Linux-like paths to Windows paths.
 if [[ $(uname -s) =~ "MSYS_NT" ]]; then
