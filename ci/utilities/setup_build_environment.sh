#!/bin/bash
# Copyright 2024 The JAX Authors.
#
# Licensed under the Apache License, Version 2.0 (the "License");
# you may not use this file except in compliance with the License.
# You may obtain a copy of the License at
#
#     http://www.apache.org/licenses/LICENSE-2.0
#
# Unless required by applicable law or agreed to in writing, software
# distributed under the License is distributed on an "AS IS" BASIS,
# WITHOUT WARRANTIES OR CONDITIONS OF ANY KIND, either express or implied.
# See the License for the specific language governing permissions and
# limitations under the License.
# ==============================================================================
# Set up the build environment for JAX CI jobs. This script depends on the
# "JAXCI_" environment variables set or sourced in the build script.

# Pre-emptively mark the JAX git directory as safe. This is necessary for JAX CI
# jobs running on Linux runners in GitHub Actions. Without this, git complains
# that the directory has dubious ownership and refuses to run any commands.
# Avoid running on Windows runners as git runs into issues with not being able
# to lock the config file. Other git commands seem to work on the Windows
# runners so we can skip this step for Windows.
# TODO(b/375073267): Remove this once we understand why git repositories are
# being marked as unsafe inside the self-hosted runners.
if [[ ! $(uname -s) =~ "MSYS_NT" ]]; then
  git config --global --add safe.directory $JAXCI_JAX_GIT_DIR
fi

function clone_main_xla() {
  echo "Cloning XLA at HEAD to $(pwd)/xla"
  git clone --depth=1 https://github.com/openxla/xla.git $(pwd)/xla
  export JAXCI_XLA_GIT_DIR=$(pwd)/xla
}

# Clone XLA at HEAD if required.
if [[ "$JAXCI_CLONE_MAIN_XLA" == 1 ]]; then
  # Clone only if $(pwd)/xla does not exist to avoid failure on re-runs.
  if [[ ! -d $(pwd)/xla ]]; then
    clone_main_xla
  else
    echo "JAXCI_CLONE_MAIN_XLA set but local XLA folder already exists: $(pwd)/xla so using that instead."
    # Set JAXCI_XLA_GIT_DIR if local XLA already exists
    export JAXCI_XLA_GIT_DIR=$(pwd)/xla
  fi
fi

# If a XLA commit is provided, check out XLA at that commit.
if [[ ! -z "$JAXCI_XLA_COMMIT" ]]; then
  # Clone XLA at HEAD if a path to local XLA is not provided.
  if [[ -z "$JAXCI_XLA_GIT_DIR" ]]; then
    clone_main_xla
  fi
  pushd "$JAXCI_XLA_GIT_DIR"

  git fetch --depth=1 origin "$JAXCI_XLA_COMMIT"
  echo "JAXCI_XLA_COMMIT is set. Checking out XLA at $JAXCI_XLA_COMMIT"
  git checkout "$JAXCI_XLA_COMMIT"

  popd
fi

if [[ ! -z ${JAXCI_XLA_GIT_DIR} ]]; then
  echo "INFO: Overriding XLA to be read from $JAXCI_XLA_GIT_DIR instead of the"
  echo "pinned version in the WORKSPACE."
  echo "If you would like to revert this behavior, unset JAXCI_CLONE_MAIN_XLA"
  echo "and JAXCI_XLA_COMMIT in your environment. Note that the Bazel RBE test"
  echo "commands overrides the XLA repository and thus require a local copy of"
  echo "XLA to run."
fi

<<<<<<< HEAD
# For Windows, convert MSYS Linux-like paths to Windows paths.
if [[ $(uname -s) =~ "MSYS_NT" ]]; then
  echo 'Converting MSYS Linux-like paths to Windows paths (for Docker, Python, etc.)'
  # Convert all "_DIR" variables to Windows paths.
  source <(python3 ./ci/utilities/convert_msys_paths_to_win_paths.py)
=======
# On Windows, convert MSYS Linux-like paths to Windows paths.
if [[ $(uname -s) =~ "MSYS_NT" ]]; then
  echo 'Converting MSYS Linux-like paths to Windows paths (for Bazel, Python, etc.)'
  # Convert all "JAXCI.*DIR" variables
  source <(python3 ./ci/utilities/convert_msys_paths_to_win_paths.py --convert $(env | grep "JAXCI.*DIR" | awk -F= '{print $1}'))
>>>>>>> 5ade371c
fi<|MERGE_RESOLUTION|>--- conflicted
+++ resolved
@@ -70,17 +70,9 @@
   echo "XLA to run."
 fi
 
-<<<<<<< HEAD
-# For Windows, convert MSYS Linux-like paths to Windows paths.
-if [[ $(uname -s) =~ "MSYS_NT" ]]; then
-  echo 'Converting MSYS Linux-like paths to Windows paths (for Docker, Python, etc.)'
-  # Convert all "_DIR" variables to Windows paths.
-  source <(python3 ./ci/utilities/convert_msys_paths_to_win_paths.py)
-=======
 # On Windows, convert MSYS Linux-like paths to Windows paths.
 if [[ $(uname -s) =~ "MSYS_NT" ]]; then
   echo 'Converting MSYS Linux-like paths to Windows paths (for Bazel, Python, etc.)'
   # Convert all "JAXCI.*DIR" variables
   source <(python3 ./ci/utilities/convert_msys_paths_to_win_paths.py --convert $(env | grep "JAXCI.*DIR" | awk -F= '{print $1}'))
->>>>>>> 5ade371c
 fi