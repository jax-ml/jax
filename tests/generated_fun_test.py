# Copyright 2018 Google LLC
#
# Licensed under the Apache License, Version 2.0 (the "License");
# you may not use this file except in compliance with the License.
# You may obtain a copy of the License at
#
#     https://www.apache.org/licenses/LICENSE-2.0
#
# Unless required by applicable law or agreed to in writing, software
# distributed under the License is distributed on an "AS IS" BASIS,
# WITHOUT WARRANTIES OR CONDITIONS OF ANY KIND, either express or implied.
# See the License for the specific language governing permissions and
# limitations under the License.

from __future__ import absolute_import
from __future__ import division
from __future__ import print_function

from collections import namedtuple
from functools import partial
import numpy.random as npr

from absl.testing import absltest
from absl.testing import parameterized

import itertools as it
import jax.numpy as np
from jax import jit, jvp, vjp
import jax.test_util as jtu

from jax.config import config
config.parse_flags_with_absl()

npr.seed(0)

from jax.util import unzip2, safe_zip, safe_map

map = safe_map
zip = safe_zip

subfun_prob = 0.5
thin_prob = 0.1
size_reduction_factor = 3

Eqn = namedtuple('Eqn', ['in_vars', 'out_vars', 'fun'])
Prim = namedtuple('Prim', ['fun'])
ArrayType = namedtuple('ArrayType', ['shape', 'dtype'])
Var = namedtuple('Var', ['name', 'vartype'])
Fun = namedtuple('Fun', ['in_vars', 'out_vars', 'eqns'])

def gen_fun_and_types(size):
  in_types = [gen_array_type(size) for _ in range(gen_nonneg_int(size))]
  fun, _ = gen_function(size, in_types)
  return fun

def gen_function(size, in_types):
  eqns = []
  in_vars = map(fresh_var, in_types)
  cur_vars = in_vars[:]
  for _ in range(gen_nonneg_int(size)):
    if not cur_vars:
      break
    if npr.rand() < subfun_prob:
      arg_vars = gen_subset(cur_vars)
      arg_types = [v.vartype for v in arg_vars]
      fun, out_types = gen_function(size / size_reduction_factor, arg_types)
      fun = partial(eval_fun, fun)
      fun = maybe_jit(fun, len(arg_types))
    else:
      arity = choice(list(primitive_generators))
      arg_vars = gen_sized_subset(cur_vars, arity)
      arg_types = [v.vartype for v in arg_vars]
      prim_gen = weighted_choice(primitive_generators[arity])
      fun, out_type = prim_gen(size, *arg_types)
      fun = wrap_singleton(fun)
      out_types = [out_type]

    out_vars = map(fresh_var, out_types)
    eqns.append(Eqn(arg_vars, out_vars, fun))
    cur_vars.extend(out_vars)
    cur_vars = thin(cur_vars, thin_prob)

  out_vars = gen_subset(cur_vars)
  return Fun(in_vars, out_vars, eqns), [v.vartype for v in out_vars]

def eval_fun(fun, *args):
  def read(v):
    return env[v]

  def write(v, x):
    env[v] = x

  env = {}
  map(write, fun.in_vars, args)
  for in_vars, out_vars, f in fun.eqns:
    out_vals = f(*map(read, in_vars))
    map(write, out_vars, out_vals)

  return map(read, fun.out_vars)

def maybe_jit(f, num_args):
  static_argnums = thin(range(num_args), 0.5)
  return jit(f, static_argnums=static_argnums)

counter = it.count()

def fresh_var(ty):
  return Var(next(counter), ty)

def gen_array_type(size):
  # TODO(dougalm): randomize this
  return ArrayType((2, 2), np.float32)

def gen_array_val(array_type):
  # TODO(dougalm): different sizes and dtypes
  return npr.randn(*array_type.shape)

def gen_neg(size, t):
  return (lambda x: -x), t

def gen_trig(size, t):
  op = choice([np.sin, np.cos])
  return op, t

def gen_binop(size, t1, t2):
  unifier, t_out = gen_broadcasting_unifier(t1, t2)
  binop = choice([lambda x, y: x + y, lambda x, y: x * y])

  def unify_and_binop(x, y):
    x_, y_ = unifier(x, y)
    return binop(x_, y_)

  return unify_and_binop, t_out

def thin(xs, p):
  return [x for x in xs if npr.rand() > p]

def gen_broadcasting_unifier(t1, t2):
  assert t1.shape == t2.shape
  return lambda x, y: (x, y), t1
<<<<<<< HEAD
  # TODO: generate slices and paddings to match shapes
=======
>>>>>>> 9ac7a317

  # TODO: generate slices and paddings to match shapes
def wrap_singleton(f):
  return lambda *xs: (f(*xs),)

unary_primitive_generators = [(3, gen_trig), (1, gen_neg)]

binary_primitive_generators = [(1, gen_binop)]

primitive_generators = {1: unary_primitive_generators, 2: binary_primitive_generators}

def gen_nonneg_int(size):
  return npr.randint(size)

def choice(xs, weights=None):
  # npr.choice isn't actually RS -> [a] -> a
  # because it inspects the components to see if they're array-like
  assert xs
  n = len(xs)
  if weights is None:
    i = npr.randint(n)
  else:
    normalizer = float(sum(weights))
    weights = [w / normalizer for w in weights]
    i = npr.choice(range(n), p=weights)
  return xs[i]

def weighted_choice(weighted_choices):
  weights, choices = unzip2(weighted_choices)
  return choice(choices, weights)

def gen_sized_subset(xs, size):
  return [choice(xs) for _ in range(size)]

def gen_subset(xs):
  if not xs:
    return []

  return gen_sized_subset(xs, npr.randint(len(xs) + 1))

def gen_vals(vs):
  return [gen_array_val(v.vartype) for v in vs]

def inner_prod(xs, ys):
  xys = zip(xs, ys)
  assert all(x.shape == y.shape for x, y in xys)
  return sum(np.sum(x * y) for x, y in xys)

def jvp_fd(fun, args, tangents):
  EPS = 1e-4

  def eval_eps(eps):
    return fun(*[x if t is None else x + eps * t for x, t in zip(args, tangents)])

  ys_neg = eval_eps(-EPS)
  ys_pos = eval_eps(EPS)
  ys = eval_eps(0.0)
  deriv = [(y_pos - y_neg) / (2 * EPS) for y_neg, y_pos in zip(ys_neg, ys_pos)]
  return ys, deriv

def check_all_close(xs, ys, tol=1e-3):
  for x, y in zip(xs, ys):
    check_close(x, y, tol)

def check_close(x, y, tol=1e-3):
  assert np.shape(x) == np.shape(y)
  # TODO(dougalm): re-enable once we've tackled the less pendantic bugs
  # assert x.dtype == y.dtype
  assert np.allclose(x, y, rtol=tol, atol=tol), \
     "Value mismatch:\n{}\n  vs\n{}\n".format(x, y)

def partial_argnums(f, args, dyn_argnums):
  fixed_args = [None if i in dyn_argnums else arg for i, arg in enumerate(args)]

  def f_(*dyn_args):
    args = fixed_args[:]
    for i, arg in zip(dyn_argnums, dyn_args):
      args[i] = arg
    return f(*args)

  dyn_args = [args[i] for i in dyn_argnums]
  return f_, dyn_args

class GeneratedFunTest(jtu.JaxTestCase):
  """Tests of transformations on randomly generated functions."""
  @parameterized.named_parameters(jtu.cases_from_gens(gen_fun_and_types))
  def testJitIsIdentity(self, fun):
    vals = gen_vals(fun.in_vars)
    fun = partial(eval_fun, fun)
    ans = fun(*vals)
    static_argnums = thin(range(len(vals)), 0.5)
    ans_jitted = jit(fun, static_argnums=static_argnums)(*vals)
    try:
      check_all_close(ans, ans_jitted)
    except:
      print(fun)
      raise

  @parameterized.named_parameters(jtu.cases_from_gens(gen_fun_and_types))
  def testJVPMatchesFD(self, fun):
    vals = gen_vals(fun.in_vars)
    tangents = gen_vals(fun.in_vars)
    fun = partial(eval_fun, fun)
    dyn_argnums = thin(range(len(vals)), 0.5)
    tangents = [tangents[i] for i in dyn_argnums]
    fun, vals = partial_argnums(fun, vals, dyn_argnums)
    ans1, deriv1 = jvp_fd(fun, vals, tangents)
    ans2, deriv2 = jvp(fun, vals, tangents)
    check_all_close(ans1, ans2)
    check_all_close(deriv1, deriv2)

  @parameterized.named_parameters(jtu.cases_from_gens(gen_fun_and_types))
  def vjp_matches_fd(self, fun):
    vals = gen_vals(fun.in_vars)
    in_tangents = gen_vals(fun.in_vars)
    in_cotangents = gen_vals(fun.out_vars)
    fun = partial(eval_fun, fun)
    dyn_argnums = thin(range(len(vals)), 0.5)
    in_tangents = [in_tangents[i] for i in dyn_argnums]
    fun, vals = partial_argnums(fun, vals, dyn_argnums)
    ans1, out_tangents = jvp_fd(fun, vals, in_tangents)
    ans2, vjpfun = vjp(fun, *vals)
    out_cotangents = vjpfun(in_cotangents)
    check_all_close(ans1, ans2)
    inner_prod_fd = inner_prod(out_tangents, in_cotangents)
    inner_prod_ad = inner_prod(in_tangents, out_cotangents)
    check_close(inner_prod_fd, inner_prod_ad)

if __name__ == "__main__":
  absltest.main()<|MERGE_RESOLUTION|>--- conflicted
+++ resolved
@@ -138,12 +138,8 @@
 def gen_broadcasting_unifier(t1, t2):
   assert t1.shape == t2.shape
   return lambda x, y: (x, y), t1
-<<<<<<< HEAD
-  # TODO: generate slices and paddings to match shapes
-=======
->>>>>>> 9ac7a317
-
-  # TODO: generate slices and paddings to match shapes
+# TODO: generate slices and paddings to match shapes
+
 def wrap_singleton(f):
   return lambda *xs: (f(*xs),)
 
