# Copyright 2018 Google LLC
#
# Licensed under the Apache License, Version 2.0 (the "License");
# you may not use this file except in compliance with the License.
# You may obtain a copy of the License at
#
#     https://www.apache.org/licenses/LICENSE-2.0
#
# Unless required by applicable law or agreed to in writing, software
# distributed under the License is distributed on an "AS IS" BASIS,
# WITHOUT WARRANTIES OR CONDITIONS OF ANY KIND, either express or implied.
# See the License for the specific language governing permissions and
# limitations under the License.

from __future__ import absolute_import
from __future__ import division
from __future__ import print_function

import collections
import functools
from functools import partial
import itertools
import operator
import unittest
from unittest import SkipTest

from absl.testing import absltest
from absl.testing import parameterized
import six

import numpy as onp
import numpy.lib.recfunctions

import jax.ops
from jax import api
from jax import lax
from jax import numpy as lnp
from jax import test_util as jtu
from jax.numpy.lax_numpy import numpy_version
from jax.lib import xla_bridge

from jax.config import config
config.parse_flags_with_absl()
FLAGS = config.FLAGS

nonempty_nonscalar_array_shapes = [(4,), (3, 4), (3, 1), (1, 4), (2, 1, 4), (2, 3, 4)]
nonempty_array_shapes = [()] + nonempty_nonscalar_array_shapes
empty_array_shapes = [(0,), (0, 4), (3, 0),]

scalar_shapes = [jtu.NUMPY_SCALAR_SHAPE, jtu.PYTHON_SCALAR_SHAPE]
array_shapes = nonempty_array_shapes + empty_array_shapes
nonzerodim_shapes = nonempty_nonscalar_array_shapes + empty_array_shapes
nonempty_shapes = scalar_shapes + nonempty_array_shapes
all_shapes =  scalar_shapes + array_shapes

float_dtypes = [onp.float32, onp.float64]
complex_dtypes = [onp.complex64, onp.complex128]
int_dtypes = [onp.int32, onp.int64]
unsigned_dtypes = [onp.uint32, onp.uint64]
bool_dtypes = [onp.bool_]
default_dtypes = float_dtypes + int_dtypes
inexact_dtypes = float_dtypes + complex_dtypes
number_dtypes = float_dtypes + complex_dtypes + int_dtypes
all_dtypes = number_dtypes + bool_dtypes

OpRecord = collections.namedtuple(
  "OpRecord",
  ["name", "nargs", "dtypes", "shapes", "rng", "diff_modes", "test_name",
   "check_dtypes"])


def op_record(name, nargs, dtypes, shapes, rng, diff_modes, test_name=None,
              check_dtypes=True):
  test_name = test_name or name
  return OpRecord(name, nargs, dtypes, shapes, rng, diff_modes, test_name,
                  check_dtypes)

JAX_ONE_TO_ONE_OP_RECORDS = [
    op_record("abs", 1, number_dtypes, all_shapes, jtu.rand_default(), ["rev"]),
    op_record("add", 2, number_dtypes, all_shapes, jtu.rand_default(), ["rev"]),
    op_record("ceil", 1, float_dtypes, all_shapes, jtu.rand_default(), []),
    op_record("conj", 1, number_dtypes, all_shapes, jtu.rand_default(), ["rev"]),
    op_record("equal", 2, all_dtypes, all_shapes, jtu.rand_some_equal(), []),
    op_record("exp", 1, number_dtypes, all_shapes, jtu.rand_default(), ["rev"]),
    op_record("fabs", 1, float_dtypes, all_shapes, jtu.rand_default(), ["rev"]),
    op_record("float_power", 2, inexact_dtypes, all_shapes, jtu.rand_default(), ["rev"]),
    op_record("floor", 1, float_dtypes, all_shapes, jtu.rand_default(), []),
    op_record("greater", 2, number_dtypes, all_shapes, jtu.rand_some_equal(), []),
    op_record("greater_equal", 2, number_dtypes, all_shapes, jtu.rand_some_equal(), []),
    op_record("less", 2, number_dtypes, all_shapes, jtu.rand_some_equal(), []),
    op_record("less_equal", 2, number_dtypes, all_shapes, jtu.rand_some_equal(), []),
    op_record("log", 1, number_dtypes, all_shapes, jtu.rand_positive(), ["rev"]),
    op_record("logical_and", 2, all_dtypes, all_shapes, jtu.rand_bool(), []),
    op_record("logical_not", 1, all_dtypes, all_shapes, jtu.rand_bool(), []),
    op_record("logical_or", 2, all_dtypes, all_shapes, jtu.rand_bool(), []),
    op_record("logical_xor", 2, all_dtypes, all_shapes, jtu.rand_bool(), []),
    op_record("maximum", 2, number_dtypes, all_shapes, jtu.rand_some_inf(), []),
    op_record("minimum", 2, number_dtypes, all_shapes, jtu.rand_some_inf(), []),
    op_record("multiply", 2, number_dtypes, all_shapes, jtu.rand_default(), ["rev"]),
    op_record("negative", 1, number_dtypes, all_shapes, jtu.rand_default(), ["rev"]),
    op_record("not_equal", 2, number_dtypes, all_shapes, jtu.rand_some_equal(), ["rev"]),
    op_record("array_equal", 2, number_dtypes, all_shapes, jtu.rand_some_equal(), ["rev"]),
    op_record("reciprocal", 1, inexact_dtypes, all_shapes, jtu.rand_default(), []),
    op_record("subtract", 2, number_dtypes, all_shapes, jtu.rand_default(), ["rev"]),
    op_record("sin", 1, number_dtypes, all_shapes, jtu.rand_default(), ["rev"]),
    op_record("cos", 1, number_dtypes, all_shapes, jtu.rand_default(), ["rev"]),
    op_record("tan", 1, number_dtypes, all_shapes, jtu.rand_uniform(-1.5, 1.5),
              ["rev"]),
    op_record("sinh", 1, number_dtypes, all_shapes, jtu.rand_default(), ["rev"]),
    op_record("cosh", 1, number_dtypes, all_shapes, jtu.rand_default(), ["rev"]),
    op_record("tanh", 1, number_dtypes, all_shapes, jtu.rand_default(), ["rev"]),
    op_record("arcsin", 1, float_dtypes, all_shapes, jtu.rand_small(), ["rev"]),
    op_record("arccos", 1, float_dtypes, all_shapes, jtu.rand_small(), ["rev"]),
    op_record("arctan", 1, float_dtypes, all_shapes, jtu.rand_small(), ["rev"]),
    op_record("arctan2", 2, float_dtypes, all_shapes, jtu.rand_small(), ["rev"]),
    op_record("arcsinh", 1, number_dtypes, all_shapes, jtu.rand_positive(), ["rev"]),
    op_record("arccosh", 1, number_dtypes, all_shapes, jtu.rand_positive(), ["rev"]),
    op_record("arctanh", 1, number_dtypes, all_shapes, jtu.rand_small(), ["rev"]),
]

JAX_COMPOUND_OP_RECORDS = [
    # angle has inconsistent 32/64-bit return types across numpy versions.
    op_record("angle", 1, number_dtypes, all_shapes, jtu.rand_default(), [],
              check_dtypes=False),
    op_record("atleast_1d", 1, default_dtypes, all_shapes, jtu.rand_default(), []),
    op_record("atleast_2d", 1, default_dtypes, all_shapes, jtu.rand_default(), []),
    op_record("atleast_3d", 1, default_dtypes, all_shapes, jtu.rand_default(), []),
    op_record("cbrt", 1, default_dtypes, all_shapes, jtu.rand_default(), ["rev"]),
    op_record("conjugate", 1, number_dtypes, all_shapes, jtu.rand_default(), ["rev"]),
    op_record("deg2rad", 1, float_dtypes, all_shapes, jtu.rand_default(), []),
    op_record("divide", 2, number_dtypes, all_shapes, jtu.rand_nonzero(), ["rev"]),
    op_record("exp2", 1, number_dtypes, all_shapes, jtu.rand_default(), ["rev"]),
    op_record("expm1", 1, number_dtypes, all_shapes, jtu.rand_positive(), [],
              test_name="expm1_large"),
    op_record("expm1", 1, number_dtypes, all_shapes, jtu.rand_small_positive(), []),
    op_record("fix", 1, float_dtypes, all_shapes, jtu.rand_default(), []),
    op_record("floor_divide", 2, number_dtypes, all_shapes, jtu.rand_nonzero(), ["rev"]),
    op_record("heaviside", 2, default_dtypes, all_shapes, jtu.rand_default(), []),
    op_record("hypot", 2, default_dtypes, all_shapes, jtu.rand_default(), []),
    op_record("kron", 2, number_dtypes, nonempty_shapes, jtu.rand_default(), []),
    op_record("outer", 2, number_dtypes, all_shapes, jtu.rand_default(), []),
    op_record("imag", 1, number_dtypes, all_shapes, jtu.rand_some_inf(), []),
    op_record("iscomplex", 1, number_dtypes, all_shapes, jtu.rand_some_inf(), []),
    op_record("isfinite", 1, inexact_dtypes, all_shapes, jtu.rand_some_inf_and_nan(), []),
    op_record("isinf", 1, inexact_dtypes, all_shapes, jtu.rand_some_inf_and_nan(), []),
    op_record("isnan", 1, inexact_dtypes, all_shapes, jtu.rand_some_inf_and_nan(), []),
    op_record("isneginf", 1, float_dtypes, all_shapes, jtu.rand_some_inf_and_nan(), []),
    op_record("isposinf", 1, float_dtypes, all_shapes, jtu.rand_some_inf_and_nan(), []),
    op_record("isreal", 1, number_dtypes, all_shapes, jtu.rand_some_inf(), []),
    op_record("isrealobj", 1, number_dtypes, all_shapes, jtu.rand_some_inf(), []),
    op_record("log2", 1, number_dtypes, all_shapes, jtu.rand_positive(), ["rev"]),
    op_record("log10", 1, number_dtypes, all_shapes, jtu.rand_positive(), ["rev"]),
    op_record("log1p", 1, number_dtypes, all_shapes, jtu.rand_positive(), [],
              test_name="log1p_large"),
    op_record("log1p", 1, number_dtypes, all_shapes, jtu.rand_small_positive(), []),
    op_record("logaddexp", 2, float_dtypes, all_shapes, jtu.rand_default(), ["rev"]),
    op_record("logaddexp2", 2, float_dtypes, all_shapes, jtu.rand_default(), ["rev"]),
    op_record("polyval", 2, number_dtypes, nonempty_nonscalar_array_shapes, jtu.rand_default(), []),
    op_record("positive", 1, number_dtypes, all_shapes, jtu.rand_default(), ["rev"]),
    op_record("power", 2, number_dtypes, all_shapes, jtu.rand_positive(), ["rev"]),
    op_record("rad2deg", 1, float_dtypes, all_shapes, jtu.rand_default(), []),
    op_record("ravel", 1, all_dtypes, all_shapes, jtu.rand_default(), ["rev"]),
    op_record("real", 1, number_dtypes, all_shapes, jtu.rand_some_inf(), []),
    op_record("remainder", 2, default_dtypes, all_shapes, jtu.rand_nonzero(), []),
    op_record("mod", 2, default_dtypes, all_shapes, jtu.rand_nonzero(), []),
    op_record("sinc", 1, number_dtypes, all_shapes, jtu.rand_default(), ["rev"]),
    op_record("square", 1, number_dtypes, all_shapes, jtu.rand_default(), ["rev"]),
    op_record("sqrt", 1, number_dtypes, all_shapes, jtu.rand_positive(), ["rev"]),
    op_record("transpose", 1, all_dtypes, all_shapes, jtu.rand_default(), ["rev"]),
    op_record("true_divide", 2, all_dtypes, all_shapes, jtu.rand_nonzero(), ["rev"]),
    op_record("where", 3, (onp.float32, onp.int64), all_shapes, jtu.rand_some_zero(), []),
    op_record("diff", 1, number_dtypes, nonzerodim_shapes, jtu.rand_default(), ["rev"]),
]

JAX_BITWISE_OP_RECORDS = [
    op_record("bitwise_and", 2, int_dtypes + unsigned_dtypes, all_shapes,
              jtu.rand_bool(), []),
    op_record("bitwise_not", 1, int_dtypes + unsigned_dtypes, all_shapes,
              jtu.rand_bool(), []),
    op_record("bitwise_or", 2, int_dtypes + unsigned_dtypes, all_shapes,
              jtu.rand_bool(), []),
    op_record("bitwise_xor", 2, int_dtypes + unsigned_dtypes, all_shapes,
              jtu.rand_bool(), []),
]

JAX_REDUCER_RECORDS = [
    op_record("mean", 1, number_dtypes, nonempty_shapes, jtu.rand_default(), []),
    op_record("prod", 1, number_dtypes, all_shapes, jtu.rand_small_positive(), []),
    op_record("sum", 1, number_dtypes, all_shapes, jtu.rand_default(), []),
    op_record("var", 1, number_dtypes, nonempty_shapes, jtu.rand_default(), []),
    op_record("std", 1, inexact_dtypes, nonempty_shapes, jtu.rand_default(), []),
]

JAX_REDUCER_NO_DTYPE_RECORDS = [
    op_record("all", 1, all_dtypes, all_shapes, jtu.rand_some_zero(), []),
    op_record("any", 1, all_dtypes, all_shapes, jtu.rand_some_zero(), []),
    op_record("max", 1, all_dtypes, nonempty_shapes, jtu.rand_default(), []),
    op_record("min", 1, all_dtypes, nonempty_shapes, jtu.rand_default(), []),
]

JAX_ARGMINMAX_RECORDS = [
    op_record("argmin", 1, all_dtypes, nonempty_shapes, jtu.rand_some_equal(), []),
    op_record("argmax", 1, all_dtypes, nonempty_shapes, jtu.rand_some_equal(), []),
]

JAX_OPERATOR_OVERLOADS = [
    op_record("__add__", 2, number_dtypes, all_shapes, jtu.rand_default(), []),
    op_record("__sub__", 2, number_dtypes, all_shapes, jtu.rand_default(), []),
    op_record("__mul__", 2, number_dtypes, all_shapes, jtu.rand_default(), []),
    op_record("__eq__", 2, number_dtypes, all_shapes, jtu.rand_default(), []),
    op_record("__ne__", 2, number_dtypes, all_shapes, jtu.rand_default(), []),
    op_record("__lt__", 2, default_dtypes, all_shapes, jtu.rand_default(), []),
    op_record("__gt__", 2, default_dtypes, all_shapes, jtu.rand_default(), []),
    op_record("__ge__", 2, default_dtypes, all_shapes, jtu.rand_default(), []),
    op_record("__neg__", 1, number_dtypes, all_shapes, jtu.rand_default(), []),
    op_record("__pow__", 2, inexact_dtypes, all_shapes, jtu.rand_positive(), []),
    op_record("__mod__", 2, default_dtypes, all_shapes, jtu.rand_nonzero(), []),
    op_record("__floordiv__", 2, default_dtypes, all_shapes, jtu.rand_nonzero(), []),
    op_record("__truediv__", 2, number_dtypes, all_shapes, jtu.rand_nonzero(), []),
    op_record("__abs__", 1, number_dtypes, all_shapes, jtu.rand_default(), []),
    # TODO(mattjj): __invert__ fails on bool dtypes because ~True == -2
    op_record("__invert__", 1, int_dtypes, all_shapes, jtu.rand_default(), []),
    # TODO(mattjj): investigate these failures
    # op_record("__or__", 2, number_dtypes, all_shapes, jtu.rand_bool(), []),
    # op_record("__and__", 2, number_dtypes, all_shapes, jtu.rand_default(), []),
    # op_record("__xor__", 2, number_dtypes, all_shapes, jtu.rand_bool(), []),
    # op_record("__divmod__", 2, number_dtypes, all_shapes, jtu.rand_nonzero(), []),
    # TODO(mattjj): lshift, rshift
]

JAX_RIGHT_OPERATOR_OVERLOADS = [
    op_record("__radd__", 2, number_dtypes, all_shapes, jtu.rand_default(), []),
    op_record("__rsub__", 2, number_dtypes, all_shapes, jtu.rand_default(), []),
    op_record("__rmul__", 2, number_dtypes, all_shapes, jtu.rand_default(), []),
    op_record("__rpow__", 2, inexact_dtypes, all_shapes, jtu.rand_positive(), []),
    op_record("__rmod__", 2, default_dtypes, all_shapes, jtu.rand_nonzero(), []),
    op_record("__rfloordiv__", 2, default_dtypes, all_shapes, jtu.rand_nonzero(), []),
    op_record("__rtruediv__", 2, number_dtypes, all_shapes, jtu.rand_nonzero(), []),
    # op_record("__ror__", 2, number_dtypes, all_shapes, jtu.rand_bool(), []),
    # op_record("__rand__", 2, number_dtypes, all_shapes, jtu.rand_default(), []),
    # op_record("__rxor__", 2, number_dtypes, all_shapes, jtu.rand_bool(), []),
    # op_record("__rdivmod__", 2, number_dtypes, all_shapes, jtu.rand_nonzero(), []),
]

if numpy_version >= (1, 15):
  JAX_COMPOUND_OP_RECORDS += [
      op_record("isclose", 2, all_dtypes, all_shapes, jtu.rand_small_positive(), []),
      op_record("gcd", 2, int_dtypes, all_shapes, jtu.rand_default(), []),
      op_record("lcm", 2, int_dtypes, all_shapes, jtu.rand_default(), []),
  ]
  JAX_REDUCER_NO_DTYPE_RECORDS += [
      op_record("ptp", 1, number_dtypes, nonempty_shapes, jtu.rand_default(), []),
  ]

if six.PY2:
  JAX_OPERATOR_OVERLOADS += [
    op_record("__div__", 2, number_dtypes, all_shapes, jtu.rand_nonzero(), []),
  ]
  JAX_RIGHT_OPERATOR_OVERLOADS += [
    op_record("__rdiv__", 2, number_dtypes, all_shapes, jtu.rand_nonzero(), []),
  ]


# __array_function__ overrides are enabled if using NumPy 1.17+ or if using
# NumPy 1.16 and the NUMPY_EXPERIMENTAL_ARRAY_FUNCTION environment variable is
# set: https://www.numpy.org/neps/nep-0018-array-function-protocol.html
# More reliable than inspecting the environment is to actually try using it.
class _Dummy(object):
  def __array_function__(self, *args, **kwargs):
    return True
  def __array__(self, *args, **kwargs):
    return TypeError

try:
  array_function_overrides_enabled = onp.atleast_1d(_Dummy())
except Exception:
  array_function_overrides_enabled = False


CombosWithReplacement = itertools.combinations_with_replacement


def _dtypes_are_compatible_for_bitwise_ops(args):
  if len(args) <= 1:
    return True
  is_signed = lambda dtype: onp.issubdtype(dtype, onp.signedinteger)
  width = lambda dtype: onp.iinfo(dtype).bits
  x, y = args
  if width(x) > width(y):
    x, y = y, x
  # The following condition seems a little ad hoc, but seems to capture what
  # numpy actually implements.
  return (
      is_signed(x) == is_signed(y)
      or (width(x) == 32 and width(y) == 32)
      or (width(x) == 32 and width(y) == 64 and is_signed(y)))

def _shapes_are_broadcast_compatible(shapes):
  accumulator = onp.zeros([])
  for shape in shapes:
    try:
      accumulator = accumulator + onp.zeros(shape)
    except ValueError:
      return False
  return True

def _shapes_are_equal_length(shapes):
  return all(len(shape) == len(shapes[0]) for shape in shapes[1:])


class LaxBackedNumpyTests(jtu.JaxTestCase):
  """Tests for LAX-backed Numpy implementation."""

  def _GetArgsMaker(self, rng, shapes, dtypes):
    return lambda: [rng(shape, dtype) for shape, dtype in zip(shapes, dtypes)]

  @parameterized.named_parameters(itertools.chain.from_iterable(
      jtu.cases_from_list(
        {"testcase_name": jtu.format_test_name_suffix(rec.test_name, shapes,
                                                      dtypes),
         "rng": rec.rng, "shapes": shapes, "dtypes": dtypes,
         "onp_op": getattr(onp, rec.name), "lnp_op": getattr(lnp, rec.name),
         "check_dtypes": rec.check_dtypes}
        for shapes in filter(
          _shapes_are_broadcast_compatible,
          CombosWithReplacement(rec.shapes, rec.nargs))
        for dtypes in CombosWithReplacement(rec.dtypes, rec.nargs))
      for rec in itertools.chain(JAX_ONE_TO_ONE_OP_RECORDS,
                                 JAX_COMPOUND_OP_RECORDS)))
  def testOp(self, onp_op, lnp_op, rng, shapes, dtypes, check_dtypes):
    args_maker = self._GetArgsMaker(rng, shapes, dtypes)
    py_scalar_arg = jtu.PYTHON_SCALAR_SHAPE in shapes
    self._CheckAgainstNumpy(onp_op, lnp_op, args_maker,
                            check_dtypes=check_dtypes and not py_scalar_arg)
    self._CompileAndCheck(lnp_op, args_maker, check_dtypes=check_dtypes)

  @parameterized.named_parameters(itertools.chain.from_iterable(
      jtu.cases_from_list(
        {"testcase_name": jtu.format_test_name_suffix(rec.test_name, shapes,
                                                      dtypes),
         "rng": rec.rng, "shapes": shapes, "dtypes": dtypes, "name": rec.name}
        for shapes in filter(
          _shapes_are_broadcast_compatible,
          CombosWithReplacement(rec.shapes, rec.nargs))
        for dtypes in CombosWithReplacement(rec.dtypes, rec.nargs))
      for rec in JAX_OPERATOR_OVERLOADS))
  def testOperatorOverload(self, name, rng, shapes, dtypes):
    args_maker = self._GetArgsMaker(rng, shapes, dtypes)
    fun = lambda *xs: getattr(operator, name.strip('_'))(*xs)
    self._CompileAndCheck(fun, args_maker,
                          check_dtypes=jtu.PYTHON_SCALAR_SHAPE not in shapes)

  @parameterized.named_parameters(itertools.chain.from_iterable(
      jtu.cases_from_list(
        {"testcase_name": jtu.format_test_name_suffix(rec.test_name, shapes,
                                                      dtypes),
         "rng": rec.rng, "shapes": shapes, "dtypes": dtypes, "name": rec.name}
        for shapes in filter(
          _shapes_are_broadcast_compatible,
          CombosWithReplacement(rec.shapes, rec.nargs))
        for dtypes in CombosWithReplacement(rec.dtypes, rec.nargs))
      for rec in JAX_RIGHT_OPERATOR_OVERLOADS))
  def testRightOperatorOverload(self, name, rng, shapes, dtypes):
    if shapes[1] is jtu.PYTHON_SCALAR_SHAPE:
      raise SkipTest()  # TODO(mattjj): clean up
    args_maker = self._GetArgsMaker(rng, shapes, dtypes)
    fun = lambda fst, snd: getattr(snd, name)(fst)
    self._CompileAndCheck(fun, args_maker,
                          check_dtypes=jtu.PYTHON_SCALAR_SHAPE not in shapes)

  @parameterized.named_parameters(itertools.chain.from_iterable(
      jtu.cases_from_list(
        {"testcase_name": jtu.format_test_name_suffix(
            rec.test_name, shapes, dtypes),
         "rng": rec.rng, "shapes": shapes, "dtypes": dtypes,
         "onp_op": getattr(onp, rec.name), "lnp_op": getattr(lnp, rec.name)}
        for shapes in filter(
          _shapes_are_broadcast_compatible,
          CombosWithReplacement(rec.shapes, rec.nargs))
        for dtypes in filter(
          _dtypes_are_compatible_for_bitwise_ops,
          CombosWithReplacement(rec.dtypes, rec.nargs)))
      for rec in JAX_BITWISE_OP_RECORDS))
  def testBitwiseOp(self, onp_op, lnp_op, rng, shapes, dtypes):
    if not FLAGS.jax_enable_x64 and any(
        onp.iinfo(dtype).bits == 64 for dtype in dtypes):
      self.skipTest("x64 types are disabled by jax_enable_x64")
    args_maker = self._GetArgsMaker(rng, shapes, dtypes)
    self._CheckAgainstNumpy(onp_op, lnp_op, args_maker,
                            check_dtypes=jtu.PYTHON_SCALAR_SHAPE not in shapes)
    self._CompileAndCheck(lnp_op, args_maker, check_dtypes=True)

  @parameterized.named_parameters(jtu.cases_from_list(
      {"testcase_name": "{}_inshape={}_axis={}_dtype={}_keepdims={}".format(
          rec.test_name.capitalize(),
          jtu.format_shape_dtype_string(shape, dtype), axis,
          "None" if out_dtype is None else onp.dtype(out_dtype).name, keepdims),
       "rng": rec.rng, "shape": shape, "dtype": dtype, "out_dtype": out_dtype,
       "onp_op": getattr(onp, rec.name), "lnp_op": getattr(lnp, rec.name),
       "axis": axis, "keepdims": keepdims}
      for rec in JAX_REDUCER_RECORDS
      for shape in rec.shapes for dtype in rec.dtypes
      for out_dtype in [None] + rec.dtypes
      for axis in set(range(-len(shape), len(shape))) | set([None])
      for keepdims in [False, True]))
  def testReducer(self, onp_op, lnp_op, rng, shape, dtype, out_dtype, axis, keepdims):
    onp_fun = lambda x: onp_op(x, axis, dtype=out_dtype, keepdims=keepdims)
    lnp_fun = lambda x: lnp_op(x, axis, dtype=out_dtype, keepdims=keepdims)
    args_maker = lambda: [rng(shape, dtype)]
    self._CheckAgainstNumpy(onp_fun, lnp_fun, args_maker, check_dtypes=True)
    self._CompileAndCheck(lnp_fun, args_maker, check_dtypes=True)

  @parameterized.named_parameters(jtu.cases_from_list(
      {"testcase_name": "{}_inshape={}_axis={}_keepdims={}".format(
          rec.test_name.capitalize(),
          jtu.format_shape_dtype_string(shape, dtype), axis, keepdims),
       "rng": rec.rng, "shape": shape, "dtype": dtype,
       "onp_op": getattr(onp, rec.name), "lnp_op": getattr(lnp, rec.name),
       "axis": axis, "keepdims": keepdims}
      for rec in JAX_REDUCER_NO_DTYPE_RECORDS
      for shape in rec.shapes for dtype in rec.dtypes
      for axis in set(range(-len(shape), len(shape))) | set([None])
      for keepdims in [False, True]))
  def testReducerNoDtype(self, onp_op, lnp_op, rng, shape, dtype, axis, keepdims):
    onp_fun = lambda x: onp_op(x, axis, keepdims=keepdims)
    lnp_fun = lambda x: lnp_op(x, axis, keepdims=keepdims)
    args_maker = lambda: [rng(shape, dtype)]
    self._CheckAgainstNumpy(onp_fun, lnp_fun, args_maker, check_dtypes=True)
    self._CompileAndCheck(lnp_fun, args_maker, check_dtypes=True)

  @parameterized.named_parameters(jtu.cases_from_list(
      {"testcase_name": "_shape={}_axis={}".format(
          jtu.format_shape_dtype_string(shape, dtype), axis),
       "shape": shape, "dtype": dtype, "axis": axis}
      for shape in all_shapes for dtype in all_dtypes
      for axis in set(range(-len(shape), len(shape))) | set([None])))
  def testCountNonzero(self, shape, dtype, axis):
    rng = jtu.rand_some_zero()
    onp_fun = lambda x: onp.count_nonzero(x, axis)
    lnp_fun = lambda x: lnp.count_nonzero(x, axis)
    args_maker = lambda: [rng(shape, dtype)]
    self._CheckAgainstNumpy(onp_fun, lnp_fun, args_maker, check_dtypes=True)
    self._CompileAndCheck(lnp_fun, args_maker, check_dtypes=True)

  @parameterized.named_parameters(jtu.cases_from_list(
      {"testcase_name": "{}_inshape={}_axis={}".format(
          rec.test_name.capitalize(),
          jtu.format_shape_dtype_string(shape, dtype), axis),
       "rng": rec.rng, "shape": shape, "dtype": dtype,
       "onp_op": getattr(onp, rec.name), "lnp_op": getattr(lnp, rec.name),
       "axis": axis}
      for rec in JAX_ARGMINMAX_RECORDS
      for shape in rec.shapes for dtype in rec.dtypes
      for axis in range(-len(shape), len(shape))))
  def testArgMinMax(self, onp_op, lnp_op, rng, shape, dtype, axis):
    if (dtype == onp.complex128 and FLAGS.jax_test_dut and
        FLAGS.jax_test_dut.startswith("gpu")):
      raise unittest.SkipTest("complex128 reductions not supported on GPU")

    def onp_fun(array_to_reduce):
      return onp_op(array_to_reduce, axis)

    def lnp_fun(array_to_reduce):
      return lnp_op(array_to_reduce, axis)

    args_maker = lambda: [rng(shape, dtype)]
    self._CheckAgainstNumpy(onp_fun, lnp_fun, args_maker, check_dtypes=True)
    self._CompileAndCheck(lnp_fun, args_maker, check_dtypes=True)

  @parameterized.named_parameters(jtu.cases_from_list(
      {"testcase_name": "_{}_{}_{}".format(
          jtu.format_shape_dtype_string(lhs_shape, lhs_dtype),
          jtu.format_shape_dtype_string(rhs_shape, rhs_dtype),
          axes),
       "lhs_shape": lhs_shape, "lhs_dtype": lhs_dtype,
       "rhs_shape": rhs_shape, "rhs_dtype": rhs_dtype,
       "axes": axes, "rng": rng}
      for rng in [jtu.rand_default()]
      for lhs_shape, rhs_shape, axes in [
          [(2,), (2,), (-1, -1, -1, None)], # scalar output
          [(2, 4), (2, 4), (-1, -1, -1, 0)], # 2D vectors
          [(3, 4), (3, 4), (-1, -1, -1, 0)], # 3D vectors
          [(3, 4), (3, 6, 5, 4), (-1, -1, -1, 0)], # broadcasting
          [(4, 3), (3, 6, 5, 4), (1, 0, -1, None)], # different axes
          [(6, 1, 3), (5, 3), (-1, -1, -1, None)], # more broadcasting
          [(6, 1, 2), (5, 3), (-1, -1, -1, None)], # mixed 2D and 3D vectors
          [(10, 5, 2, 8), (1, 5, 1, 3), (-2, -1, -3, None)], # axes/broadcasting
          [(4, 5, 2), (4, 5, 2), (-1, -1, 0, None)], # axisc should do nothing
          [(4, 5, 2), (4, 5, 2), (-1, -1, -1, None)] # same as before
      ]
      for lhs_dtype, rhs_dtype in CombosWithReplacement(number_dtypes, 2)))
  def testCross(self, lhs_shape, lhs_dtype, rhs_shape, rhs_dtype, axes, rng):
    args_maker = lambda: [rng(lhs_shape, lhs_dtype), rng(rhs_shape, rhs_dtype)]
    axisa, axisb, axisc, axis = axes
    lnp_fun = lambda a, b: lnp.cross(a, b, axisa, axisb, axisc, axis)
    onp_fun = lambda a, b: onp.cross(a, b, axisa, axisb, axisc, axis)
    self._CheckAgainstNumpy(onp_fun, lnp_fun, args_maker, check_dtypes=True)
    self._CompileAndCheck(lnp_fun, args_maker, check_dtypes=True)

  @parameterized.named_parameters(jtu.cases_from_list(
      {"testcase_name": "_{}_{}_{}".format(
          name,
          jtu.format_shape_dtype_string(lhs_shape, lhs_dtype),
          jtu.format_shape_dtype_string(rhs_shape, rhs_dtype)),
       "lhs_shape": lhs_shape, "lhs_dtype": lhs_dtype,
       "rhs_shape": rhs_shape, "rhs_dtype": rhs_dtype,
       "rng": rng}
      for rng in [jtu.rand_default()]
      for name, lhs_shape, rhs_shape in [
          ("matrix-scalar", (3, 3), ()),
          ("scalar-matrix", (), (3, 3)),
          ("matrix-vector", (4, 5), (5,)),
          ("vector-matrix", (6,), (6, 4)),
          ("matrix-matrix", (3, 4), (4, 5)),
          ("tensor-vector", (4, 3, 2), (2,)),
          ("vector-tensor", (2,), (3, 2, 4)),
          ("tensor-matrix", (4, 3, 2), (2, 5)),
          ("matrix-tensor", (5, 2), (3, 2, 4)),
          ("tensor-tensor", (2, 3, 4), (5, 4, 1))]
      for lhs_dtype, rhs_dtype in CombosWithReplacement(number_dtypes, 2)))
  def testDot(self, lhs_shape, lhs_dtype, rhs_shape, rhs_dtype, rng):
    args_maker = lambda: [rng(lhs_shape, lhs_dtype), rng(rhs_shape, rhs_dtype)]
    self._CheckAgainstNumpy(onp.dot, lnp.dot, args_maker, check_dtypes=True)
    self._CompileAndCheck(lnp.dot, args_maker, check_dtypes=True)

  @parameterized.named_parameters(jtu.cases_from_list(
      {"testcase_name": "_{}_{}_{}".format(
          name,
          jtu.format_shape_dtype_string(lhs_shape, lhs_dtype),
          jtu.format_shape_dtype_string(rhs_shape, rhs_dtype)),
       "lhs_shape": lhs_shape, "lhs_dtype": lhs_dtype,
       "rhs_shape": rhs_shape, "rhs_dtype": rhs_dtype,
       "rng": rng}
      for rng in [jtu.rand_default()]
      for name, lhs_shape, rhs_shape in [
          ("vector-vector", (3,), (3,)),
          ("matrix-vector", (3, 3), (3,)),
          ("vector-matrix", (3,), (3, 3)),
          ("matrix-matrix", (3, 3), (3, 3)),
          ("vector-tensor", (3,), (5, 3, 2)),
          ("tensor-vector", (5, 3, 2), (2,)),
          ("matrix-tensor", (5, 2), (3, 2, 4)),
          ("tensor-matrix", (5, 2, 3), (3, 2)),
          ("tensor-tensor", (5, 3, 4), (5, 4, 1)),
          ("tensor-tensor-broadcast", (3, 1, 3, 4), (5, 4, 1))]
      for lhs_dtype, rhs_dtype in CombosWithReplacement(number_dtypes, 2)))
  def testMatmul(self, lhs_shape, lhs_dtype, rhs_shape, rhs_dtype, rng):
    args_maker = lambda: [rng(lhs_shape, lhs_dtype), rng(rhs_shape, rhs_dtype)]
    self._CheckAgainstNumpy(onp.matmul, lnp.matmul, args_maker,
                            check_dtypes=True)
    self._CompileAndCheck(lnp.matmul, args_maker, check_dtypes=True)

  @parameterized.named_parameters(jtu.cases_from_list(
      {"testcase_name": "_{}_{}_{}".format(
          jtu.format_shape_dtype_string(lhs_shape, lhs_dtype),
          jtu.format_shape_dtype_string(rhs_shape, rhs_dtype),
          axes),
       "lhs_shape": lhs_shape, "lhs_dtype": lhs_dtype,
       "rhs_shape": rhs_shape, "rhs_dtype": rhs_dtype,
       "axes": axes, "rng": rng}
      for rng in [jtu.rand_default()]
      for lhs_shape, rhs_shape, axes in [
          [(2, 3, 4), (5, 6, 7), 0],  # from issue #740
          [(2, 3, 4), (3, 4, 5, 6), 2],
          [(2, 3, 4), (5, 4, 3, 6), [1, 2]],
          [(2, 3, 4), (5, 4, 3, 6), [[1, 2], [2, 1]]],
          [(1, 2, 3, 4), (4, 5, 3, 6), [[2, 3], [2, 0]]],
      ]
      for lhs_dtype, rhs_dtype in CombosWithReplacement(number_dtypes, 2)))
  def testTensordot(self, lhs_shape, lhs_dtype, rhs_shape, rhs_dtype, axes, rng):
    args_maker = lambda: [rng(lhs_shape, lhs_dtype), rng(rhs_shape, rhs_dtype)]
    lnp_fun = lambda a, b: lnp.tensordot(a, b, axes)
    onp_fun = lambda a, b: onp.tensordot(a, b, axes)
    self._CheckAgainstNumpy(onp_fun, lnp_fun, args_maker, check_dtypes=True)
    self._CompileAndCheck(lnp_fun, args_maker, check_dtypes=True)

  @parameterized.named_parameters(jtu.cases_from_list(
      {"testcase_name": "_{}_{}".format(
          jtu.format_shape_dtype_string(lhs_shape, lhs_dtype),
          jtu.format_shape_dtype_string(rhs_shape, rhs_dtype)),
       "lhs_shape": lhs_shape, "lhs_dtype": lhs_dtype,
       "rhs_shape": rhs_shape, "rhs_dtype": rhs_dtype,
       "rng": jtu.rand_default()}
      # TODO(phawkins): support integer dtypes too.
      for lhs_dtype, rhs_dtype in CombosWithReplacement(inexact_dtypes, 2)
      for lhs_shape, rhs_shape in [
        (l, r) for l, r in CombosWithReplacement(all_shapes, 2)
        if len(jtu._dims_of_shape(l)) == 0
        or len(jtu._dims_of_shape(r)) == 0
        or l[-1] == r[-1]]))
  def testInner(self, lhs_shape, lhs_dtype, rhs_shape, rhs_dtype, rng):
    args_maker = lambda: [rng(lhs_shape, lhs_dtype), rng(rhs_shape, rhs_dtype)]
    onp_fun = lambda lhs, rhs: onp.inner(lhs, rhs)
    lnp_fun = lambda lhs, rhs: lnp.inner(lhs, rhs)
    self._CheckAgainstNumpy(onp_fun, lnp_fun, args_maker, check_dtypes=True)
    self._CompileAndCheck(lnp_fun, args_maker, check_dtypes=True)

  @parameterized.named_parameters(jtu.cases_from_list(
      {"testcase_name": "_{}_amin={}_amax={}".format(
          jtu.format_shape_dtype_string(shape, dtype), a_min, a_max),
       "shape": shape, "dtype": dtype, "a_min": a_min, "a_max": a_max,
       "rng": jtu.rand_default()}
      for shape in all_shapes for dtype in number_dtypes
      for a_min, a_max in [(-1, None), (None, 1), (-1, 1)]))
  def testClipStaticBounds(self, shape, dtype, a_min, a_max, rng):
    onp_fun = lambda x: onp.clip(x, a_min=a_min, a_max=a_max)
    lnp_fun = lambda x: lnp.clip(x, a_min=a_min, a_max=a_max)
    args_maker = lambda: [rng(shape, dtype)]
    # TODO(phawkins): the promotion behavior changed in Numpy 1.17.
    self._CheckAgainstNumpy(onp_fun, lnp_fun, args_maker, check_dtypes=False)
    self._CompileAndCheck(lnp_fun, args_maker, check_dtypes=True)

  @parameterized.named_parameters(jtu.cases_from_list(
      {"testcase_name": "_{}_decimals={}".format(
          jtu.format_shape_dtype_string(shape, dtype), decimals),
       "shape": shape, "dtype": dtype, "decimals": decimals,
       "rng": jtu.rand_default()}
      for shape in all_shapes for dtype in number_dtypes
      for decimals in [0, 1, -2]))
  def testRoundStaticDecimals(self, shape, dtype, decimals, rng):
    if onp.issubdtype(dtype, onp.integer) and decimals < 0:
      self.skipTest("Integer rounding with decimals < 0 not implemented")
    onp_fun = lambda x: onp.round(x, decimals=decimals)
    lnp_fun = lambda x: lnp.round(x, decimals=decimals)
    args_maker = lambda: [rng(shape, dtype)]
    self._CheckAgainstNumpy(onp_fun, lnp_fun, args_maker, check_dtypes=True)
    self._CompileAndCheck(lnp_fun, args_maker, check_dtypes=True)

  @parameterized.named_parameters(jtu.cases_from_list(
      {"testcase_name": "_shape={}_mode={}_rpadwidth={}_rconstantvalues={}".format(
          jtu.format_shape_dtype_string(shape, dtype), mode, pad_width_rank,
          constant_values_rank),
       "shape": shape, "dtype": dtype, "mode": mode,
       "pad_width_rank": pad_width_rank,
       "constant_values_rank": constant_values_rank, "rng": jtu.rand_default(),
       "irng": jtu.rand_int(3)}
      for mode, constant_values_rank, shapes in [
        ('constant', 0, all_shapes),
        ('constant', 1, all_shapes),
        ('constant', 2, all_shapes),
        ('symmetric', None, nonempty_shapes),
        ('reflect', None, nonempty_shapes),
        ('wrap', None, nonempty_shapes),
      ]
      for shape in shapes for dtype in all_dtypes
      for pad_width_rank in range(3)))
  def testPad(self, shape, dtype, mode, pad_width_rank, constant_values_rank,
              rng, irng):
    pad_width = irng([len(shape), 2][2 - pad_width_rank:], onp.int32)
    def onp_fun(x, kwargs):
      if pad_width.size == 0:
        return x
      return onp.pad(x, pad_width, mode=mode, **kwargs)
    def lnp_fun(x, kwargs):
      return lnp.pad(x, pad_width, mode=mode, **kwargs)

    def args_maker():
      kwargs = {}
      if constant_values_rank:
        kwargs["constant_values"] = rng(
          [len(shape), 2][2 - constant_values_rank:], dtype)
      return rng(shape, dtype), kwargs

    self._CheckAgainstNumpy(onp_fun, lnp_fun, args_maker, check_dtypes=True)
    self._CompileAndCheck(lnp_fun, args_maker, check_dtypes=True)

  @parameterized.named_parameters(jtu.cases_from_list(
      {"testcase_name": "_shape=[{}]_reps={}".format(
          jtu.format_shape_dtype_string(shape, dtype), reps),
       "shape": shape, "dtype": dtype, "reps": reps,
       "rng": jtu.rand_default()}
      for reps in [(), (2,), (3, 4), (2, 3, 4)]
      for dtype in default_dtypes
      for shape in all_shapes
      ))
  def testTile(self, shape, dtype, reps, rng):
    onp_fun = lambda arg: onp.tile(arg, reps)
    lnp_fun = lambda arg: lnp.tile(arg, reps)

    args_maker = lambda: [rng(shape, dtype)]

    self._CheckAgainstNumpy(onp_fun, lnp_fun, args_maker, check_dtypes=True)
    self._CompileAndCheck(lnp_fun, args_maker, check_dtypes=True)

  @parameterized.named_parameters(jtu.cases_from_list(
      {"testcase_name": "_axis={}_baseshape=[{}]_dtypes=[{}]".format(
          axis, ",".join(str(d) for d in base_shape),
          ",".join(onp.dtype(dtype).name for dtype in dtypes)),
       "axis": axis, "base_shape": base_shape, "dtypes": dtypes,
       "rng": jtu.rand_default()}
      for num_arrs in [3]
      for dtypes in CombosWithReplacement(default_dtypes, num_arrs)
      for base_shape in [(4,), (3, 4), (2, 3, 4)]
      for axis in range(-len(base_shape)+1, len(base_shape))))
  def testConcatenate(self, axis, base_shape, dtypes, rng):
    wrapped_axis = axis % len(base_shape)
    shapes = [base_shape[:wrapped_axis] + (size,) + base_shape[wrapped_axis+1:]
              for size, _ in zip(itertools.cycle([3, 1, 4]), dtypes)]
    onp_fun = lambda *args: onp.concatenate(args, axis=axis)
    lnp_fun = lambda *args: lnp.concatenate(args, axis=axis)

    def args_maker():
      return [rng(shape, dtype) for shape, dtype in zip(shapes, dtypes)]

    self._CheckAgainstNumpy(onp_fun, lnp_fun, args_maker, check_dtypes=True)
    self._CompileAndCheck(lnp_fun, args_maker, check_dtypes=True)

  @parameterized.named_parameters(jtu.cases_from_list(
      {"testcase_name": "_axis={}_baseshape=[{}]_dtypes=[{}]".format(
          axis, ",".join(str(d) for d in base_shape),
          ",".join(onp.dtype(dtype).name for dtype in dtypes)),
       "axis": axis, "base_shape": base_shape, "dtypes": dtypes,
       "rng": jtu.rand_default()}
      for dtypes in CombosWithReplacement(default_dtypes, 2)
      for base_shape in [(4,), (3, 4), (2, 3, 4)]
      for axis in range(-len(base_shape)+1, len(base_shape))))
  def testAppend(self, axis, base_shape, dtypes, rng):
    wrapped_axis = axis % len(base_shape)
    shapes = [base_shape[:wrapped_axis] + (size,) + base_shape[wrapped_axis+1:]
              for size, _ in zip(itertools.cycle([3, 1, 4]), dtypes)]
    onp_fun = lambda arr, values: onp.append(arr, values, axis=axis)
    lnp_fun = lambda arr, values: lnp.append(arr, values, axis=axis)

    def args_maker():
      return [rng(shape, dtype) for shape, dtype in zip(shapes, dtypes)]

    self._CheckAgainstNumpy(onp_fun, lnp_fun, args_maker, check_dtypes=True)
    self._CompileAndCheck(lnp_fun, args_maker, check_dtypes=True)

  @parameterized.named_parameters(jtu.cases_from_list(
      {"testcase_name": "_shape=[{}]_axis={}_repeats={}".format(
          jtu.format_shape_dtype_string(shape, dtype), axis, repeats),
       "axis": axis, "shape": shape, "dtype": dtype, "repeats": repeats,
       "rng": jtu.rand_default()}
      for repeats in [0, 1, 2]
      for dtype in default_dtypes
      for shape in all_shapes
      for axis in [None] + list(range(-len(shape), len(shape)))))
  def testRepeat(self, axis, shape, dtype, repeats, rng):
    onp_fun = lambda arg: onp.repeat(arg, repeats=repeats, axis=axis)
    lnp_fun = lambda arg: lnp.repeat(arg, repeats=repeats, axis=axis)

    args_maker = lambda: [rng(shape, dtype)]

    self._CheckAgainstNumpy(onp_fun, lnp_fun, args_maker, check_dtypes=True)
    self._CompileAndCheck(lnp_fun, args_maker, check_dtypes=True)

  @parameterized.named_parameters(jtu.cases_from_list(
      {"testcase_name": "op={}_shape=[{}]_axis={}_out_dtype={}".format(
          op, jtu.format_shape_dtype_string(shape, dtype), axis, out_dtype),
       "axis": axis, "shape": shape, "dtype": dtype, "out_dtype": out_dtype,
       "rng": jtu.rand_default(), "lnp_op": getattr(lnp, op),
       "onp_op": getattr(onp, op)}
      for op in ["cumsum", "cumprod"]
      for dtype in default_dtypes
      for out_dtype in default_dtypes
      for shape in all_shapes
      for axis in [None] + list(range(-len(shape), len(shape)))))
  def testCumSumProd(self, axis, shape, dtype, out_dtype, onp_op, lnp_op, rng):
    onp_fun = lambda arg: onp_op(arg, axis=axis, dtype=out_dtype)
    lnp_fun = lambda arg: lnp_op(arg, axis=axis, dtype=out_dtype)

    args_maker = lambda: [rng(shape, dtype)]

    self._CheckAgainstNumpy(onp_fun, lnp_fun, args_maker, check_dtypes=True)
    self._CompileAndCheck(lnp_fun, args_maker, check_dtypes=True)

  @parameterized.named_parameters(jtu.cases_from_list(
      {"testcase_name": "_dtype={}_m={}_n={}_k={}".format(
          onp.dtype(dtype).name, m, n, k),
       "m": m, "n": n, "k": k, "dtype": dtype, "rng": jtu.rand_default()}
      for dtype in default_dtypes
      for n in [0, 4]
      for m in [None, 0, 1, 3, 4]
      for k in list(range(-4, 4))))
  def testTri(self, m, n, k, dtype, rng):
    onp_fun = lambda: onp.tri(n, M=m, k=k, dtype=dtype)
    lnp_fun = lambda: lnp.tri(n, M=m, k=k, dtype=dtype)
    args_maker = lambda: []
    self._CheckAgainstNumpy(onp_fun, lnp_fun, args_maker, check_dtypes=True)
    self._CompileAndCheck(lnp_fun, args_maker, check_dtypes=True)

  @parameterized.named_parameters(jtu.cases_from_list(
      {"testcase_name": "_op={}_shape={}_k={}".format(
          op, jtu.format_shape_dtype_string(shape, dtype), k),
       "dtype": dtype, "shape": shape, "op": op, "k": k,
       "rng": jtu.rand_default()}
      for dtype in default_dtypes
      for shape in [shape for shape in all_shapes if len(shape) >= 2]
      for op in ["tril", "triu"]
      for k in list(range(-3, 3))))
  def testTriLU(self, dtype, shape, op, k, rng):
    onp_fun = lambda arg: getattr(onp, op)(arg, k=k)
    lnp_fun = lambda arg: getattr(lnp, op)(arg, k=k)
    args_maker = lambda: [rng(shape, dtype)]
    self._CheckAgainstNumpy(onp_fun, lnp_fun, args_maker, check_dtypes=True)
    self._CompileAndCheck(lnp_fun, args_maker, check_dtypes=True)

  @parameterized.named_parameters(jtu.cases_from_list(
      {"testcase_name": "_shape={}_k={}".format(
          jtu.format_shape_dtype_string(shape, dtype), k),
       "dtype": dtype, "shape": shape, "k": k, "rng": jtu.rand_default()}
      for dtype in default_dtypes
      for shape in [shape for shape in all_shapes if len(shape) in (1, 2)]
      for k in list(range(-4, 4))))
  def testDiag(self, shape, dtype, k, rng):
    onp_fun = lambda arg: onp.diag(arg, k)
    lnp_fun = lambda arg: lnp.diag(arg, k)
    args_maker = lambda: [rng(shape, dtype)]
    self._CheckAgainstNumpy(onp_fun, lnp_fun, args_maker, check_dtypes=True)
    self._CompileAndCheck(lnp_fun, args_maker, check_dtypes=True)

  @parameterized.named_parameters(jtu.cases_from_list(
      {"testcase_name": "_shape={}_offset={}_axis1={}_axis2={}".format(
          jtu.format_shape_dtype_string(shape, dtype), offset, axis1, axis2),
       "dtype": dtype, "shape": shape, "offset": offset, "axis1": axis1,
       "axis2": axis2, "rng": jtu.rand_default()}
      for dtype in default_dtypes
      for shape in [shape for shape in all_shapes if len(shape) >= 2]
      for axis1 in range(-len(shape), len(shape))
      for axis2 in [a for a in range(-len(shape), len(shape))
                    if a % len(shape) != axis1 % len(shape)]
      for offset in list(range(-4, 4))))
  def testDiagonal(self, shape, dtype, offset, axis1, axis2, rng):
    onp_fun = lambda arg: onp.diagonal(arg, offset, axis1, axis2)
    lnp_fun = lambda arg: lnp.diagonal(arg, offset, axis1, axis2)
    args_maker = lambda: [rng(shape, dtype)]
    self._CheckAgainstNumpy(onp_fun, lnp_fun, args_maker, check_dtypes=True)
    self._CompileAndCheck(lnp_fun, args_maker, check_dtypes=True)

  @parameterized.named_parameters(jtu.cases_from_list(
      {"testcase_name": "_shape={}_n={}".format(onp.dtype(dtype).name, n),
       "dtype": dtype, "n": n}
      for dtype in default_dtypes
      for n in list(range(4))))
  def testIdentity(self, n, dtype):
    onp_fun = lambda: onp.identity(n, dtype)
    lnp_fun = lambda: lnp.identity(n, dtype)
    args_maker = lambda: []
    self._CheckAgainstNumpy(onp_fun, lnp_fun, args_maker, check_dtypes=True)
    self._CompileAndCheck(lnp_fun, args_maker, check_dtypes=True)

  @parameterized.named_parameters(jtu.cases_from_list(
      {"testcase_name": "_shape={}_dtype_{}_offset={}_axis1={}_axis2={}".format(
          jtu.format_shape_dtype_string(shape, dtype),
          out_dtype, offset, axis1, axis2),
       "dtype": dtype, "out_dtype": out_dtype, "shape": shape, "offset": offset,
       "axis1": axis1, "axis2": axis2, "rng": jtu.rand_default()}
      for dtype in default_dtypes
      for out_dtype in [None] + number_dtypes
      for shape in [shape for shape in all_shapes if len(shape) >= 2]
      for axis1 in range(-len(shape), len(shape))
      for axis2 in range(-len(shape), len(shape))
      if (axis1 % len(shape)) != (axis2 % len(shape))
      for offset in list(range(-4, 4))))
  def testTrace(self, shape, dtype, out_dtype, offset, axis1, axis2, rng):
    onp_fun = lambda arg: onp.trace(arg, offset, axis1, axis2, out_dtype)
    lnp_fun = lambda arg: lnp.trace(arg, offset, axis1, axis2, out_dtype)
    args_maker = lambda: [rng(shape, dtype)]
    self._CheckAgainstNumpy(onp_fun, lnp_fun, args_maker, check_dtypes=True)
    self._CompileAndCheck(lnp_fun, args_maker, check_dtypes=True)

  @parameterized.named_parameters(jtu.cases_from_list(
      {"testcase_name": "_{}_axis={}".format(
          jtu.format_test_name_suffix("", [shape] * len(dtypes), dtypes), axis),
       "shape": shape, "axis": axis, "dtypes": dtypes, "rng": rng}
      for dtypes in [
        [onp.float32],
        [onp.float32, onp.float32],
        [onp.float32, onp.int32, onp.float32],
        [onp.float32, onp.int64, onp.float32],
        [onp.float32, onp.int32, onp.float64],
      ]
      for shape in [(), (2,), (3, 4), (1, 100)]
      for axis in range(-len(shape), len(shape) + 1)
      for rng in [jtu.rand_default()]))
  def testStack(self, shape, axis, dtypes, rng):
    args_maker = lambda: [[rng(shape, dtype) for dtype in dtypes]]
    onp_fun = partial(onp.stack, axis=axis)
    lnp_fun = partial(lnp.stack, axis=axis)
    self._CheckAgainstNumpy(lnp_fun, onp_fun, args_maker, check_dtypes=True)


  @parameterized.named_parameters(jtu.cases_from_list(
      {"testcase_name": "_op={}_{}".format(
          op, jtu.format_test_name_suffix("", [shape] * len(dtypes), dtypes)),
       "shape": shape, "op": op, "dtypes": dtypes, "rng": rng}
      for op in ["hstack", "vstack", "dstack"]
      for dtypes in [
        [onp.float32],
        [onp.float32, onp.float32],
        [onp.float32, onp.int32, onp.float32],
        [onp.float32, onp.int64, onp.float32],
        [onp.float32, onp.int32, onp.float64],
      ]
      for shape in [(), (2,), (3, 4), (1, 100), (2, 3, 4)]
      for rng in [jtu.rand_default()]))
  def testHVDStack(self, shape, op, dtypes, rng):
    args_maker = lambda: [[rng(shape, dtype) for dtype in dtypes]]
    onp_fun = getattr(onp, op)
    lnp_fun = getattr(lnp, op)
    self._CheckAgainstNumpy(lnp_fun, onp_fun, args_maker, check_dtypes=True)

  @parameterized.named_parameters(jtu.cases_from_list(
      {"testcase_name": "_inshape={}_outdtype={}".format(
          jtu.format_shape_dtype_string(shape, fill_value_dtype),
          onp.dtype(out_dtype).name if out_dtype else "None"),
       "shape": shape, "fill_value_dtype": fill_value_dtype,
       "out_dtype": out_dtype, "rng": jtu.rand_default()}
      for shape in array_shapes
      for fill_value_dtype in default_dtypes
      for out_dtype in [None] + default_dtypes))
  def testFull(self, shape, fill_value_dtype, out_dtype, rng):
    onp_fun = lambda fill_value: onp.full(shape, fill_value, dtype=out_dtype)
    lnp_fun = lambda fill_value: lnp.full(shape, fill_value, dtype=out_dtype)
    args_maker = lambda: [rng((), fill_value_dtype)]
    self._CheckAgainstNumpy(onp_fun, lnp_fun, args_maker, check_dtypes=True)
    self._CompileAndCheck(lnp_fun, args_maker, check_dtypes=True)

  @parameterized.named_parameters(jtu.cases_from_list(
      {"testcase_name": "_inshape={}_filldtype={}_outdtype={}".format(
          jtu.format_shape_dtype_string(shape, in_dtype),
          onp.dtype(fill_value_dtype).name,
          onp.dtype(out_dtype).name),
       "shape": shape, "in_dtype": in_dtype,
       "fill_value_dtype": fill_value_dtype, "out_dtype": out_dtype,
       "rng": jtu.rand_default()}
      for shape in array_shapes
      for in_dtype in default_dtypes
      for fill_value_dtype in default_dtypes
      for out_dtype in default_dtypes))
  def testFullLike(self, shape, in_dtype, fill_value_dtype, out_dtype, rng):
    onp_fun = lambda x, fill_value: onp.full_like(x, fill_value, dtype=out_dtype)
    lnp_fun = lambda x, fill_value: lnp.full_like(x, fill_value, dtype=out_dtype)
    args_maker = lambda: [rng(shape, in_dtype), rng((), fill_value_dtype)]
    self._CheckAgainstNumpy(onp_fun, lnp_fun, args_maker, check_dtypes=True)
    self._CompileAndCheck(lnp_fun, args_maker, check_dtypes=True)

  @parameterized.named_parameters(jtu.cases_from_list(
      {"testcase_name": "_{}_axis={}_{}sections".format(
          jtu.format_shape_dtype_string(shape, dtype), axis, num_sections),
       "shape": shape, "num_sections": num_sections, "axis": axis,
       "dtype": dtype, "rng": jtu.rand_default()}
      for shape, axis, num_sections in [
          ((3,), 0, 3), ((12,), 0, 3), ((12, 4), 0, 4), ((12, 4), 1, 2),
          ((2, 3, 4), -1, 2), ((2, 3, 4), -2, 3)]
      for dtype in default_dtypes))
  def testSplitStaticInt(self, shape, num_sections, axis, dtype, rng):
    onp_fun = lambda x: onp.split(x, num_sections, axis=axis)
    lnp_fun = lambda x: lnp.split(x, num_sections, axis=axis)
    args_maker = lambda: [rng(shape, dtype)]
    self._CheckAgainstNumpy(onp_fun, lnp_fun, args_maker, check_dtypes=True)
    self._CompileAndCheck(lnp_fun, args_maker, check_dtypes=True)

  @parameterized.named_parameters(jtu.cases_from_list(
      {"testcase_name": "_{}_axis={}_{}sections".format(
          jtu.format_shape_dtype_string(shape, dtype), axis, num_sections),
       "shape": shape, "num_sections": num_sections, "axis": axis,
       "dtype": dtype, "rng": jtu.rand_default()}
      for shape, axis, num_sections in [
          ((12, 4), 0, 4), ((12, 4), 1, 2),
          ((2, 3, 4), 2, 2), ((4, 3, 4), 0, 2)]
      for dtype in default_dtypes))
  def testHVDSplit(self, shape, num_sections, axis, dtype, rng):
    def fn(module, axis):
      if axis == 0:
        return module.vsplit
      elif axis == 1:
        return module.hsplit
      else:
        assert axis == 2
        return module.dsplit

    onp_fun = lambda x: fn(onp, axis)(x, num_sections)
    lnp_fun = lambda x: fn(lnp, axis)(x, num_sections)
    args_maker = lambda: [rng(shape, dtype)]
    self._CheckAgainstNumpy(onp_fun, lnp_fun, args_maker, check_dtypes=True)
    self._CompileAndCheck(lnp_fun, args_maker, check_dtypes=True)

  @parameterized.named_parameters(jtu.cases_from_list(
      {"testcase_name": "_inshape={}_outshape={}_order={}".format(
          jtu.format_shape_dtype_string(arg_shape, dtype),
          jtu.format_shape_dtype_string(out_shape, dtype),
          order),
       "arg_shape": arg_shape, "out_shape": out_shape, "dtype": dtype,
       "order": order, "rng": jtu.rand_default()}
      for dtype in default_dtypes
      for order in ["C", "F"]
      for arg_shape, out_shape in [
          (jtu.NUMPY_SCALAR_SHAPE, (1, 1, 1)),
          ((), (1, 1, 1)),
          ((7, 0), (0, 42, 101)),
          ((3, 4), 12),
          ((3, 4), (12,)),
          ((3, 4), -1),
          ((2, 1, 4), (-1,)),
          ((2, 2, 4), (2, 8))
      ]))
  def testReshape(self, arg_shape, out_shape, dtype, order, rng):
    onp_fun = lambda x: onp.reshape(x, out_shape, order=order)
    lnp_fun = lambda x: lnp.reshape(x, out_shape, order=order)
    args_maker = lambda: [rng(arg_shape, dtype)]
    self._CheckAgainstNumpy(onp_fun, lnp_fun, args_maker, check_dtypes=True)
    self._CompileAndCheck(lnp_fun, args_maker, check_dtypes=True)

  @parameterized.named_parameters(jtu.cases_from_list(
      {"testcase_name": "_inshape={}_outshape={}".format(
          jtu.format_shape_dtype_string(arg_shape, dtype),
          jtu.format_shape_dtype_string(out_shape, dtype)),
       "arg_shape": arg_shape, "out_shape": out_shape, "dtype": dtype,
       "rng": jtu.rand_default()}
      for dtype in default_dtypes
      for arg_shape, out_shape in [
          ((7, 0), (0, 42, 101)),
          ((2, 1, 4), (-1,)),
          ((2, 2, 4), (2, 8))
      ]))
  def testReshapeMethod(self, arg_shape, out_shape, dtype, rng):
    onp_fun = lambda x: onp.reshape(x, out_shape)
    lnp_fun = lambda x: x.reshape(*out_shape)
    args_maker = lambda: [rng(arg_shape, dtype)]
    self._CheckAgainstNumpy(onp_fun, lnp_fun, args_maker, check_dtypes=True)
    self._CompileAndCheck(lnp_fun, args_maker, check_dtypes=True)

  @parameterized.named_parameters(jtu.cases_from_list(
      {"testcase_name": "_inshape={}_expanddim={}".format(
          jtu.format_shape_dtype_string(arg_shape, dtype), dim),
       "arg_shape": arg_shape, "dtype": dtype, "dim": dim,
       "rng": jtu.rand_default()}
      for arg_shape in [(), (3,), (3, 4)]
      for dtype in default_dtypes
      for dim in range(-len(arg_shape)+1, len(arg_shape))))
  def testExpandDimsStaticDim(self, arg_shape, dtype, dim, rng):
    onp_fun = lambda x: onp.expand_dims(x, dim)
    lnp_fun = lambda x: lnp.expand_dims(x, dim)
    args_maker = lambda: [rng(arg_shape, dtype)]
    self._CheckAgainstNumpy(onp_fun, lnp_fun, args_maker, check_dtypes=True)
    self._CompileAndCheck(lnp_fun, args_maker, check_dtypes=True)

  @parameterized.named_parameters(jtu.cases_from_list(
      {"testcase_name": "_inshape={}_axes=({},{})".format(
          jtu.format_shape_dtype_string(arg_shape, dtype), ax1, ax2),
       "arg_shape": arg_shape, "dtype": dtype, "ax1": ax1, "ax2": ax2,
       "rng": jtu.rand_default()}
      for arg_shape, ax1, ax2 in [
          ((3, 4), 0, 1), ((3, 4), 1, 0), ((3, 4, 5), 1, 2),
          ((3, 4, 5), -1, -2), ((3, 4, 5), 0, 1)]
      for dtype in default_dtypes))
  def testSwapAxesStaticAxes(self, arg_shape, dtype, ax1, ax2, rng):
    onp_fun = lambda x: onp.swapaxes(x, ax1, ax2)
    lnp_fun = lambda x: lnp.swapaxes(x, ax1, ax2)
    args_maker = lambda: [rng(arg_shape, dtype)]
    self._CheckAgainstNumpy(onp_fun, lnp_fun, args_maker, check_dtypes=True)
    self._CompileAndCheck(lnp_fun, args_maker, check_dtypes=True)

  @parameterized.named_parameters(jtu.cases_from_list(
      {"testcase_name": "_inshape={}_axis={}".format(
          jtu.format_shape_dtype_string(arg_shape, dtype), ax),
       "arg_shape": arg_shape, "dtype": dtype, "ax": ax,
       "rng": jtu.rand_default()}
      for arg_shape, ax in [
          ((3, 1), None),
          ((3, 1), 1),
          ((1, 3, 1), (0, 2)),
          ((1, 4, 1), (0,))]
      for dtype in default_dtypes))
  def testSqueeze(self, arg_shape, dtype, ax, rng):
    onp_fun = lambda x: onp.squeeze(x, ax)
    lnp_fun = lambda x: lnp.squeeze(x, ax)
    args_maker = lambda: [rng(arg_shape, dtype)]
    self._CheckAgainstNumpy(onp_fun, lnp_fun, args_maker, check_dtypes=True)
    self._CompileAndCheck(lnp_fun, args_maker, check_dtypes=True)

  @parameterized.named_parameters(jtu.cases_from_list(
      {"testcase_name": "_shape={}_axis={}_weights={}_returned={}".format(
          jtu.format_shape_dtype_string(shape, dtype),
          axis,
          (None if weights_shape == None else jtu.format_shape_dtype_string(weights_shape, dtype)),
          returned),
       "rng": jtu.rand_default(), "shape": shape, "dtype": dtype, "axis": axis,
       "weights_shape": weights_shape, "returned": returned}
      for shape in nonempty_shapes
      for dtype in number_dtypes
      for axis in set(range(-len(shape), len(shape))) | set([None])
      # `weights_shape` is either `None`, same as the averaged axis, or same as
      # that of the input
      for weights_shape in ([None, shape] if axis is None else [None, (shape[axis],), shape])
      for returned in [False, True]))
  def testAverage(self, shape, dtype, axis, weights_shape, returned, rng):
    onp_fun = lambda x, weights: onp.average(x, axis, weights, returned)
    lnp_fun = lambda x, weights: lnp.average(x, axis, weights, returned)
    args_maker = lambda: [rng(shape, dtype),
                          None if weights_shape is None else rng(weights_shape, dtype)]

    try:
        self._CheckAgainstNumpy(onp_fun, lnp_fun, args_maker, check_dtypes=True)
    except ZeroDivisionError:
        self.skipTest("don't support checking for ZeroDivisionError")
    self._CompileAndCheck(lnp_fun, args_maker, check_dtypes=True)

  @parameterized.named_parameters(jtu.cases_from_list(
      {"testcase_name": "_arg{}_ndmin={}".format(i, ndmin),
       "arg": arg, "ndmin": ndmin}
      for i, arg in enumerate([
          3., [1, 2, 3], [1., 2., 3.],
          [[1, 2], [3, 4], [5, 6]], [[1, 2.], [3, 4], [5, 6]],
          [[3, onp.array(2), 1], onp.arange(3.)],
      ])
      for ndmin in [None, onp.ndim(arg), onp.ndim(arg) + 1, onp.ndim(arg) + 2]))
  def testArray(self, arg, ndmin):
    args_maker = lambda: [arg]
    if ndmin is not None:
      onp_fun = partial(onp.array, ndmin=ndmin)
      lnp_fun = partial(lnp.array, ndmin=ndmin)
    else:
      onp_fun = onp.array
      lnp_fun = lnp.array
    self._CheckAgainstNumpy(onp_fun, lnp_fun, args_maker, check_dtypes=True)
    self._CompileAndCheck(lnp_fun, args_maker, check_dtypes=True)

  def testIssue121(self):
    assert not onp.isscalar(lnp.array(3))

  def testArrayMethod(self):
    class arraylike(object):
      dtype = onp.float32
      def __array__(self, dtype=None):
        return 3.
    a = arraylike()
    ans = lnp.array(a)
    assert ans == 3.

  @jtu.skip_on_devices("tpu")  # TODO(b/32368900): TPUs don't support uint8 yet.
  def testMemoryView(self):
    ans = lnp.array(bytearray(b'\x2a'))
    self.assertAllClose(
        ans,
        onp.array([0x2a], dtype=onp.uint8),
        check_dtypes=True)

  def testAllClose(self):
    rng = onp.random.RandomState(0)
    x = rng.randn(2, 2)
    y = rng.randn(2)

    def same(list1, list2):
      allclose = functools.partial(lnp.allclose, atol=1e-3, rtol=1e-3)
      elements_close = list(map(allclose, list1, list2))
      return lnp.all(lnp.array(elements_close))

    csame = api.jit(same)

    a1 = same((x, y), (x, y))
    a2 = csame((x, y), (x, y))
    a3 = csame((x, y), (x, 2 * y))

    self.assertTrue(a1)
    self.assertTrue(a2)
    self.assertFalse(a3)

  @jtu.skip_on_devices("tpu")  # TODO(mattjj): investigate this failure
  def testOnesBroadcastingConstantHandler(self):
    # TODO(mattjj): update this test for jax3
    self.skipTest("test needs jax3 update")

    def fun(x):
      ones = lnp.ones((3, 4))
      assert isinstance(ones, onp.ndarray) and ones.strides == (0, 0)

      # To check that the constant handler generates a Broadcast for stride-zero
      # arrays, we monkey-patch the client instance.
      # TODO(mattjj): once we have better HLO dumping and inspecting facilities,
      # we can check the HLO more directly.
      c = x._node.c
      Broadcast = c.Broadcast  # pylint: disable=invalid-name
      was_called = []
      c.Broadcast = lambda *args: was_called.append(True) or Broadcast(*args)
      out = x + ones  # the ndarray constant handler should call Broadcast here
      assert was_called, "Broadcast was not called."

      return out

    fun = api.jit(fun)
    out_val = fun(lnp.ones(4))
    self.assertAllClose(out_val, onp.full((3, 4), 2.), check_dtypes=False)

  def testZeroStridesConstantHandler(self):
    raw_const = onp.random.RandomState(0).randn(1, 2, 1, 1, 5, 1)
    const = onp.broadcast_to(raw_const, (3, 2, 3, 4, 5, 6))

    def fun(x):
      return x * const

    fun = api.jit(fun)
    out_val = fun(3.)
    self.assertAllClose(out_val, 3. * const, check_dtypes=False)

  def testIsInstanceNdarrayDuringTracing(self):
    arr = onp.ones(3)

    @api.jit
    def f(x):
      self.assertIsInstance(x, lnp.ndarray)
      return lnp.sum(x)

    f(arr)


  def testNonArrayErrorMessage(self):
    x = [1., 2.]
    y = onp.array([3., 4.])

    def g(x, y):
      return lnp.add(x, y)

    def f(x, y):
      return lnp.dot(x, y)

    self.assertRaises(TypeError, lambda: g(x, y))
    self.assertRaises(TypeError, lambda: f(x, y))
    self.assertRaises(TypeError, lambda: api.jit(g)(x, y))
    self.assertRaises(TypeError, lambda: api.jit(f)(x, y))

  def testAbstractionErrorMessage(self):

    @api.jit
    def f(x, n):
      for _ in range(n):
        x = x * x
      return x

    self.assertRaises(TypeError, lambda: f(3., 3))

    @api.jit
    def g(x):
      if x > 0.:
        return x * 2
      else:
        return x + 2

    self.assertRaises(TypeError, lambda: g(3.))

  def testTracingPrimitiveWithNoTranslationErrorMessage(self):
    # TODO(mattjj): update this for jax3
    self.skipTest("test needs jax3 update")
    foo = lnp._not_implemented(lambda x: x)

    # No error if there's no tracing.
    foo(onp.arange(3))

    cfoo = api.jit(foo)
    self.assertRaises(NotImplementedError, lambda: cfoo(onp.arange(3)))

  @parameterized.named_parameters(jtu.cases_from_list(
      {"testcase_name": "_{}_axis={}".format(
          jtu.format_shape_dtype_string(shape, dtype), axis),
       "rng": rng, "shape": shape, "dtype": dtype, "axis": axis}
      for shape in [(3,), (2, 3)]
      for dtype in default_dtypes
      for axis in range(-len(shape), len(shape))  # Test negative axes
      for rng in [jtu.rand_default()]))
  def testFlip(self, shape, dtype, axis, rng):
    args_maker = self._GetArgsMaker(rng, [shape], [dtype])
    lnp_op = lambda x: lnp.flip(x, axis)
    onp_op = lambda x: onp.flip(x, axis)
    self._CheckAgainstNumpy(onp_op, lnp_op, args_maker, check_dtypes=True)
    self._CompileAndCheck(lnp_op, args_maker, check_dtypes=True)

  @parameterized.named_parameters(jtu.cases_from_list(
      {"testcase_name": "_{}".format(
          jtu.format_shape_dtype_string(shape, dtype)),
       "rng": rng, "shape": shape, "dtype": dtype}
      for shape in [(3,), (2, 3), (3, 2, 4)]
      for dtype in default_dtypes
      for rng in [jtu.rand_default()]))
  def testFlipud(self, shape, dtype, rng):
    args_maker = self._GetArgsMaker(rng, [shape], [dtype])
    lnp_op = lambda x: lnp.flipud(x)
    onp_op = lambda x: onp.flipud(x)
    self._CheckAgainstNumpy(onp_op, lnp_op, args_maker, check_dtypes=True)
    self._CompileAndCheck(lnp_op, args_maker, check_dtypes=True)


  @parameterized.named_parameters(jtu.cases_from_list(
      {"testcase_name": "_{}".format(
          jtu.format_shape_dtype_string(shape, dtype)),
       "rng": rng, "shape": shape, "dtype": dtype}
      for shape in [(3, 2), (2, 3), (3, 2, 4)]
      for dtype in default_dtypes
      for rng in [jtu.rand_default()]))
  def testFliplr(self, shape, dtype, rng):
    args_maker = self._GetArgsMaker(rng, [shape], [dtype])
    lnp_op = lambda x: lnp.fliplr(x)
    onp_op = lambda x: onp.fliplr(x)
    self._CheckAgainstNumpy(onp_op, lnp_op, args_maker, check_dtypes=True)
    self._CompileAndCheck(lnp_op, args_maker, check_dtypes=True)


  @parameterized.named_parameters(jtu.cases_from_list(
      {"testcase_name": "_{}_k={}_axes={}".format(
          jtu.format_shape_dtype_string(shape, dtype), k, axes),
       "rng": rng, "shape": shape, "dtype": dtype, "k": k, "axes": axes}
      for shape, axes in [
          [(2, 3), (0, 1)],
          [(2, 3), (1, 0)],
          [(4, 3, 2), (0, 2)],
          [(4, 3, 2), (2, 1)],
      ]
      for k in range(-3, 4)
      for dtype in default_dtypes
      for rng in [jtu.rand_default()]))
  def testRot90(self, shape, dtype, k, axes, rng):
    args_maker = self._GetArgsMaker(rng, [shape], [dtype])
    lnp_op = lambda x: lnp.rot90(x, k, axes)
    onp_op = lambda x: onp.rot90(x, k, axes)
    self._CheckAgainstNumpy(onp_op, lnp_op, args_maker, check_dtypes=True)
    self._CompileAndCheck(lnp_op, args_maker, check_dtypes=True)

  # TODO(mattjj): test infix operator overrides

  @parameterized.named_parameters(
      ('_numpy_on_lax', onp, lnp),
      ('_lax_on_numpy', lnp, onp),
      ('_lax_on_lax', lnp, lnp),
  )
  def testInplaceArithmetic(self, inplace_mod, other_mod):
    x = inplace_mod.zeros(3)
    x += other_mod.arange(3)
    self.assertAllClose(x, onp.arange(3), check_dtypes=True)

  def testRavel(self):
    rng = onp.random.RandomState(0)
    args_maker = lambda: [rng.randn(3, 4).astype("float32")]
    self._CompileAndCheck(lambda x: x.ravel(), args_maker, check_dtypes=True)

  def testAstype(self):
    rng = onp.random.RandomState(0)
    args_maker = lambda: [rng.randn(3, 4).astype("float32")]
    op = lambda x: x.astype(lnp.int32)
    self._CheckAgainstNumpy(op, op, args_maker, check_dtypes=True)
    self._CompileAndCheck(op, args_maker, check_dtypes=True)

  # TODO(mattjj): test other ndarray-like method overrides

  def testOnpMean(self):
    # from https://github.com/google/jax/issues/125
    x = lax.add(lnp.eye(3), 0.)
    ans = onp.mean(x)
    self.assertAllClose(ans, onp.array(1./3), check_dtypes=False)

  def testArangeOnFloats(self):
    # from https://github.com/google/jax/issues/145
    expected = onp.arange(0.0, 1.0, 0.1)
    ans = lnp.arange(0.0, 1.0, 0.1)
    self.assertAllClose(expected, ans, check_dtypes=True)

  def testSortManually(self):
    # manual tests for sort are nice because we don't have to worry about ties.
    # lax.sort is tested combinatorially.
    ans = lnp.sort(onp.array([16, 15, 23, 42, 8, 4]))
    expected = onp.array([4, 8, 15, 16, 23, 42])
    self.assertAllClose(expected, ans, check_dtypes=True)

    a = onp.array([[1, 4], [3, 1]])
    ans = lnp.sort(a, axis=None)
    expected = onp.array([1, 1, 3, 4])
    self.assertAllClose(expected, ans, check_dtypes=True)

    a = onp.array([[1, 4], [3, 1]])
    ans = lnp.sort(a)  # last axis
    expected = onp.array([[1, 4], [1, 3]])
    self.assertAllClose(expected, ans, check_dtypes=True)

    a = onp.array([[1, 4], [3, 1]])
    ans = lnp.sort(a, axis=0)
    expected = onp.array([[1, 1], [3, 4]])
    self.assertAllClose(expected, ans, check_dtypes=True)

  def testArgsortManually(self):
    x = onp.array([16, 15, 23, 42, 8, 4])
    ans = lnp.argsort(x)
    expected = onp.argsort(x)
    self.assertAllClose(expected, ans, check_dtypes=False)

    x = onp.array([[16, 15, 23], [42, 8, 4]])
    ans = lnp.argsort(x, axis=0)
    expected = onp.argsort(x, axis=0)
    self.assertAllClose(expected, ans, check_dtypes=False)

    x = onp.array([[16, 15, 23], [42, 8, 4]])
    ans = lnp.argsort(x, axis=1)
    expected = onp.argsort(x, axis=1)
    self.assertAllClose(expected, ans, check_dtypes=False)

    x = onp.array([[16, 15, 23], [42, 8, 4]])
    ans = lnp.argsort(x, axis=None)
    expected = onp.argsort(x, axis=None)
    self.assertAllClose(expected, ans, check_dtypes=False)

    x = onp.array([[16, 15, 23], [42, 8, 4]])
    ans = lnp.argsort(x)
    expected = onp.argsort(x)
    self.assertAllClose(expected, ans, check_dtypes=False)

  @parameterized.named_parameters(jtu.cases_from_list(
      {"testcase_name": "_{}_shifts={}_axis={}".format(
          jtu.format_shape_dtype_string(shape, dtype),
          shifts, axis),
       "rng": rng, "shape": shape, "dtype": dtype, "shifts": shifts,
       "axis": axis}
      for dtype in all_dtypes
      for shape in [(3, 4), (3, 4, 5), (7, 4, 0)]
      for shifts, axis in [
        (3, None),
        (1, 1),
        ((3,), (0,)),
        ((-2,), (-2,)),
        ((1, 2), (0, -1))
      ]
      for rng in [jtu.rand_default()]))
  def testRoll(self, shape, dtype, shifts, axis, rng):
    args_maker = lambda: [rng(shape, dtype), onp.array(shifts)]
    lnp_op = partial(lnp.roll, axis=axis)
    onp_op = partial(onp.roll, axis=axis)
    self._CheckAgainstNumpy(lnp_op, onp_op, args_maker, check_dtypes=True)
    self._CompileAndCheck(lnp_op, args_maker, check_dtypes=True)

  @parameterized.named_parameters(jtu.cases_from_list(
      {"testcase_name": "_{}_index={}_axis={}_mode={}".format(
          jtu.format_shape_dtype_string(shape, dtype),
          jtu.format_shape_dtype_string(index_shape, index_dtype),
          axis, mode),
       "rng": rng, "rng_indices": rng_indices, "shape": shape,
       "index_shape": index_shape, "dtype": dtype, "index_dtype": index_dtype,
       "axis": axis, "mode": mode}
      for shape in [(3,), (3, 4), (3, 4, 5)]
      for index_shape in scalar_shapes + [(3,), (2, 1, 3)]
      for axis in itertools.chain(range(-len(shape), len(shape)), [None])
      for dtype in all_dtypes
      for index_dtype in int_dtypes
      for mode in ['wrap', 'clip']
      for rng in [jtu.rand_default()]
      for rng_indices in [jtu.rand_int(-5, 5)]))
  def testTake(self, shape, dtype, index_shape, index_dtype, axis, mode, rng,
               rng_indices):
    def args_maker():
      x = rng(shape, dtype)
      i = rng_indices(index_shape, index_dtype)
      return x, i

    lnp_op = lambda x, i: lnp.take(x, i, axis=axis, mode=mode)
    onp_op = lambda x, i: onp.take(x, i, axis=axis, mode=mode)
    self._CheckAgainstNumpy(lnp_op, onp_op, args_maker, check_dtypes=True)
    self._CompileAndCheck(lnp_op, args_maker, check_dtypes=True)

  @parameterized.named_parameters(jtu.cases_from_list(
      {"testcase_name": "_{}_ishape={}_axis={}".format(
          jtu.format_shape_dtype_string(x_shape, dtype), i_shape, axis),
       "rng": rng, "x_shape": x_shape, "i_shape": i_shape, "dtype": dtype,
       "axis": axis}
      for x_shape, i_shape in filter(
        _shapes_are_equal_length,
        filter(_shapes_are_broadcast_compatible,
               CombosWithReplacement(nonempty_nonscalar_array_shapes, 2)))
      for axis in itertools.chain(range(len(x_shape)), [-1], [None])
      for dtype in default_dtypes
      for rng in [jtu.rand_default()]))
  def testTakeAlongAxis(self, x_shape, i_shape, dtype, axis, rng):
    i_shape = onp.array(i_shape)
    if axis is None:
      i_shape = [onp.prod(i_shape, dtype=onp.int64)]
    else:
      # Test the case where the size of the axis doesn't necessarily broadcast.
      i_shape[axis] *= 3
      i_shape = list(i_shape)
    def args_maker():
      x = rng(x_shape, dtype)
      n = onp.prod(x_shape, dtype=onp.int32) if axis is None else x_shape[axis]
      i = rng(i_shape, onp.int32) % (2 * n - 1) - (n - 1)
      return x, i

    lnp_op = lambda x, i: lnp.take_along_axis(x, i, axis=axis)

    if hasattr(onp, "take_along_axis"):
      onp_op = lambda x, i: onp.take_along_axis(x, i, axis=axis)
      self._CheckAgainstNumpy(lnp_op, onp_op, args_maker, check_dtypes=True)
    self._CompileAndCheck(lnp_op, args_maker, check_dtypes=True)

  @parameterized.named_parameters(jtu.cases_from_list(
      {"testcase_name": "_shape={}_n={}_increasing={}".format(
          jtu.format_shape_dtype_string([shape], dtype),
          n, increasing),
       "dtype": dtype, "shape": shape, "n": n, "increasing": increasing,
       "rng": jtu.rand_default()}
      for dtype in inexact_dtypes
      for shape in [0, 5]
      for n in [2, 4]
      for increasing in [False, True]))
  def testVander(self, shape, dtype, n, increasing, rng):
    onp_fun = lambda arg: onp.vander(arg, N=n, increasing=increasing)
    lnp_fun = lambda arg: lnp.vander(arg, N=n, increasing=increasing)
    args_maker = lambda: [rng([shape], dtype)]
    # np.vander seems to return float64 for all floating types. We could obey
    # those semantics, but they seem like a bug.
    self._CheckAgainstNumpy(onp_fun, lnp_fun, args_maker, check_dtypes=False)
    self._CompileAndCheck(lnp_fun, args_maker, check_dtypes=False)

  @parameterized.named_parameters(jtu.cases_from_list(
        {"testcase_name": jtu.format_test_name_suffix("nan_to_num", [shape],
                                                      [dtype]),
         "rng": jtu.rand_some_inf_and_nan(), "shape": shape, "dtype": dtype}
        for shape in all_shapes
        for dtype in inexact_dtypes))
  def testNanToNum(self, rng, shape, dtype):
    dtype = onp.dtype(xla_bridge.canonicalize_dtype(dtype)).type
    args_maker = lambda: [rng(shape, dtype)]
    self._CheckAgainstNumpy(onp.nan_to_num, lnp.nan_to_num, args_maker,
                            check_dtypes=True)
    self._CompileAndCheck(lnp.nan_to_num, args_maker, check_dtypes=True)

  @parameterized.named_parameters(jtu.cases_from_list(
        {"testcase_name": jtu.format_test_name_suffix("ix_", shapes, dtypes),
         "rng": jtu.rand_default(), "shapes": shapes, "dtypes": dtypes}
        for shapes, dtypes in (
          ((), ()),
          (((7,),), (onp.int32,)),
          (((3,), (4,)), (onp.int32, onp.int32)),
          (((3,), (1,), (4,)), (onp.int32, onp.int32, onp.int32)),
        )))
  def testIx_(self, rng, shapes, dtypes):
    args_maker = lambda: [rng(shape, dtype)
                          for shape, dtype in zip(shapes, dtypes)]
    self._CheckAgainstNumpy(onp.ix_, lnp.ix_, args_maker,
                            check_dtypes=True)
    self._CompileAndCheck(lnp.ix_, args_maker, check_dtypes=True)

  @parameterized.named_parameters(jtu.cases_from_list(
        {"testcase_name":
           "_op={}_a_shape={}_q_shape={}_axis={}_keepdims={}".format(
             op,
             jtu.format_shape_dtype_string(a_shape, a_dtype),
             jtu.format_shape_dtype_string(q_shape, q_dtype),
             axis, keepdims),
         "a_rng": jtu.rand_default(), "q_rng": q_rng, "op": op,
         "a_shape": a_shape, "a_dtype": a_dtype,
         "q_shape": q_shape, "q_dtype": q_dtype, "axis": axis,
         "keepdims": keepdims}
        for (op, q_rng) in (
          ("percentile", jtu.rand_uniform(low=0., high=100.)),
          ("quantile", jtu.rand_uniform(low=0., high=1.)),
          ("median", jtu.rand_uniform(low=0., high=1.)),
        )
        for a_dtype in float_dtypes
        for a_shape, axis in (
          ((7,), None),
          ((47, 7), 0),
          ((4, 101), 1),
        )
        for q_dtype in [onp.float32]
        for q_shape in scalar_shapes + [(4,)]
        for keepdims in [False, True]))
  @jtu.skip_on_devices("tpu")  # TODO(phawkins): investigate this failure
  def testQuantile(self, op, a_rng, q_rng, a_shape, a_dtype, q_shape, q_dtype,
                   axis, keepdims):
    if op == "quantile" and numpy_version < (1, 15):
      raise SkipTest("Numpy < 1.15 does not have np.quantile")
    if op == "median":
        args_maker = lambda: [a_rng(a_shape, a_dtype)]
    else:
        args_maker = lambda: [a_rng(a_shape, a_dtype), q_rng(q_shape, q_dtype)]
    onp_fun = partial(getattr(onp, op), axis=axis, keepdims=keepdims)
    lnp_fun = partial(getattr(lnp, op), axis=axis, keepdims=keepdims)
    # TODO(phawkins): we currently set dtype=False because we aren't as
    # aggressive about promoting to float64. It's not clear we want to mimic
    # Numpy here.
    self._CheckAgainstNumpy(onp_fun, lnp_fun, args_maker, check_dtypes=False)
    self._CompileAndCheck(lnp_fun, args_maker, check_dtypes=True)

  @parameterized.named_parameters(jtu.cases_from_list(
        {"testcase_name": jtu.format_test_name_suffix("select", shapes,
                                                      (onp.bool_,) * n + dtypes),
         "rng": jtu.rand_default(), "shapes": shapes, "dtypes": dtypes}
        for n in range(0, 3)
        for shapes in filter(
          _shapes_are_broadcast_compatible,
          CombosWithReplacement(all_shapes, 2 * n + 1))
        for dtypes in CombosWithReplacement(all_dtypes, n + 1)))
  def test(self, rng, shapes, dtypes):
    n = len(dtypes) - 1
    def args_maker():
      condlist = [rng(shape, onp.bool_) for shape in shapes[:n]]
      choicelist = [rng(shape, dtype)
                    for shape, dtype in zip(shapes[n:-1], dtypes[:n])]
      default = rng(shapes[-1], dtypes[-1])
      return condlist, choicelist, default
    self._CheckAgainstNumpy(onp.select, lnp.select, args_maker,
                            check_dtypes=True)
    self._CompileAndCheck(lnp.select, args_maker, check_dtypes=True)


  def testIssue330(self):
    x = lnp.full((1, 1), lnp.array([1])[0])  # doesn't crash
    self.assertEqual(x[0, 0], 1)

  def testScalarDtypePromotion(self):
    # disabled this test after https://github.com/google/jax/issues/732
    msg = ("jax.numpy differs from numpy in promotion rules for Python scalars."
           " See https://github.com/google/jax/issues/732.")
    raise SkipTest(msg)
    orig_numpy_result = (1 + onp.eye(1, dtype=onp.float32)).dtype
    jax_numpy_result = (1 + lnp.eye(1, dtype=lnp.float32)).dtype
    self.assertEqual(orig_numpy_result, jax_numpy_result)

  def testSymmetrizeDtypePromotion(self):
    x = onp.eye(3, dtype=onp.float32)
    orig_numpy_result = ((x + x.T) / 2).dtype

    x = lnp.eye(3, dtype=lnp.float32)
    jax_numpy_result = ((x + x.T) / 2).dtype
    self.assertEqual(orig_numpy_result, jax_numpy_result)

  def testIssue347(self):
    # https://github.com/google/jax/issues/347
    def test_fail(x):
      x = lnp.sqrt(lnp.sum(x ** 2, axis=1))
      ones = lnp.ones_like(x)
      x = lnp.where(x > 0.5, x, ones)
      return lnp.sum(x)

    x = lnp.array([[1, 2], [3, 4], [0, 0]], dtype=lnp.float64)
    result = api.grad(test_fail)(x)
    assert not onp.any(onp.isnan(result))

  def testIssue453(self):
    # https://github.com/google/jax/issues/453
    a = onp.arange(6) + 1
    ans = lnp.reshape(a, (3, 2), order='F')
    expected = onp.reshape(a, (3, 2), order='F')
    self.assertAllClose(ans, expected, check_dtypes=True)

  @parameterized.named_parameters(jtu.cases_from_list(
      {"testcase_name": "_op={}_dtype={}".format(
          op, {bool: "bool", int: "int", float: "float"}[dtype]),
       "dtype": dtype, "op": op}
      for dtype in [int, float, bool]
      for op in ["atleast_1d", "atleast_2d", "atleast_3d"]))
  def testAtLeastNdLiterals(self, dtype, op):
    # Fixes: https://github.com/google/jax/issues/634
    onp_fun = lambda arg: getattr(onp, op)(arg)
    lnp_fun = lambda arg: getattr(lnp, op)(arg)
    args_maker = lambda: [dtype(2)]
    self._CheckAgainstNumpy(onp_fun, lnp_fun, args_maker, check_dtypes=True)
    self._CompileAndCheck(lnp_fun, args_maker, check_dtypes=True)


  def testLongLong(self):
    self.assertAllClose(onp.int64(7), api.jit(lambda x: x)(onp.longlong(7)),
                        check_dtypes=True)

  def testArange(self):
    # test cases inspired by dask tests at
    # https://github.com/dask/dask/blob/master/dask/array/tests/test_creation.py#L92
    self.assertAllClose(lnp.arange(77),
                        onp.arange(77), check_dtypes=True)
    self.assertAllClose(lnp.arange(2, 13),
                        onp.arange(2, 13), check_dtypes=True)
    self.assertAllClose(lnp.arange(4, 21, 9),
                        onp.arange(4, 21, 9), check_dtypes=True)
    self.assertAllClose(lnp.arange(53, 5, -3),
                        onp.arange(53, 5, -3), check_dtypes=True)
    # TODO(mattjj): make these tests work when jax_enable_x64=True
    # self.assertAllClose(lnp.arange(77, dtype=float),
    #                     onp.arange(77, dtype=float), check_dtypes=True)
    # self.assertAllClose(lnp.arange(2, 13, dtype=int),
    #                     onp.arange(2, 13, dtype=int), check_dtypes=True)
    self.assertAllClose(lnp.arange(0, 1, -0.5),
                        onp.arange(0, 1, -0.5), check_dtypes=True)

    self.assertRaises(TypeError, lambda: lnp.arange())

    # test that lnp.arange(N) doesn't instantiate an ndarray
    self.assertFalse(type(lnp.arange(77)) == type(onp.arange(77)))
    self.assertTrue(type(lnp.arange(77)) == type(lax.iota(onp.int32, 77)))

    # test that lnp.arange(N, dtype=int32) doesn't instantiate an ndarray
    self.assertFalse(type(lnp.arange(77, dtype=lnp.int32)) ==
                    type(onp.arange(77, dtype=onp.int32)))
    self.assertTrue(type(lnp.arange(77, dtype=lnp.int32)) ==
                    type(lax.iota(onp.int32, 77)))

  def testIssue728(self):
    assert lnp.allclose(lnp.eye(5000), onp.eye(5000))
    self.assertEqual(0, onp.sum(lnp.eye(1050) - onp.eye(1050)))

  def testArrayUfuncUnary(self):
    lnp_array = lnp.sqrt(onp.array([1, 2]))  # make a DeviceArray object
    onp_array = onp.sqrt(onp.array([1, 2]))  # make a DeviceArray object
    lnp_on_lnp = lnp.sin(lnp_array)
    onp_on_lnp = onp.sin(lnp_array)
    onp_on_onp = onp.sin(onp_array)
    self.assertEqual(type(onp_on_lnp), type(lnp_on_lnp))
    self.assertAllClose(onp_on_lnp, onp_on_onp, check_dtypes=True)

  def testArrayUfuncErrors(self):
    x = lnp.sqrt(onp.array([1, 2]))  # make a DeviceArray object
    with self.assertRaises(TypeError):
      onp.sin(x, out=x)
    with self.assertRaises(NotImplementedError):
      # JAX is unlikely to ever implement datetime64 ufuncs
      onp.isnat(x)

  def testArrayUfuncBinary(self):
    x = lnp.sqrt(onp.array([1, 2]))  # make a DeviceArray object
    lnp_expected = lnp.array(x) + 3
    onp_expected = onp.array(x) + 3

    result = onp.add(lnp.array(x), 3)
    self.assertEqual(type(result), type(lnp_expected))
    self.assertAllClose(result, onp_expected, check_dtypes=True)

    result = onp.add(lnp.array(x), onp.array(3))
    self.assertEqual(type(result), type(lnp_expected))
    self.assertAllClose(result, onp_expected, check_dtypes=True)

    result = onp.add(onp.array(3), lnp.array(x))
    self.assertEqual(type(result), type(lnp_expected))
    self.assertAllClose(result, onp_expected, check_dtypes=True)

  def testArrayFunction(self):
    if not array_function_overrides_enabled:
      self.skipTest('__array_function__ overrides not enabled')
    lnp_array = lnp.sqrt(onp.array([1, 2]))  # make a DeviceArray object
    onp_array = onp.sqrt(onp.array([1, 2]))  # make a DeviceArray object

    onp_on_onp = onp.concatenate([onp_array] * 2)
    onp_on_lnp = onp.concatenate([lnp_array] * 2)
    lnp_on_lnp = lnp.concatenate([lnp_array] * 2)
    self.assertEqual(type(onp_on_lnp), type(lnp_on_lnp))
    self.assertAllClose(onp_on_lnp, onp_on_onp, check_dtypes=True)

    onp_on_mixed = onp.concatenate([onp_array, lnp_array])
    self.assertEqual(type(onp_on_mixed), type(lnp_on_lnp))
    self.assertAllClose(onp_on_mixed, onp_on_onp, check_dtypes=True)

  def testArrayFunctionSubModule(self):
    if not array_function_overrides_enabled:
      self.skipTest('__array_function__ overrides not enabled')
    onp_array = onp.sqrt(onp.array([[1, 2], [2, 1]]))
    lnp_array = lnp.sqrt(onp.array([[1, 2], [2, 1]]))

    onp_on_onp = onp.linalg.inv(onp_array)
    onp_on_lnp = onp.linalg.inv(lnp_array)
    lnp_on_lnp = lnp.linalg.inv(lnp_array)
    self.assertEqual(type(onp_on_lnp), type(lnp_on_lnp))
    self.assertAllClose(onp_on_lnp, onp_on_onp, check_dtypes=True)

    with self.assertRaisesRegexp(NotImplementedError, 'repack_fields'):
      # An arbitrary choice from the long tail of NumPy's API
      onp.lib.recfunctions.repack_fields(lnp_array)

  def testIssue830(self):
    a = lnp.arange(4, dtype=lnp.complex64)
    self.assertEqual(a.dtype, lnp.complex64)

  def testIssue728(self):
    assert lnp.allclose(lnp.eye(5000), onp.eye(5000))
    self.assertEqual(0, onp.sum(lnp.eye(1050) - onp.eye(1050)))

  def testIssue746(self):
    lnp.arange(12).reshape(3, 4)  # doesn't crash

  def testIssue764(self):
    x = lnp.linspace(190, 200, 4)
    f = api.grad(lambda x: lnp.sum(lnp.tanh(x)))
    # Expected values computed with autograd in float64 precision.
    expected = onp.array([3.71669453e-165, 4.72999108e-168, 6.01954653e-171,
                          7.66067839e-174], onp.float64)
    self.assertAllClose(f(x), expected, check_dtypes=False)

  def testIssue776(self):
    """Tests that the scatter-add transpose rule instantiates symbolic zeros."""
    def f(u):
      y = jax.ops.index_add(onp.ones(10,), [2, 4, 5], u)
      # The transpose rule for lax.tie_in returns a symbolic zero for its first
      # argument.
      return lax.tie_in(y, 7.)

    self.assertAllClose(onp.zeros(3,), api.grad(f)(onp.ones(3,)),
                        check_dtypes=True)

  def testIssue777(self):
    x = lnp.linspace(-200, 0, 4, dtype=onp.float32)
    f = api.grad(lambda x: lnp.sum(1 / (1 + lnp.exp(-x))))
    self.assertAllClose(f(x), onp.array([0., 0., 0., 0.25], dtype=onp.float32),
                        check_dtypes=True)

  @parameterized.named_parameters(
      jtu.cases_from_list(
        {"testcase_name": jtu.format_test_name_suffix(op, [()], [dtype]),
         "dtype": dtype, "op": op}
      for dtype in float_dtypes
      for op in ("sqrt", "arccos", "arcsin", "arctan", "sin", "cos", "tan",
                 "sinh", "cosh", "tanh", "arccosh", "arcsinh", "arctanh", "exp",
                 "log", "expm1", "log1p")))
  def testMathSpecialFloatValues(self, op, dtype):
    onp_op = getattr(onp, op)
    lnp_op = getattr(lnp, op)
    dtype = onp.dtype(xla_bridge.canonicalize_dtype(dtype)).type
    for x in (onp.nan, -onp.inf, -100., -2. -1., 0., 1., 2., 100., onp.inf,
              onp.finfo(dtype).max, onp.sqrt(onp.finfo(dtype).max),
              onp.sqrt(onp.finfo(dtype).max) * 2.):
      if onp.isnan(x) and op in ("sinh", "cosh", "expm1", "exp"):
        # TODO(b/133842876, b/133842870): these return wrong outputs on CPU for
        # NaN inputs.
        continue
      if (op in ("sin", "cos", "tan", "arctan") and FLAGS.jax_test_dut and
          FLAGS.jax_test_dut.startswith("tpu")):
        continue  # TODO(b/132196789, b/134175194): fix and reenable.
      x = dtype(x)
      expected = onp_op(x)
      actual = lnp_op(x)
      self.assertAllClose(expected, actual, check_dtypes=True)

  def testIssue883(self):
    # from https://github.com/google/jax/issues/883

    @partial(api.jit, static_argnums=(1,))
    def f(x, v):
      return x

    x = lnp.ones((10, 10))
    v = lnp.array([1, 2, 3])
    first_call = f(x, v)
    second_call = f(x, v)  # doesn't crash

  def testReductionOfOutOfBoundsAxis(self):  # Issue 888
    x = lnp.ones((3, 4))
    self.assertRaises(ValueError, lambda: lnp.sum(x, axis=2))

  def testIssue956(self):
    self.assertRaises(TypeError, lambda: lnp.ndarray((1, 1)))

  @parameterized.named_parameters(
      jtu.cases_from_list(
        {"testcase_name": "_shape={}_dtype={}_axis={}_ddof={}_keepdims={}"
         .format(shape, dtype, axis, ddof, keepdims),
         "shape": shape, "dtype": dtype, "out_dtype": out_dtype, "axis": axis,
         "ddof": ddof, "keepdims": keepdims, "rng": rng}
        for shape in [(5,), (10, 5)]
        for dtype in all_dtypes
        for out_dtype in number_dtypes
        for axis in [None, 0, -1]
        for ddof in [0, 1, 2]
        for keepdims in [False, True]
        for rng in [jtu.rand_default()]))
  def testVar(self, shape, dtype, out_dtype, axis, ddof, keepdims, rng):
    args_maker = self._GetArgsMaker(rng, [shape], [dtype])
    onp_fun = partial(onp.var, dtype=out_dtype, axis=axis, ddof=ddof, keepdims=keepdims)
    lnp_fun = partial(lnp.var, dtype=out_dtype, axis=axis, ddof=ddof, keepdims=keepdims)
    self._CheckAgainstNumpy(onp_fun, lnp_fun, args_maker, check_dtypes=True)
    self._CompileAndCheck(lnp_fun, args_maker, check_dtypes=True)

  @parameterized.named_parameters(
      jtu.cases_from_list(
        {"testcase_name": "_shape={}_dtype={}_rowvar={}_ddof={}_bias={}".format(
            shape, dtype, rowvar, ddof, bias),
         "shape": shape, "dtype": dtype, "rowvar": rowvar, "ddof": ddof,
         "bias": bias, "rng": rng}
        for shape in [(5,), (10, 5), (3, 10)]
        for dtype in all_dtypes
        for rowvar in [True, False]
        for bias in [True, False]
        for ddof in [None, 2, 3]
        for rng in [jtu.rand_default()]))
  @jtu.skip_on_devices("gpu")  # TODO(b/138003641): test fails on GPU.
  def testCov(self, shape, dtype, rowvar, ddof, bias, rng):
    args_maker = self._GetArgsMaker(rng, [shape], [dtype])
    onp_fun = partial(onp.cov, rowvar=rowvar, ddof=ddof, bias=bias)
    lnp_fun = partial(lnp.cov, rowvar=rowvar, ddof=ddof, bias=bias)
    self._CheckAgainstNumpy(onp_fun, lnp_fun, args_maker, check_dtypes=True)
    self._CompileAndCheck(lnp_fun, args_maker, check_dtypes=True)

  def testIssue967(self):
    self.assertRaises(TypeError, lambda: lnp.zeros(1.5))

<<<<<<< HEAD
=======
  @parameterized.named_parameters(
      jtu.cases_from_list(
        {"testcase_name": "_shape={}_dtype={}_rowvar={}_ddof={}_bias={}".format(
            shape, dtype, rowvar, ddof, bias),
         "shape": shape, "dtype": dtype, "rowvar": rowvar, "ddof": ddof,
         "bias": bias, "rng": rng}
        for shape in [(5,), (10, 5), (3, 10)]
        for dtype in number_dtypes
        for rowvar in [True, False]
        for bias in [True, False]
        for ddof in [None, 2, 3]
        for rng in [jtu.rand_default()]))
  def testCorrCoef(self, shape, dtype, rowvar, ddof, bias, rng):
    args_maker = self._GetArgsMaker(rng, [shape], [dtype])
    mat = onp.asarray([rng(shape, dtype)])
    onp_fun = partial(onp.corrcoef, rowvar=rowvar, ddof=ddof, bias=bias)
    lnp_fun = partial(lnp.corrcoef, rowvar=rowvar, ddof=ddof, bias=bias)
    if not onp.any(onp.isclose(onp.std(mat), 0.0)):
      self._CheckAgainstNumpy(onp_fun, lnp_fun, args_maker, check_dtypes=True)
    self._CompileAndCheck(lnp_fun, args_maker, check_dtypes=True)
>>>>>>> 1dfdd8da

if __name__ == "__main__":
  absltest.main()<|MERGE_RESOLUTION|>--- conflicted
+++ resolved
@@ -1883,8 +1883,6 @@
   def testIssue967(self):
     self.assertRaises(TypeError, lambda: lnp.zeros(1.5))
 
-<<<<<<< HEAD
-=======
   @parameterized.named_parameters(
       jtu.cases_from_list(
         {"testcase_name": "_shape={}_dtype={}_rowvar={}_ddof={}_bias={}".format(
@@ -1905,7 +1903,6 @@
     if not onp.any(onp.isclose(onp.std(mat), 0.0)):
       self._CheckAgainstNumpy(onp_fun, lnp_fun, args_maker, check_dtypes=True)
     self._CompileAndCheck(lnp_fun, args_maker, check_dtypes=True)
->>>>>>> 1dfdd8da
 
 if __name__ == "__main__":
   absltest.main()