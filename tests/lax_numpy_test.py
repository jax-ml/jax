# Copyright 2018 Google LLC
#
# Licensed under the Apache License, Version 2.0 (the "License");
# you may not use this file except in compliance with the License.
# You may obtain a copy of the License at
#
#     https://www.apache.org/licenses/LICENSE-2.0
#
# Unless required by applicable law or agreed to in writing, software
# distributed under the License is distributed on an "AS IS" BASIS,
# WITHOUT WARRANTIES OR CONDITIONS OF ANY KIND, either express or implied.
# See the License for the specific language governing permissions and
# limitations under the License.

from __future__ import absolute_import
from __future__ import division
from __future__ import print_function

import collections
import functools
from functools import partial
import itertools
import operator
import unittest
from unittest import SkipTest

from absl.testing import absltest
from absl.testing import parameterized
import six

import numpy as onp
import numpy.lib.recfunctions

import jax.ops
from jax import api
from jax import lax
from jax import numpy as lnp
from jax import test_util as jtu
from jax.numpy.lax_numpy import numpy_version
from jax.lib import xla_bridge

from jax.config import config
config.parse_flags_with_absl()
FLAGS = config.FLAGS

nonempty_nonscalar_array_shapes = [(4,), (3, 4), (3, 1), (1, 4), (2, 1, 4), (2, 3, 4)]
nonempty_array_shapes = [()] + nonempty_nonscalar_array_shapes
empty_array_shapes = [(0,), (0, 4), (3, 0),]

scalar_shapes = [jtu.NUMPY_SCALAR_SHAPE, jtu.PYTHON_SCALAR_SHAPE]
array_shapes = nonempty_array_shapes + empty_array_shapes
nonzerodim_shapes = nonempty_nonscalar_array_shapes + empty_array_shapes
nonempty_shapes = scalar_shapes + nonempty_array_shapes
all_shapes =  scalar_shapes + array_shapes

float_dtypes = [onp.float32, onp.float64]
complex_dtypes = [onp.complex64, onp.complex128]
int_dtypes = [onp.int32, onp.int64]
unsigned_dtypes = [onp.uint32, onp.uint64]
bool_dtypes = [onp.bool_]
default_dtypes = float_dtypes + int_dtypes
inexact_dtypes = float_dtypes + complex_dtypes
number_dtypes = float_dtypes + complex_dtypes + int_dtypes
all_dtypes = number_dtypes + bool_dtypes

OpRecord = collections.namedtuple(
  "OpRecord",
  ["name", "nargs", "dtypes", "shapes", "rng", "diff_modes", "test_name",
   "check_dtypes"])


def op_record(name, nargs, dtypes, shapes, rng, diff_modes, test_name=None,
              check_dtypes=True):
  test_name = test_name or name
  return OpRecord(name, nargs, dtypes, shapes, rng, diff_modes, test_name,
                  check_dtypes)

JAX_ONE_TO_ONE_OP_RECORDS = [
    op_record("abs", 1, number_dtypes, all_shapes, jtu.rand_default(), ["rev"]),
    op_record("add", 2, number_dtypes, all_shapes, jtu.rand_default(), ["rev"]),
    op_record("ceil", 1, float_dtypes, all_shapes, jtu.rand_default(), []),
    op_record("conj", 1, number_dtypes, all_shapes, jtu.rand_default(), ["rev"]),
    op_record("equal", 2, all_dtypes, all_shapes, jtu.rand_some_equal(), []),
    op_record("exp", 1, number_dtypes, all_shapes, jtu.rand_default(), ["rev"]),
    op_record("fabs", 1, float_dtypes, all_shapes, jtu.rand_default(), ["rev"]),
    op_record("float_power", 2, inexact_dtypes, all_shapes, jtu.rand_default(), ["rev"]),
    op_record("floor", 1, float_dtypes, all_shapes, jtu.rand_default(), []),
    op_record("greater", 2, number_dtypes, all_shapes, jtu.rand_some_equal(), []),
    op_record("greater_equal", 2, number_dtypes, all_shapes, jtu.rand_some_equal(), []),
    op_record("less", 2, number_dtypes, all_shapes, jtu.rand_some_equal(), []),
    op_record("less_equal", 2, number_dtypes, all_shapes, jtu.rand_some_equal(), []),
    op_record("log", 1, number_dtypes, all_shapes, jtu.rand_positive(), ["rev"]),
    op_record("logical_and", 2, all_dtypes, all_shapes, jtu.rand_bool(), []),
    op_record("logical_not", 1, all_dtypes, all_shapes, jtu.rand_bool(), []),
    op_record("logical_or", 2, all_dtypes, all_shapes, jtu.rand_bool(), []),
    op_record("logical_xor", 2, all_dtypes, all_shapes, jtu.rand_bool(), []),
    op_record("maximum", 2, number_dtypes, all_shapes, jtu.rand_some_inf(), []),
    op_record("minimum", 2, number_dtypes, all_shapes, jtu.rand_some_inf(), []),
    op_record("multiply", 2, number_dtypes, all_shapes, jtu.rand_default(), ["rev"]),
    op_record("negative", 1, number_dtypes, all_shapes, jtu.rand_default(), ["rev"]),
    op_record("not_equal", 2, number_dtypes, all_shapes, jtu.rand_some_equal(), ["rev"]),
    op_record("array_equal", 2, number_dtypes, all_shapes, jtu.rand_some_equal(), ["rev"]),
    op_record("reciprocal", 1, inexact_dtypes, all_shapes, jtu.rand_default(), []),
    op_record("subtract", 2, number_dtypes, all_shapes, jtu.rand_default(), ["rev"]),
    op_record("sin", 1, number_dtypes, all_shapes, jtu.rand_default(), ["rev"]),
    op_record("cos", 1, number_dtypes, all_shapes, jtu.rand_default(), ["rev"]),
    op_record("tan", 1, number_dtypes, all_shapes, jtu.rand_uniform(-1.5, 1.5),
              ["rev"]),
    op_record("sinh", 1, number_dtypes, all_shapes, jtu.rand_default(), ["rev"]),
    op_record("cosh", 1, number_dtypes, all_shapes, jtu.rand_default(), ["rev"]),
    op_record("tanh", 1, number_dtypes, all_shapes, jtu.rand_default(), ["rev"]),
    op_record("arcsin", 1, float_dtypes, all_shapes, jtu.rand_small(), ["rev"]),
    op_record("arccos", 1, float_dtypes, all_shapes, jtu.rand_small(), ["rev"]),
    op_record("arctan", 1, float_dtypes, all_shapes, jtu.rand_small(), ["rev"]),
    op_record("arctan2", 2, float_dtypes, all_shapes, jtu.rand_small(), ["rev"]),
    op_record("arcsinh", 1, number_dtypes, all_shapes, jtu.rand_positive(), ["rev"]),
    op_record("arccosh", 1, number_dtypes, all_shapes, jtu.rand_positive(), ["rev"]),
    op_record("arctanh", 1, number_dtypes, all_shapes, jtu.rand_small(), ["rev"]),
]

JAX_COMPOUND_OP_RECORDS = [
    # angle has inconsistent 32/64-bit return types across numpy versions.
    op_record("angle", 1, number_dtypes, all_shapes, jtu.rand_default(), [],
              check_dtypes=False),
    op_record("atleast_1d", 1, default_dtypes, all_shapes, jtu.rand_default(), []),
    op_record("atleast_2d", 1, default_dtypes, all_shapes, jtu.rand_default(), []),
    op_record("atleast_3d", 1, default_dtypes, all_shapes, jtu.rand_default(), []),
    op_record("cbrt", 1, default_dtypes, all_shapes, jtu.rand_default(), ["rev"]),
    op_record("conjugate", 1, number_dtypes, all_shapes, jtu.rand_default(), ["rev"]),
    op_record("deg2rad", 1, float_dtypes, all_shapes, jtu.rand_default(), []),
    op_record("divide", 2, number_dtypes, all_shapes, jtu.rand_nonzero(), ["rev"]),
    op_record("exp2", 1, number_dtypes, all_shapes, jtu.rand_default(), ["rev"]),
    op_record("expm1", 1, number_dtypes, all_shapes, jtu.rand_positive(), [],
              test_name="expm1_large"),
    op_record("expm1", 1, number_dtypes, all_shapes, jtu.rand_small_positive(), []),
    op_record("fix", 1, float_dtypes, all_shapes, jtu.rand_default(), []),
    op_record("floor_divide", 2, number_dtypes, all_shapes, jtu.rand_nonzero(), ["rev"]),
    op_record("heaviside", 2, default_dtypes, all_shapes, jtu.rand_default(), []),
    op_record("hypot", 2, default_dtypes, all_shapes, jtu.rand_default(), []),
    op_record("kron", 2, number_dtypes, nonempty_shapes, jtu.rand_default(), []),
    op_record("outer", 2, number_dtypes, all_shapes, jtu.rand_default(), []),
    op_record("imag", 1, number_dtypes, all_shapes, jtu.rand_some_inf(), []),
    op_record("iscomplex", 1, number_dtypes, all_shapes, jtu.rand_some_inf(), []),
    op_record("isfinite", 1, inexact_dtypes, all_shapes, jtu.rand_some_inf_and_nan(), []),
    op_record("isinf", 1, inexact_dtypes, all_shapes, jtu.rand_some_inf_and_nan(), []),
    op_record("isnan", 1, inexact_dtypes, all_shapes, jtu.rand_some_inf_and_nan(), []),
    op_record("isneginf", 1, float_dtypes, all_shapes, jtu.rand_some_inf_and_nan(), []),
    op_record("isposinf", 1, float_dtypes, all_shapes, jtu.rand_some_inf_and_nan(), []),
    op_record("isreal", 1, number_dtypes, all_shapes, jtu.rand_some_inf(), []),
    op_record("isrealobj", 1, number_dtypes, all_shapes, jtu.rand_some_inf(), []),
    op_record("log2", 1, number_dtypes, all_shapes, jtu.rand_positive(), ["rev"]),
    op_record("log10", 1, number_dtypes, all_shapes, jtu.rand_positive(), ["rev"]),
    op_record("log1p", 1, number_dtypes, all_shapes, jtu.rand_positive(), [],
              test_name="log1p_large"),
    op_record("log1p", 1, number_dtypes, all_shapes, jtu.rand_small_positive(), []),
    op_record("logaddexp", 2, float_dtypes, all_shapes, jtu.rand_default(), ["rev"]),
    op_record("logaddexp2", 2, float_dtypes, all_shapes, jtu.rand_default(), ["rev"]),
    op_record("polyval", 2, number_dtypes, nonempty_nonscalar_array_shapes, jtu.rand_default(), []),
    op_record("positive", 1, number_dtypes, all_shapes, jtu.rand_default(), ["rev"]),
    op_record("power", 2, number_dtypes, all_shapes, jtu.rand_positive(), ["rev"]),
    op_record("rad2deg", 1, float_dtypes, all_shapes, jtu.rand_default(), []),
    op_record("ravel", 1, all_dtypes, all_shapes, jtu.rand_default(), ["rev"]),
    op_record("real", 1, number_dtypes, all_shapes, jtu.rand_some_inf(), []),
    op_record("remainder", 2, default_dtypes, all_shapes, jtu.rand_nonzero(), []),
    op_record("mod", 2, default_dtypes, all_shapes, jtu.rand_nonzero(), []),
    op_record("sinc", 1, number_dtypes, all_shapes, jtu.rand_default(), ["rev"]),
    op_record("square", 1, number_dtypes, all_shapes, jtu.rand_default(), ["rev"]),
    op_record("sqrt", 1, number_dtypes, all_shapes, jtu.rand_positive(), ["rev"]),
    op_record("transpose", 1, all_dtypes, all_shapes, jtu.rand_default(), ["rev"]),
    op_record("true_divide", 2, all_dtypes, all_shapes, jtu.rand_nonzero(), ["rev"]),
    op_record("where", 3, (onp.float32, onp.int64), all_shapes, jtu.rand_some_zero(), []),
    op_record("diff", 1, number_dtypes, nonzerodim_shapes, jtu.rand_default(), ["rev"]),
]

JAX_BITWISE_OP_RECORDS = [
    op_record("bitwise_and", 2, int_dtypes + unsigned_dtypes, all_shapes,
              jtu.rand_bool(), []),
    op_record("bitwise_not", 1, int_dtypes + unsigned_dtypes, all_shapes,
              jtu.rand_bool(), []),
    op_record("bitwise_or", 2, int_dtypes + unsigned_dtypes, all_shapes,
              jtu.rand_bool(), []),
    op_record("bitwise_xor", 2, int_dtypes + unsigned_dtypes, all_shapes,
              jtu.rand_bool(), []),
]

JAX_REDUCER_RECORDS = [
    op_record("mean", 1, number_dtypes, nonempty_shapes, jtu.rand_default(), []),
    op_record("prod", 1, number_dtypes, all_shapes, jtu.rand_small_positive(), []),
    op_record("sum", 1, number_dtypes, all_shapes, jtu.rand_default(), []),
    op_record("var", 1, number_dtypes, nonempty_shapes, jtu.rand_default(), []),
    op_record("std", 1, inexact_dtypes, nonempty_shapes, jtu.rand_default(), []),
]

JAX_REDUCER_NO_DTYPE_RECORDS = [
    op_record("all", 1, all_dtypes, all_shapes, jtu.rand_some_zero(), []),
    op_record("any", 1, all_dtypes, all_shapes, jtu.rand_some_zero(), []),
    op_record("max", 1, all_dtypes, nonempty_shapes, jtu.rand_default(), []),
    op_record("min", 1, all_dtypes, nonempty_shapes, jtu.rand_default(), []),
]

JAX_ARGMINMAX_RECORDS = [
    op_record("argmin", 1, all_dtypes, nonempty_shapes, jtu.rand_some_equal(), []),
    op_record("argmax", 1, all_dtypes, nonempty_shapes, jtu.rand_some_equal(), []),
]

JAX_OPERATOR_OVERLOADS = [
    op_record("__add__", 2, number_dtypes, all_shapes, jtu.rand_default(), []),
    op_record("__sub__", 2, number_dtypes, all_shapes, jtu.rand_default(), []),
    op_record("__mul__", 2, number_dtypes, all_shapes, jtu.rand_default(), []),
    op_record("__eq__", 2, number_dtypes, all_shapes, jtu.rand_default(), []),
    op_record("__ne__", 2, number_dtypes, all_shapes, jtu.rand_default(), []),
    op_record("__lt__", 2, default_dtypes, all_shapes, jtu.rand_default(), []),
    op_record("__gt__", 2, default_dtypes, all_shapes, jtu.rand_default(), []),
    op_record("__ge__", 2, default_dtypes, all_shapes, jtu.rand_default(), []),
    op_record("__neg__", 1, number_dtypes, all_shapes, jtu.rand_default(), []),
    op_record("__pow__", 2, inexact_dtypes, all_shapes, jtu.rand_positive(), []),
    op_record("__mod__", 2, default_dtypes, all_shapes, jtu.rand_nonzero(), []),
    op_record("__floordiv__", 2, default_dtypes, all_shapes, jtu.rand_nonzero(), []),
    op_record("__truediv__", 2, number_dtypes, all_shapes, jtu.rand_nonzero(), []),
    op_record("__abs__", 1, number_dtypes, all_shapes, jtu.rand_default(), []),
    # TODO(mattjj): __invert__ fails on bool dtypes because ~True == -2
    op_record("__invert__", 1, int_dtypes, all_shapes, jtu.rand_default(), []),
    # TODO(mattjj): investigate these failures
    # op_record("__or__", 2, number_dtypes, all_shapes, jtu.rand_bool(), []),
    # op_record("__and__", 2, number_dtypes, all_shapes, jtu.rand_default(), []),
    # op_record("__xor__", 2, number_dtypes, all_shapes, jtu.rand_bool(), []),
    # op_record("__divmod__", 2, number_dtypes, all_shapes, jtu.rand_nonzero(), []),
    # TODO(mattjj): lshift, rshift
]

JAX_RIGHT_OPERATOR_OVERLOADS = [
    op_record("__radd__", 2, number_dtypes, all_shapes, jtu.rand_default(), []),
    op_record("__rsub__", 2, number_dtypes, all_shapes, jtu.rand_default(), []),
    op_record("__rmul__", 2, number_dtypes, all_shapes, jtu.rand_default(), []),
    op_record("__rpow__", 2, inexact_dtypes, all_shapes, jtu.rand_positive(), []),
    op_record("__rmod__", 2, default_dtypes, all_shapes, jtu.rand_nonzero(), []),
    op_record("__rfloordiv__", 2, default_dtypes, all_shapes, jtu.rand_nonzero(), []),
    op_record("__rtruediv__", 2, number_dtypes, all_shapes, jtu.rand_nonzero(), []),
    # op_record("__ror__", 2, number_dtypes, all_shapes, jtu.rand_bool(), []),
    # op_record("__rand__", 2, number_dtypes, all_shapes, jtu.rand_default(), []),
    # op_record("__rxor__", 2, number_dtypes, all_shapes, jtu.rand_bool(), []),
    # op_record("__rdivmod__", 2, number_dtypes, all_shapes, jtu.rand_nonzero(), []),
]

if numpy_version >= (1, 15):
  JAX_COMPOUND_OP_RECORDS += [
      op_record("isclose", 2, all_dtypes, all_shapes, jtu.rand_small_positive(), []),
      op_record("gcd", 2, int_dtypes, all_shapes, jtu.rand_default(), []),
      op_record("lcm", 2, int_dtypes, all_shapes, jtu.rand_default(), []),
  ]
  JAX_REDUCER_NO_DTYPE_RECORDS += [
      op_record("ptp", 1, number_dtypes, nonempty_shapes, jtu.rand_default(), []),
  ]

if six.PY2:
  JAX_OPERATOR_OVERLOADS += [
    op_record("__div__", 2, number_dtypes, all_shapes, jtu.rand_nonzero(), []),
  ]
  JAX_RIGHT_OPERATOR_OVERLOADS += [
    op_record("__rdiv__", 2, number_dtypes, all_shapes, jtu.rand_nonzero(), []),
  ]


# __array_function__ overrides are enabled if using NumPy 1.17+ (not yet
# released) or if the NUMPY_EXPERIMENTAL_ARRAY_FUNCTION environment is set:
# https://www.numpy.org/neps/nep-0018-array-function-protocol.html
class _Dummy(object):
  def __array_function__(self, *args, **kwargs):
    return True
  def __array__(self, *args, **kwargs):
    return TypeError

try:
  array_function_overrides_enabled = onp.atleast_1d(_Dummy())
<<<<<<< HEAD
except Exception:
=======
except TypeError:
>>>>>>> 62473351
  array_function_overrides_enabled = False


CombosWithReplacement = itertools.combinations_with_replacement


def _dtypes_are_compatible_for_bitwise_ops(args):
  if len(args) <= 1:
    return True
  is_signed = lambda dtype: onp.issubdtype(dtype, onp.signedinteger)
  width = lambda dtype: onp.iinfo(dtype).bits
  x, y = args
  if width(x) > width(y):
    x, y = y, x
  # The following condition seems a little ad hoc, but seems to capture what
  # numpy actually implements.
  return (
      is_signed(x) == is_signed(y)
      or (width(x) == 32 and width(y) == 32)
      or (width(x) == 32 and width(y) == 64 and is_signed(y)))

def _shapes_are_broadcast_compatible(shapes):
  accumulator = onp.zeros([])
  for shape in shapes:
    try:
      accumulator = accumulator + onp.zeros(shape)
    except ValueError:
      return False
  return True

def _shapes_are_equal_length(shapes):
  return all(len(shape) == len(shapes[0]) for shape in shapes[1:])


class LaxBackedNumpyTests(jtu.JaxTestCase):
  """Tests for LAX-backed Numpy implementation."""

  def _GetArgsMaker(self, rng, shapes, dtypes):
    return lambda: [rng(shape, dtype) for shape, dtype in zip(shapes, dtypes)]

  @parameterized.named_parameters(itertools.chain.from_iterable(
      jtu.cases_from_list(
        {"testcase_name": jtu.format_test_name_suffix(rec.test_name, shapes,
                                                      dtypes),
         "rng": rec.rng, "shapes": shapes, "dtypes": dtypes,
         "onp_op": getattr(onp, rec.name), "lnp_op": getattr(lnp, rec.name),
         "check_dtypes": rec.check_dtypes}
        for shapes in filter(
          _shapes_are_broadcast_compatible,
          CombosWithReplacement(rec.shapes, rec.nargs))
        for dtypes in CombosWithReplacement(rec.dtypes, rec.nargs))
      for rec in itertools.chain(JAX_ONE_TO_ONE_OP_RECORDS,
                                 JAX_COMPOUND_OP_RECORDS)))
  def testOp(self, onp_op, lnp_op, rng, shapes, dtypes, check_dtypes):
    args_maker = self._GetArgsMaker(rng, shapes, dtypes)
    py_scalar_arg = jtu.PYTHON_SCALAR_SHAPE in shapes
    self._CheckAgainstNumpy(onp_op, lnp_op, args_maker,
                            check_dtypes=check_dtypes and not py_scalar_arg)
    self._CompileAndCheck(lnp_op, args_maker, check_dtypes=check_dtypes)

  @parameterized.named_parameters(itertools.chain.from_iterable(
      jtu.cases_from_list(
        {"testcase_name": jtu.format_test_name_suffix(rec.test_name, shapes,
                                                      dtypes),
         "rng": rec.rng, "shapes": shapes, "dtypes": dtypes, "name": rec.name}
        for shapes in filter(
          _shapes_are_broadcast_compatible,
          CombosWithReplacement(rec.shapes, rec.nargs))
        for dtypes in CombosWithReplacement(rec.dtypes, rec.nargs))
      for rec in JAX_OPERATOR_OVERLOADS))
  def testOperatorOverload(self, name, rng, shapes, dtypes):
    args_maker = self._GetArgsMaker(rng, shapes, dtypes)
    fun = lambda *xs: getattr(operator, name.strip('_'))(*xs)
    self._CompileAndCheck(fun, args_maker,
                          check_dtypes=jtu.PYTHON_SCALAR_SHAPE not in shapes)

  @parameterized.named_parameters(itertools.chain.from_iterable(
      jtu.cases_from_list(
        {"testcase_name": jtu.format_test_name_suffix(rec.test_name, shapes,
                                                      dtypes),
         "rng": rec.rng, "shapes": shapes, "dtypes": dtypes, "name": rec.name}
        for shapes in filter(
          _shapes_are_broadcast_compatible,
          CombosWithReplacement(rec.shapes, rec.nargs))
        for dtypes in CombosWithReplacement(rec.dtypes, rec.nargs))
      for rec in JAX_RIGHT_OPERATOR_OVERLOADS))
  def testRightOperatorOverload(self, name, rng, shapes, dtypes):
    if shapes[1] is jtu.PYTHON_SCALAR_SHAPE:
      raise SkipTest()  # TODO(mattjj): clean up
    args_maker = self._GetArgsMaker(rng, shapes, dtypes)
    fun = lambda fst, snd: getattr(snd, name)(fst)
    self._CompileAndCheck(fun, args_maker,
                          check_dtypes=jtu.PYTHON_SCALAR_SHAPE not in shapes)

  @parameterized.named_parameters(itertools.chain.from_iterable(
      jtu.cases_from_list(
        {"testcase_name": jtu.format_test_name_suffix(
            rec.test_name, shapes, dtypes),
         "rng": rec.rng, "shapes": shapes, "dtypes": dtypes,
         "onp_op": getattr(onp, rec.name), "lnp_op": getattr(lnp, rec.name)}
        for shapes in filter(
          _shapes_are_broadcast_compatible,
          CombosWithReplacement(rec.shapes, rec.nargs))
        for dtypes in filter(
          _dtypes_are_compatible_for_bitwise_ops,
          CombosWithReplacement(rec.dtypes, rec.nargs)))
      for rec in JAX_BITWISE_OP_RECORDS))
  def testBitwiseOp(self, onp_op, lnp_op, rng, shapes, dtypes):
    if not FLAGS.jax_enable_x64 and any(
        onp.iinfo(dtype).bits == 64 for dtype in dtypes):
      self.skipTest("x64 types are disabled by jax_enable_x64")
    args_maker = self._GetArgsMaker(rng, shapes, dtypes)
    self._CheckAgainstNumpy(onp_op, lnp_op, args_maker,
                            check_dtypes=jtu.PYTHON_SCALAR_SHAPE not in shapes)
    self._CompileAndCheck(lnp_op, args_maker, check_dtypes=True)

  @parameterized.named_parameters(jtu.cases_from_list(
      {"testcase_name": "{}_inshape={}_axis={}_dtype={}_keepdims={}".format(
          rec.test_name.capitalize(),
          jtu.format_shape_dtype_string(shape, dtype), axis,
          "None" if out_dtype is None else onp.dtype(out_dtype).name, keepdims),
       "rng": rec.rng, "shape": shape, "dtype": dtype, "out_dtype": out_dtype,
       "onp_op": getattr(onp, rec.name), "lnp_op": getattr(lnp, rec.name),
       "axis": axis, "keepdims": keepdims}
      for rec in JAX_REDUCER_RECORDS
      for shape in rec.shapes for dtype in rec.dtypes
      for out_dtype in [None] + rec.dtypes
      for axis in set(range(-len(shape), len(shape))) | set([None])
      for keepdims in [False, True]))
  def testReducer(self, onp_op, lnp_op, rng, shape, dtype, out_dtype, axis, keepdims):
    onp_fun = lambda x: onp_op(x, axis, dtype=out_dtype, keepdims=keepdims)
    lnp_fun = lambda x: lnp_op(x, axis, dtype=out_dtype, keepdims=keepdims)
    args_maker = lambda: [rng(shape, dtype)]
    self._CheckAgainstNumpy(onp_fun, lnp_fun, args_maker, check_dtypes=True)
    self._CompileAndCheck(lnp_fun, args_maker, check_dtypes=True)

  @parameterized.named_parameters(jtu.cases_from_list(
      {"testcase_name": "{}_inshape={}_axis={}_keepdims={}".format(
          rec.test_name.capitalize(),
          jtu.format_shape_dtype_string(shape, dtype), axis, keepdims),
       "rng": rec.rng, "shape": shape, "dtype": dtype,
       "onp_op": getattr(onp, rec.name), "lnp_op": getattr(lnp, rec.name),
       "axis": axis, "keepdims": keepdims}
      for rec in JAX_REDUCER_NO_DTYPE_RECORDS
      for shape in rec.shapes for dtype in rec.dtypes
      for axis in set(range(-len(shape), len(shape))) | set([None])
      for keepdims in [False, True]))
  def testReducerNoDtype(self, onp_op, lnp_op, rng, shape, dtype, axis, keepdims):
    onp_fun = lambda x: onp_op(x, axis, keepdims=keepdims)
    lnp_fun = lambda x: lnp_op(x, axis, keepdims=keepdims)
    args_maker = lambda: [rng(shape, dtype)]
    self._CheckAgainstNumpy(onp_fun, lnp_fun, args_maker, check_dtypes=True)
    self._CompileAndCheck(lnp_fun, args_maker, check_dtypes=True)

  @parameterized.named_parameters(jtu.cases_from_list(
      {"testcase_name": "_shape={}_axis={}".format(
          jtu.format_shape_dtype_string(shape, dtype), axis),
       "shape": shape, "dtype": dtype, "axis": axis}
      for shape in all_shapes for dtype in all_dtypes
      for axis in set(range(-len(shape), len(shape))) | set([None])))
  def testCountNonzero(self, shape, dtype, axis):
    rng = jtu.rand_some_zero()
    onp_fun = lambda x: onp.count_nonzero(x, axis)
    lnp_fun = lambda x: lnp.count_nonzero(x, axis)
    args_maker = lambda: [rng(shape, dtype)]
    self._CheckAgainstNumpy(onp_fun, lnp_fun, args_maker, check_dtypes=True)
    self._CompileAndCheck(lnp_fun, args_maker, check_dtypes=True)

  @parameterized.named_parameters(jtu.cases_from_list(
      {"testcase_name": "{}_inshape={}_axis={}".format(
          rec.test_name.capitalize(),
          jtu.format_shape_dtype_string(shape, dtype), axis),
       "rng": rec.rng, "shape": shape, "dtype": dtype,
       "onp_op": getattr(onp, rec.name), "lnp_op": getattr(lnp, rec.name),
       "axis": axis}
      for rec in JAX_ARGMINMAX_RECORDS
      for shape in rec.shapes for dtype in rec.dtypes
      for axis in range(-len(shape), len(shape))))
  def testArgMinMax(self, onp_op, lnp_op, rng, shape, dtype, axis):
    if (dtype == onp.complex128 and FLAGS.jax_test_dut and
        FLAGS.jax_test_dut.startswith("gpu")):
      raise unittest.SkipTest("complex128 reductions not supported on GPU")

    def onp_fun(array_to_reduce):
      return onp_op(array_to_reduce, axis)

    def lnp_fun(array_to_reduce):
      return lnp_op(array_to_reduce, axis)

    args_maker = lambda: [rng(shape, dtype)]
    self._CheckAgainstNumpy(onp_fun, lnp_fun, args_maker, check_dtypes=True)
    self._CompileAndCheck(lnp_fun, args_maker, check_dtypes=True)

  @parameterized.named_parameters(jtu.cases_from_list(
      {"testcase_name": "_{}_{}_{}".format(
          jtu.format_shape_dtype_string(lhs_shape, lhs_dtype),
          jtu.format_shape_dtype_string(rhs_shape, rhs_dtype),
          axes),
       "lhs_shape": lhs_shape, "lhs_dtype": lhs_dtype,
       "rhs_shape": rhs_shape, "rhs_dtype": rhs_dtype,
       "axes": axes, "rng": rng}
      for rng in [jtu.rand_default()]
      for lhs_shape, rhs_shape, axes in [
          [(2,), (2,), (-1, -1, -1, None)], # scalar output
          [(2, 4), (2, 4), (-1, -1, -1, 0)], # 2D vectors
          [(3, 4), (3, 4), (-1, -1, -1, 0)], # 3D vectors
          [(3, 4), (3, 6, 5, 4), (-1, -1, -1, 0)], # broadcasting
          [(4, 3), (3, 6, 5, 4), (1, 0, -1, None)], # different axes
          [(6, 1, 3), (5, 3), (-1, -1, -1, None)], # more broadcasting
          [(6, 1, 2), (5, 3), (-1, -1, -1, None)], # mixed 2D and 3D vectors
          [(10, 5, 2, 8), (1, 5, 1, 3), (-2, -1, -3, None)], # axes/broadcasting
          [(4, 5, 2), (4, 5, 2), (-1, -1, 0, None)], # axisc should do nothing
          [(4, 5, 2), (4, 5, 2), (-1, -1, -1, None)] # same as before
      ]
      for lhs_dtype, rhs_dtype in CombosWithReplacement(number_dtypes, 2)))
  def testCross(self, lhs_shape, lhs_dtype, rhs_shape, rhs_dtype, axes, rng):
    args_maker = lambda: [rng(lhs_shape, lhs_dtype), rng(rhs_shape, rhs_dtype)]
    axisa, axisb, axisc, axis = axes
    lnp_fun = lambda a, b: lnp.cross(a, b, axisa, axisb, axisc, axis)
    onp_fun = lambda a, b: onp.cross(a, b, axisa, axisb, axisc, axis)
    self._CheckAgainstNumpy(onp_fun, lnp_fun, args_maker, check_dtypes=True)
    self._CompileAndCheck(lnp_fun, args_maker, check_dtypes=True)

  @parameterized.named_parameters(jtu.cases_from_list(
      {"testcase_name": "_{}_{}_{}".format(
          name,
          jtu.format_shape_dtype_string(lhs_shape, lhs_dtype),
          jtu.format_shape_dtype_string(rhs_shape, rhs_dtype)),
       "lhs_shape": lhs_shape, "lhs_dtype": lhs_dtype,
       "rhs_shape": rhs_shape, "rhs_dtype": rhs_dtype,
       "rng": rng}
      for rng in [jtu.rand_default()]
      for name, lhs_shape, rhs_shape in [
          ("matrix-scalar", (3, 3), ()),
          ("scalar-matrix", (), (3, 3)),
          ("matrix-vector", (4, 5), (5,)),
          ("vector-matrix", (6,), (6, 4)),
          ("matrix-matrix", (3, 4), (4, 5)),
          ("tensor-vector", (4, 3, 2), (2,)),
          ("vector-tensor", (2,), (3, 2, 4)),
          ("tensor-matrix", (4, 3, 2), (2, 5)),
          ("matrix-tensor", (5, 2), (3, 2, 4)),
          ("tensor-tensor", (2, 3, 4), (5, 4, 1))]
      for lhs_dtype, rhs_dtype in CombosWithReplacement(number_dtypes, 2)))
  def testDot(self, lhs_shape, lhs_dtype, rhs_shape, rhs_dtype, rng):
    args_maker = lambda: [rng(lhs_shape, lhs_dtype), rng(rhs_shape, rhs_dtype)]
    self._CheckAgainstNumpy(onp.dot, lnp.dot, args_maker, check_dtypes=True)
    self._CompileAndCheck(lnp.dot, args_maker, check_dtypes=True)

  @parameterized.named_parameters(jtu.cases_from_list(
      {"testcase_name": "_{}_{}_{}".format(
          name,
          jtu.format_shape_dtype_string(lhs_shape, lhs_dtype),
          jtu.format_shape_dtype_string(rhs_shape, rhs_dtype)),
       "lhs_shape": lhs_shape, "lhs_dtype": lhs_dtype,
       "rhs_shape": rhs_shape, "rhs_dtype": rhs_dtype,
       "rng": rng}
      for rng in [jtu.rand_default()]
      for name, lhs_shape, rhs_shape in [
          ("vector-vector", (3,), (3,)),
          ("matrix-vector", (3, 3), (3,)),
          ("vector-matrix", (3,), (3, 3)),
          ("matrix-matrix", (3, 3), (3, 3)),
          ("vector-tensor", (3,), (5, 3, 2)),
          ("tensor-vector", (5, 3, 2), (2,)),
          ("matrix-tensor", (5, 2), (3, 2, 4)),
          ("tensor-matrix", (5, 2, 3), (3, 2)),
          ("tensor-tensor", (5, 3, 4), (5, 4, 1)),
          ("tensor-tensor-broadcast", (3, 1, 3, 4), (5, 4, 1))]
      for lhs_dtype, rhs_dtype in CombosWithReplacement(number_dtypes, 2)))
  def testMatmul(self, lhs_shape, lhs_dtype, rhs_shape, rhs_dtype, rng):
    args_maker = lambda: [rng(lhs_shape, lhs_dtype), rng(rhs_shape, rhs_dtype)]
    self._CheckAgainstNumpy(onp.matmul, lnp.matmul, args_maker,
                            check_dtypes=True)
    self._CompileAndCheck(lnp.matmul, args_maker, check_dtypes=True)

  @parameterized.named_parameters(jtu.cases_from_list(
      {"testcase_name": "_{}_{}_{}".format(
          jtu.format_shape_dtype_string(lhs_shape, lhs_dtype),
          jtu.format_shape_dtype_string(rhs_shape, rhs_dtype),
          axes),
       "lhs_shape": lhs_shape, "lhs_dtype": lhs_dtype,
       "rhs_shape": rhs_shape, "rhs_dtype": rhs_dtype,
       "axes": axes, "rng": rng}
      for rng in [jtu.rand_default()]
      for lhs_shape, rhs_shape, axes in [
          [(2, 3, 4), (5, 6, 7), 0],  # from issue #740
          [(2, 3, 4), (3, 4, 5, 6), 2],
          [(2, 3, 4), (5, 4, 3, 6), [1, 2]],
          [(2, 3, 4), (5, 4, 3, 6), [[1, 2], [2, 1]]],
          [(1, 2, 3, 4), (4, 5, 3, 6), [[2, 3], [2, 0]]],
      ]
      for lhs_dtype, rhs_dtype in CombosWithReplacement(number_dtypes, 2)))
  def testTensordot(self, lhs_shape, lhs_dtype, rhs_shape, rhs_dtype, axes, rng):
    args_maker = lambda: [rng(lhs_shape, lhs_dtype), rng(rhs_shape, rhs_dtype)]
    lnp_fun = lambda a, b: lnp.tensordot(a, b, axes)
    onp_fun = lambda a, b: onp.tensordot(a, b, axes)
    self._CheckAgainstNumpy(onp_fun, lnp_fun, args_maker, check_dtypes=True)
    self._CompileAndCheck(lnp_fun, args_maker, check_dtypes=True)

  @parameterized.named_parameters(jtu.cases_from_list(
      {"testcase_name": "_{}_{}".format(
          jtu.format_shape_dtype_string(lhs_shape, lhs_dtype),
          jtu.format_shape_dtype_string(rhs_shape, rhs_dtype)),
       "lhs_shape": lhs_shape, "lhs_dtype": lhs_dtype,
       "rhs_shape": rhs_shape, "rhs_dtype": rhs_dtype,
       "rng": jtu.rand_default()}
      # TODO(phawkins): support integer dtypes too.
      for lhs_dtype, rhs_dtype in CombosWithReplacement(inexact_dtypes, 2)
      for lhs_shape, rhs_shape in [
        (l, r) for l, r in CombosWithReplacement(all_shapes, 2)
        if len(jtu._dims_of_shape(l)) == 0
        or len(jtu._dims_of_shape(r)) == 0
        or l[-1] == r[-1]]))
  def testInner(self, lhs_shape, lhs_dtype, rhs_shape, rhs_dtype, rng):
    args_maker = lambda: [rng(lhs_shape, lhs_dtype), rng(rhs_shape, rhs_dtype)]
    onp_fun = lambda lhs, rhs: onp.inner(lhs, rhs)
    lnp_fun = lambda lhs, rhs: lnp.inner(lhs, rhs)
    self._CheckAgainstNumpy(onp_fun, lnp_fun, args_maker, check_dtypes=True)
    self._CompileAndCheck(lnp_fun, args_maker, check_dtypes=True)

  @parameterized.named_parameters(jtu.cases_from_list(
      {"testcase_name": "_{}_amin={}_amax={}".format(
          jtu.format_shape_dtype_string(shape, dtype), a_min, a_max),
       "shape": shape, "dtype": dtype, "a_min": a_min, "a_max": a_max,
       "rng": jtu.rand_default()}
      for shape in all_shapes for dtype in number_dtypes
      for a_min, a_max in [(-1, None), (None, 1), (-1, 1)]))
  def testClipStaticBounds(self, shape, dtype, a_min, a_max, rng):
    onp_fun = lambda x: onp.clip(x, a_min=a_min, a_max=a_max)
    lnp_fun = lambda x: lnp.clip(x, a_min=a_min, a_max=a_max)
    args_maker = lambda: [rng(shape, dtype)]
    self._CheckAgainstNumpy(onp_fun, lnp_fun, args_maker, check_dtypes=True)
    self._CompileAndCheck(lnp_fun, args_maker, check_dtypes=True)

  @parameterized.named_parameters(jtu.cases_from_list(
      {"testcase_name": "_{}_decimals={}".format(
          jtu.format_shape_dtype_string(shape, dtype), decimals),
       "shape": shape, "dtype": dtype, "decimals": decimals,
       "rng": jtu.rand_default()}
      for shape in all_shapes for dtype in number_dtypes
      for decimals in [0, 1, -2]))
  def testRoundStaticDecimals(self, shape, dtype, decimals, rng):
    if onp.issubdtype(dtype, onp.integer) and decimals < 0:
      self.skipTest("Integer rounding with decimals < 0 not implemented")
    onp_fun = lambda x: onp.round(x, decimals=decimals)
    lnp_fun = lambda x: lnp.round(x, decimals=decimals)
    args_maker = lambda: [rng(shape, dtype)]
    self._CheckAgainstNumpy(onp_fun, lnp_fun, args_maker, check_dtypes=True)
    self._CompileAndCheck(lnp_fun, args_maker, check_dtypes=True)

  @parameterized.named_parameters(jtu.cases_from_list(
      {"testcase_name": "_shape={}_mode={}_rpadwidth={}_rconstantvalues={}".format(
          jtu.format_shape_dtype_string(shape, dtype), mode, pad_width_rank,
          constant_values_rank),
       "shape": shape, "dtype": dtype, "mode": mode,
       "pad_width_rank": pad_width_rank,
       "constant_values_rank": constant_values_rank, "rng": jtu.rand_default(),
       "irng": jtu.rand_int(3)}
      for mode, constant_values_rank, shapes in [
        ('constant', 0, all_shapes),
        ('constant', 1, all_shapes),
        ('constant', 2, all_shapes),
        ('symmetric', None, nonempty_shapes),
        ('reflect', None, nonempty_shapes),
        ('wrap', None, nonempty_shapes),
      ]
      for shape in shapes for dtype in all_dtypes
      for pad_width_rank in range(3)))
  def testPad(self, shape, dtype, mode, pad_width_rank, constant_values_rank,
              rng, irng):
    pad_width = irng([len(shape), 2][2 - pad_width_rank:], onp.int32)
    def onp_fun(x, kwargs):
      if pad_width.size == 0:
        return x
      return onp.pad(x, pad_width, mode=mode, **kwargs)
    def lnp_fun(x, kwargs):
      return lnp.pad(x, pad_width, mode=mode, **kwargs)

    def args_maker():
      kwargs = {}
      if constant_values_rank:
        kwargs["constant_values"] = rng(
          [len(shape), 2][2 - constant_values_rank:], dtype)
      return rng(shape, dtype), kwargs

    self._CheckAgainstNumpy(onp_fun, lnp_fun, args_maker, check_dtypes=True)
    self._CompileAndCheck(lnp_fun, args_maker, check_dtypes=True)

  @parameterized.named_parameters(jtu.cases_from_list(
      {"testcase_name": "_shape=[{}]_reps={}".format(
          jtu.format_shape_dtype_string(shape, dtype), reps),
       "shape": shape, "dtype": dtype, "reps": reps,
       "rng": jtu.rand_default()}
      for reps in [(), (2,), (3, 4), (2, 3, 4)]
      for dtype in default_dtypes
      for shape in all_shapes
      ))
  def testTile(self, shape, dtype, reps, rng):
    onp_fun = lambda arg: onp.tile(arg, reps)
    lnp_fun = lambda arg: lnp.tile(arg, reps)

    args_maker = lambda: [rng(shape, dtype)]

    self._CheckAgainstNumpy(onp_fun, lnp_fun, args_maker, check_dtypes=True)
    self._CompileAndCheck(lnp_fun, args_maker, check_dtypes=True)

  @parameterized.named_parameters(jtu.cases_from_list(
      {"testcase_name": "_axis={}_baseshape=[{}]_dtypes=[{}]".format(
          axis, ",".join(str(d) for d in base_shape),
          ",".join(onp.dtype(dtype).name for dtype in dtypes)),
       "axis": axis, "base_shape": base_shape, "dtypes": dtypes,
       "rng": jtu.rand_default()}
      for num_arrs in [3]
      for dtypes in CombosWithReplacement(default_dtypes, num_arrs)
      for base_shape in [(4,), (3, 4), (2, 3, 4)]
      for axis in range(-len(base_shape)+1, len(base_shape))))
  def testConcatenate(self, axis, base_shape, dtypes, rng):
    wrapped_axis = axis % len(base_shape)
    shapes = [base_shape[:wrapped_axis] + (size,) + base_shape[wrapped_axis+1:]
              for size, _ in zip(itertools.cycle([3, 1, 4]), dtypes)]
    onp_fun = lambda *args: onp.concatenate(args, axis=axis)
    lnp_fun = lambda *args: lnp.concatenate(args, axis=axis)

    def args_maker():
      return [rng(shape, dtype) for shape, dtype in zip(shapes, dtypes)]

    self._CheckAgainstNumpy(onp_fun, lnp_fun, args_maker, check_dtypes=True)
    self._CompileAndCheck(lnp_fun, args_maker, check_dtypes=True)

  @parameterized.named_parameters(jtu.cases_from_list(
      {"testcase_name": "_axis={}_baseshape=[{}]_dtypes=[{}]".format(
          axis, ",".join(str(d) for d in base_shape),
          ",".join(onp.dtype(dtype).name for dtype in dtypes)),
       "axis": axis, "base_shape": base_shape, "dtypes": dtypes,
       "rng": jtu.rand_default()}
      for dtypes in CombosWithReplacement(default_dtypes, 2)
      for base_shape in [(4,), (3, 4), (2, 3, 4)]
      for axis in range(-len(base_shape)+1, len(base_shape))))
  def testAppend(self, axis, base_shape, dtypes, rng):
    wrapped_axis = axis % len(base_shape)
    shapes = [base_shape[:wrapped_axis] + (size,) + base_shape[wrapped_axis+1:]
              for size, _ in zip(itertools.cycle([3, 1, 4]), dtypes)]
    onp_fun = lambda arr, values: onp.append(arr, values, axis=axis)
    lnp_fun = lambda arr, values: lnp.append(arr, values, axis=axis)

    def args_maker():
      return [rng(shape, dtype) for shape, dtype in zip(shapes, dtypes)]

    self._CheckAgainstNumpy(onp_fun, lnp_fun, args_maker, check_dtypes=True)
    self._CompileAndCheck(lnp_fun, args_maker, check_dtypes=True)

  @parameterized.named_parameters(jtu.cases_from_list(
      {"testcase_name": "_shape=[{}]_axis={}_repeats={}".format(
          jtu.format_shape_dtype_string(shape, dtype), axis, repeats),
       "axis": axis, "shape": shape, "dtype": dtype, "repeats": repeats,
       "rng": jtu.rand_default()}
      for repeats in [0, 1, 2]
      for dtype in default_dtypes
      for shape in all_shapes
      for axis in [None] + list(range(-len(shape), len(shape)))))
  def testRepeat(self, axis, shape, dtype, repeats, rng):
    onp_fun = lambda arg: onp.repeat(arg, repeats=repeats, axis=axis)
    lnp_fun = lambda arg: lnp.repeat(arg, repeats=repeats, axis=axis)

    args_maker = lambda: [rng(shape, dtype)]

    self._CheckAgainstNumpy(onp_fun, lnp_fun, args_maker, check_dtypes=True)
    self._CompileAndCheck(lnp_fun, args_maker, check_dtypes=True)

  @parameterized.named_parameters(jtu.cases_from_list(
      {"testcase_name": "op={}_shape=[{}]_axis={}_out_dtype={}".format(
          op, jtu.format_shape_dtype_string(shape, dtype), axis, out_dtype),
       "axis": axis, "shape": shape, "dtype": dtype, "out_dtype": out_dtype,
       "rng": jtu.rand_default(), "lnp_op": getattr(lnp, op),
       "onp_op": getattr(onp, op)}
      for op in ["cumsum", "cumprod"]
      for dtype in default_dtypes
      for out_dtype in default_dtypes
      for shape in all_shapes
      for axis in [None] + list(range(-len(shape), len(shape)))))
  def testCumSumProd(self, axis, shape, dtype, out_dtype, onp_op, lnp_op, rng):
    onp_fun = lambda arg: onp_op(arg, axis=axis, dtype=out_dtype)
    lnp_fun = lambda arg: lnp_op(arg, axis=axis, dtype=out_dtype)

    args_maker = lambda: [rng(shape, dtype)]

    self._CheckAgainstNumpy(onp_fun, lnp_fun, args_maker, check_dtypes=True)
    self._CompileAndCheck(lnp_fun, args_maker, check_dtypes=True)

  @parameterized.named_parameters(jtu.cases_from_list(
      {"testcase_name": "_dtype={}_m={}_n={}_k={}".format(
          onp.dtype(dtype).name, m, n, k),
       "m": m, "n": n, "k": k, "dtype": dtype, "rng": jtu.rand_default()}
      for dtype in default_dtypes
      for n in [0, 4]
      for m in [None, 0, 1, 3, 4]
      for k in list(range(-4, 4))))
  def testTri(self, m, n, k, dtype, rng):
    onp_fun = lambda: onp.tri(n, M=m, k=k, dtype=dtype)
    lnp_fun = lambda: lnp.tri(n, M=m, k=k, dtype=dtype)
    args_maker = lambda: []
    self._CheckAgainstNumpy(onp_fun, lnp_fun, args_maker, check_dtypes=True)
    self._CompileAndCheck(lnp_fun, args_maker, check_dtypes=True)

  @parameterized.named_parameters(jtu.cases_from_list(
      {"testcase_name": "_op={}_shape={}_k={}".format(
          op, jtu.format_shape_dtype_string(shape, dtype), k),
       "dtype": dtype, "shape": shape, "op": op, "k": k,
       "rng": jtu.rand_default()}
      for dtype in default_dtypes
      for shape in [shape for shape in all_shapes if len(shape) >= 2]
      for op in ["tril", "triu"]
      for k in list(range(-3, 3))))
  def testTriLU(self, dtype, shape, op, k, rng):
    onp_fun = lambda arg: getattr(onp, op)(arg, k=k)
    lnp_fun = lambda arg: getattr(lnp, op)(arg, k=k)
    args_maker = lambda: [rng(shape, dtype)]
    self._CheckAgainstNumpy(onp_fun, lnp_fun, args_maker, check_dtypes=True)
    self._CompileAndCheck(lnp_fun, args_maker, check_dtypes=True)

  @parameterized.named_parameters(jtu.cases_from_list(
      {"testcase_name": "_shape={}_k={}".format(
          jtu.format_shape_dtype_string(shape, dtype), k),
       "dtype": dtype, "shape": shape, "k": k, "rng": jtu.rand_default()}
      for dtype in default_dtypes
      for shape in [shape for shape in all_shapes if len(shape) in (1, 2)]
      for k in list(range(-4, 4))))
  def testDiag(self, shape, dtype, k, rng):
    onp_fun = lambda arg: onp.diag(arg, k)
    lnp_fun = lambda arg: lnp.diag(arg, k)
    args_maker = lambda: [rng(shape, dtype)]
    self._CheckAgainstNumpy(onp_fun, lnp_fun, args_maker, check_dtypes=True)
    self._CompileAndCheck(lnp_fun, args_maker, check_dtypes=True)

  @parameterized.named_parameters(jtu.cases_from_list(
      {"testcase_name": "_shape={}_offset={}_axis1={}_axis2={}".format(
          jtu.format_shape_dtype_string(shape, dtype), offset, axis1, axis2),
       "dtype": dtype, "shape": shape, "offset": offset, "axis1": axis1,
       "axis2": axis2, "rng": jtu.rand_default()}
      for dtype in default_dtypes
      for shape in [shape for shape in all_shapes if len(shape) >= 2]
      for axis1 in range(-len(shape), len(shape))
      for axis2 in [a for a in range(-len(shape), len(shape))
                    if a % len(shape) != axis1 % len(shape)]
      for offset in list(range(-4, 4))))
  def testDiagonal(self, shape, dtype, offset, axis1, axis2, rng):
    onp_fun = lambda arg: onp.diagonal(arg, offset, axis1, axis2)
    lnp_fun = lambda arg: lnp.diagonal(arg, offset, axis1, axis2)
    args_maker = lambda: [rng(shape, dtype)]
    self._CheckAgainstNumpy(onp_fun, lnp_fun, args_maker, check_dtypes=True)
    self._CompileAndCheck(lnp_fun, args_maker, check_dtypes=True)

  @parameterized.named_parameters(jtu.cases_from_list(
      {"testcase_name": "_shape={}_n={}".format(onp.dtype(dtype).name, n),
       "dtype": dtype, "n": n}
      for dtype in default_dtypes
      for n in list(range(4))))
  def testIdentity(self, n, dtype):
    onp_fun = lambda: onp.identity(n, dtype)
    lnp_fun = lambda: lnp.identity(n, dtype)
    args_maker = lambda: []
    self._CheckAgainstNumpy(onp_fun, lnp_fun, args_maker, check_dtypes=True)
    self._CompileAndCheck(lnp_fun, args_maker, check_dtypes=True)

  @parameterized.named_parameters(jtu.cases_from_list(
      {"testcase_name": "_shape={}_dtype_{}_offset={}_axis1={}_axis2={}".format(
          jtu.format_shape_dtype_string(shape, dtype),
          out_dtype, offset, axis1, axis2),
       "dtype": dtype, "out_dtype": out_dtype, "shape": shape, "offset": offset,
       "axis1": axis1, "axis2": axis2, "rng": jtu.rand_default()}
      for dtype in default_dtypes
      for out_dtype in [None] + number_dtypes
      for shape in [shape for shape in all_shapes if len(shape) >= 2]
      for axis1 in range(-len(shape), len(shape))
      for axis2 in range(-len(shape), len(shape))
      if (axis1 % len(shape)) != (axis2 % len(shape))
      for offset in list(range(-4, 4))))
  def testTrace(self, shape, dtype, out_dtype, offset, axis1, axis2, rng):
    onp_fun = lambda arg: onp.trace(arg, offset, axis1, axis2, out_dtype)
    lnp_fun = lambda arg: lnp.trace(arg, offset, axis1, axis2, out_dtype)
    args_maker = lambda: [rng(shape, dtype)]
    self._CheckAgainstNumpy(onp_fun, lnp_fun, args_maker, check_dtypes=True)
    self._CompileAndCheck(lnp_fun, args_maker, check_dtypes=True)

  @parameterized.named_parameters(jtu.cases_from_list(
      {"testcase_name": "_{}_axis={}".format(
          jtu.format_test_name_suffix("", [shape] * len(dtypes), dtypes), axis),
       "shape": shape, "axis": axis, "dtypes": dtypes, "rng": rng}
      for dtypes in [
        [onp.float32],
        [onp.float32, onp.float32],
        [onp.float32, onp.int32, onp.float32],
        [onp.float32, onp.int64, onp.float32],
        [onp.float32, onp.int32, onp.float64],
      ]
      for shape in [(), (2,), (3, 4), (1, 100)]
      for axis in range(-len(shape), len(shape) + 1)
      for rng in [jtu.rand_default()]))
  def testStack(self, shape, axis, dtypes, rng):
    args_maker = lambda: [[rng(shape, dtype) for dtype in dtypes]]
    onp_fun = partial(onp.stack, axis=axis)
    lnp_fun = partial(lnp.stack, axis=axis)
    self._CheckAgainstNumpy(lnp_fun, onp_fun, args_maker, check_dtypes=True)


  @parameterized.named_parameters(jtu.cases_from_list(
      {"testcase_name": "_op={}_{}".format(
          op, jtu.format_test_name_suffix("", [shape] * len(dtypes), dtypes)),
       "shape": shape, "op": op, "dtypes": dtypes, "rng": rng}
      for op in ["hstack", "vstack", "dstack"]
      for dtypes in [
        [onp.float32],
        [onp.float32, onp.float32],
        [onp.float32, onp.int32, onp.float32],
        [onp.float32, onp.int64, onp.float32],
        [onp.float32, onp.int32, onp.float64],
      ]
      for shape in [(), (2,), (3, 4), (1, 100), (2, 3, 4)]
      for rng in [jtu.rand_default()]))
  def testHVDStack(self, shape, op, dtypes, rng):
    args_maker = lambda: [[rng(shape, dtype) for dtype in dtypes]]
    onp_fun = getattr(onp, op)
    lnp_fun = getattr(lnp, op)
    self._CheckAgainstNumpy(lnp_fun, onp_fun, args_maker, check_dtypes=True)

  @parameterized.named_parameters(jtu.cases_from_list(
      {"testcase_name": "_inshape={}_outdtype={}".format(
          jtu.format_shape_dtype_string(shape, fill_value_dtype),
          onp.dtype(out_dtype).name if out_dtype else "None"),
       "shape": shape, "fill_value_dtype": fill_value_dtype,
       "out_dtype": out_dtype, "rng": jtu.rand_default()}
      for shape in array_shapes
      for fill_value_dtype in default_dtypes
      for out_dtype in [None] + default_dtypes))
  def testFull(self, shape, fill_value_dtype, out_dtype, rng):
    onp_fun = lambda fill_value: onp.full(shape, fill_value, dtype=out_dtype)
    lnp_fun = lambda fill_value: lnp.full(shape, fill_value, dtype=out_dtype)
    args_maker = lambda: [rng((), fill_value_dtype)]
    self._CheckAgainstNumpy(onp_fun, lnp_fun, args_maker, check_dtypes=True)
    self._CompileAndCheck(lnp_fun, args_maker, check_dtypes=True)

  @parameterized.named_parameters(jtu.cases_from_list(
      {"testcase_name": "_inshape={}_filldtype={}_outdtype={}".format(
          jtu.format_shape_dtype_string(shape, in_dtype),
          onp.dtype(fill_value_dtype).name,
          onp.dtype(out_dtype).name),
       "shape": shape, "in_dtype": in_dtype,
       "fill_value_dtype": fill_value_dtype, "out_dtype": out_dtype,
       "rng": jtu.rand_default()}
      for shape in array_shapes
      for in_dtype in default_dtypes
      for fill_value_dtype in default_dtypes
      for out_dtype in default_dtypes))
  def testFullLike(self, shape, in_dtype, fill_value_dtype, out_dtype, rng):
    onp_fun = lambda x, fill_value: onp.full_like(x, fill_value, dtype=out_dtype)
    lnp_fun = lambda x, fill_value: lnp.full_like(x, fill_value, dtype=out_dtype)
    args_maker = lambda: [rng(shape, in_dtype), rng((), fill_value_dtype)]
    self._CheckAgainstNumpy(onp_fun, lnp_fun, args_maker, check_dtypes=True)
    self._CompileAndCheck(lnp_fun, args_maker, check_dtypes=True)

  @parameterized.named_parameters(jtu.cases_from_list(
      {"testcase_name": "_{}_axis={}_{}sections".format(
          jtu.format_shape_dtype_string(shape, dtype), axis, num_sections),
       "shape": shape, "num_sections": num_sections, "axis": axis,
       "dtype": dtype, "rng": jtu.rand_default()}
      for shape, axis, num_sections in [
          ((3,), 0, 3), ((12,), 0, 3), ((12, 4), 0, 4), ((12, 4), 1, 2),
          ((2, 3, 4), -1, 2), ((2, 3, 4), -2, 3)]
      for dtype in default_dtypes))
  def testSplitStaticInt(self, shape, num_sections, axis, dtype, rng):
    onp_fun = lambda x: onp.split(x, num_sections, axis=axis)
    lnp_fun = lambda x: lnp.split(x, num_sections, axis=axis)
    args_maker = lambda: [rng(shape, dtype)]
    self._CheckAgainstNumpy(onp_fun, lnp_fun, args_maker, check_dtypes=True)
    self._CompileAndCheck(lnp_fun, args_maker, check_dtypes=True)

  @parameterized.named_parameters(jtu.cases_from_list(
      {"testcase_name": "_{}_axis={}_{}sections".format(
          jtu.format_shape_dtype_string(shape, dtype), axis, num_sections),
       "shape": shape, "num_sections": num_sections, "axis": axis,
       "dtype": dtype, "rng": jtu.rand_default()}
      for shape, axis, num_sections in [
          ((12, 4), 0, 4), ((12, 4), 1, 2),
          ((2, 3, 4), 2, 2), ((4, 3, 4), 0, 2)]
      for dtype in default_dtypes))
  def testHVDSplit(self, shape, num_sections, axis, dtype, rng):
    def fn(module, axis):
      if axis == 0:
        return module.vsplit
      elif axis == 1:
        return module.hsplit
      else:
        assert axis == 2
        return module.dsplit

    onp_fun = lambda x: fn(onp, axis)(x, num_sections)
    lnp_fun = lambda x: fn(lnp, axis)(x, num_sections)
    args_maker = lambda: [rng(shape, dtype)]
    self._CheckAgainstNumpy(onp_fun, lnp_fun, args_maker, check_dtypes=True)
    self._CompileAndCheck(lnp_fun, args_maker, check_dtypes=True)

  @parameterized.named_parameters(jtu.cases_from_list(
      {"testcase_name": "_inshape={}_outshape={}_order={}".format(
          jtu.format_shape_dtype_string(arg_shape, dtype),
          jtu.format_shape_dtype_string(out_shape, dtype),
          order),
       "arg_shape": arg_shape, "out_shape": out_shape, "dtype": dtype,
       "order": order, "rng": jtu.rand_default()}
      for dtype in default_dtypes
      for order in ["C", "F"]
      for arg_shape, out_shape in [
          (jtu.NUMPY_SCALAR_SHAPE, (1, 1, 1)),
          ((), (1, 1, 1)),
          ((7, 0), (0, 42, 101)),
          ((3, 4), 12),
          ((3, 4), (12,)),
          ((3, 4), -1),
          ((2, 1, 4), (-1,)),
          ((2, 2, 4), (2, 8))
      ]))
  def testReshape(self, arg_shape, out_shape, dtype, order, rng):
    onp_fun = lambda x: onp.reshape(x, out_shape, order=order)
    lnp_fun = lambda x: lnp.reshape(x, out_shape, order=order)
    args_maker = lambda: [rng(arg_shape, dtype)]
    self._CheckAgainstNumpy(onp_fun, lnp_fun, args_maker, check_dtypes=True)
    self._CompileAndCheck(lnp_fun, args_maker, check_dtypes=True)

  @parameterized.named_parameters(jtu.cases_from_list(
      {"testcase_name": "_inshape={}_outshape={}".format(
          jtu.format_shape_dtype_string(arg_shape, dtype),
          jtu.format_shape_dtype_string(out_shape, dtype)),
       "arg_shape": arg_shape, "out_shape": out_shape, "dtype": dtype,
       "rng": jtu.rand_default()}
      for dtype in default_dtypes
      for arg_shape, out_shape in [
          ((7, 0), (0, 42, 101)),
          ((2, 1, 4), (-1,)),
          ((2, 2, 4), (2, 8))
      ]))
  def testReshapeMethod(self, arg_shape, out_shape, dtype, rng):
    onp_fun = lambda x: onp.reshape(x, out_shape)
    lnp_fun = lambda x: x.reshape(*out_shape)
    args_maker = lambda: [rng(arg_shape, dtype)]
    self._CheckAgainstNumpy(onp_fun, lnp_fun, args_maker, check_dtypes=True)
    self._CompileAndCheck(lnp_fun, args_maker, check_dtypes=True)

  @parameterized.named_parameters(jtu.cases_from_list(
      {"testcase_name": "_inshape={}_expanddim={}".format(
          jtu.format_shape_dtype_string(arg_shape, dtype), dim),
       "arg_shape": arg_shape, "dtype": dtype, "dim": dim,
       "rng": jtu.rand_default()}
      for arg_shape in [(), (3,), (3, 4)]
      for dtype in default_dtypes
      for dim in range(-len(arg_shape)+1, len(arg_shape))))
  def testExpandDimsStaticDim(self, arg_shape, dtype, dim, rng):
    onp_fun = lambda x: onp.expand_dims(x, dim)
    lnp_fun = lambda x: lnp.expand_dims(x, dim)
    args_maker = lambda: [rng(arg_shape, dtype)]
    self._CheckAgainstNumpy(onp_fun, lnp_fun, args_maker, check_dtypes=True)
    self._CompileAndCheck(lnp_fun, args_maker, check_dtypes=True)

  @parameterized.named_parameters(jtu.cases_from_list(
      {"testcase_name": "_inshape={}_axes=({},{})".format(
          jtu.format_shape_dtype_string(arg_shape, dtype), ax1, ax2),
       "arg_shape": arg_shape, "dtype": dtype, "ax1": ax1, "ax2": ax2,
       "rng": jtu.rand_default()}
      for arg_shape, ax1, ax2 in [
          ((3, 4), 0, 1), ((3, 4), 1, 0), ((3, 4, 5), 1, 2),
          ((3, 4, 5), -1, -2), ((3, 4, 5), 0, 1)]
      for dtype in default_dtypes))
  def testSwapAxesStaticAxes(self, arg_shape, dtype, ax1, ax2, rng):
    onp_fun = lambda x: onp.swapaxes(x, ax1, ax2)
    lnp_fun = lambda x: lnp.swapaxes(x, ax1, ax2)
    args_maker = lambda: [rng(arg_shape, dtype)]
    self._CheckAgainstNumpy(onp_fun, lnp_fun, args_maker, check_dtypes=True)
    self._CompileAndCheck(lnp_fun, args_maker, check_dtypes=True)

  @parameterized.named_parameters(jtu.cases_from_list(
      {"testcase_name": "_inshape={}_axis={}".format(
          jtu.format_shape_dtype_string(arg_shape, dtype), ax),
       "arg_shape": arg_shape, "dtype": dtype, "ax": ax,
       "rng": jtu.rand_default()}
      for arg_shape, ax in [
          ((3, 1), None),
          ((3, 1), 1),
          ((1, 3, 1), (0, 2)),
          ((1, 4, 1), (0,))]
      for dtype in default_dtypes))
  def testSqueeze(self, arg_shape, dtype, ax, rng):
    onp_fun = lambda x: onp.squeeze(x, ax)
    lnp_fun = lambda x: lnp.squeeze(x, ax)
    args_maker = lambda: [rng(arg_shape, dtype)]
    self._CheckAgainstNumpy(onp_fun, lnp_fun, args_maker, check_dtypes=True)
    self._CompileAndCheck(lnp_fun, args_maker, check_dtypes=True)

  @parameterized.named_parameters(jtu.cases_from_list(
      {"testcase_name": "_shape={}_axis={}_weights={}_returned={}".format(
          jtu.format_shape_dtype_string(shape, dtype),
          axis,
          (None if weights_shape == None else jtu.format_shape_dtype_string(weights_shape, dtype)),
          returned),
       "rng": jtu.rand_default(), "shape": shape, "dtype": dtype, "axis": axis,
       "weights_shape": weights_shape, "returned": returned}
      for shape in nonempty_shapes
      for dtype in number_dtypes
      for axis in set(range(-len(shape), len(shape))) | set([None])
      # `weights_shape` is either `None`, same as the averaged axis, or same as
      # that of the input
      for weights_shape in ([None, shape] if axis is None else [None, (shape[axis],), shape])
      for returned in [False, True]))
  def testAverage(self, shape, dtype, axis, weights_shape, returned, rng):
    onp_fun = lambda x, weights: onp.average(x, axis, weights, returned)
    lnp_fun = lambda x, weights: lnp.average(x, axis, weights, returned)
    args_maker = lambda: [rng(shape, dtype),
                          None if weights_shape is None else rng(weights_shape, dtype)]

    try:
        self._CheckAgainstNumpy(onp_fun, lnp_fun, args_maker, check_dtypes=True)
    except ZeroDivisionError:
        self.skipTest("don't support checking for ZeroDivisionError")
    self._CompileAndCheck(lnp_fun, args_maker, check_dtypes=True)

  @parameterized.named_parameters(jtu.cases_from_list(
      {"testcase_name": "_arg{}_ndmin={}".format(i, ndmin),
       "arg": arg, "ndmin": ndmin}
      for i, arg in enumerate([
          3., [1, 2, 3], [1., 2., 3.],
          [[1, 2], [3, 4], [5, 6]], [[1, 2.], [3, 4], [5, 6]],
          [[3, onp.array(2), 1], onp.arange(3.)],
      ])
      for ndmin in [None, onp.ndim(arg), onp.ndim(arg) + 1, onp.ndim(arg) + 2]))
  def testArray(self, arg, ndmin):
    args_maker = lambda: [arg]
    if ndmin is not None:
      onp_fun = partial(onp.array, ndmin=ndmin)
      lnp_fun = partial(lnp.array, ndmin=ndmin)
    else:
      onp_fun = onp.array
      lnp_fun = lnp.array
    self._CheckAgainstNumpy(onp_fun, lnp_fun, args_maker, check_dtypes=True)
    self._CompileAndCheck(lnp_fun, args_maker, check_dtypes=True)

  def testIssue121(self):
    assert not onp.isscalar(lnp.array(3))

  def testArrayMethod(self):
    class arraylike(object):
      dtype = onp.float32
      def __array__(self, dtype=None):
        return 3.
    a = arraylike()
    ans = lnp.array(a)
    assert ans == 3.

  @jtu.skip_on_devices("tpu")  # TODO(b/32368900): TPUs don't support uint8 yet.
  def testMemoryView(self):
    ans = lnp.array(bytearray(b'\x2a'))
    self.assertAllClose(
        ans,
        onp.array([0x2a], dtype=onp.uint8),
        check_dtypes=True)

  def testAllClose(self):
    rng = onp.random.RandomState(0)
    x = rng.randn(2, 2)
    y = rng.randn(2)

    def same(list1, list2):
      allclose = functools.partial(lnp.allclose, atol=1e-3, rtol=1e-3)
      elements_close = list(map(allclose, list1, list2))
      return lnp.all(lnp.array(elements_close))

    csame = api.jit(same)

    a1 = same((x, y), (x, y))
    a2 = csame((x, y), (x, y))
    a3 = csame((x, y), (x, 2 * y))

    self.assertTrue(a1)
    self.assertTrue(a2)
    self.assertFalse(a3)

  @jtu.skip_on_devices("tpu")  # TODO(mattjj): investigate this failure
  def testOnesBroadcastingConstantHandler(self):
    # TODO(mattjj): update this test for jax3
    self.skipTest("test needs jax3 update")

    def fun(x):
      ones = lnp.ones((3, 4))
      assert isinstance(ones, onp.ndarray) and ones.strides == (0, 0)

      # To check that the constant handler generates a Broadcast for stride-zero
      # arrays, we monkey-patch the client instance.
      # TODO(mattjj): once we have better HLO dumping and inspecting facilities,
      # we can check the HLO more directly.
      c = x._node.c
      Broadcast = c.Broadcast  # pylint: disable=invalid-name
      was_called = []
      c.Broadcast = lambda *args: was_called.append(True) or Broadcast(*args)
      out = x + ones  # the ndarray constant handler should call Broadcast here
      assert was_called, "Broadcast was not called."

      return out

    fun = api.jit(fun)
    out_val = fun(lnp.ones(4))
    self.assertAllClose(out_val, onp.full((3, 4), 2.), check_dtypes=False)

  def testZeroStridesConstantHandler(self):
    raw_const = onp.random.RandomState(0).randn(1, 2, 1, 1, 5, 1)
    const = onp.broadcast_to(raw_const, (3, 2, 3, 4, 5, 6))

    def fun(x):
      return x * const

    fun = api.jit(fun)
    out_val = fun(3.)
    self.assertAllClose(out_val, 3. * const, check_dtypes=False)

  def testIsInstanceNdarrayDuringTracing(self):
    arr = onp.ones(3)

    @api.jit
    def f(x):
      self.assertIsInstance(x, lnp.ndarray)
      return lnp.sum(x)

    f(arr)


  def testNonArrayErrorMessage(self):
    x = [1., 2.]
    y = onp.array([3., 4.])

    def g(x, y):
      return lnp.add(x, y)

    def f(x, y):
      return lnp.dot(x, y)

    self.assertRaises(TypeError, lambda: g(x, y))
    self.assertRaises(TypeError, lambda: f(x, y))
    self.assertRaises(TypeError, lambda: api.jit(g)(x, y))
    self.assertRaises(TypeError, lambda: api.jit(f)(x, y))

  def testAbstractionErrorMessage(self):

    @api.jit
    def f(x, n):
      for _ in range(n):
        x = x * x
      return x

    self.assertRaises(TypeError, lambda: f(3., 3))

    @api.jit
    def g(x):
      if x > 0.:
        return x * 2
      else:
        return x + 2

    self.assertRaises(TypeError, lambda: g(3.))

  def testTracingPrimitiveWithNoTranslationErrorMessage(self):
    # TODO(mattjj): update this for jax3
    self.skipTest("test needs jax3 update")
    foo = lnp._not_implemented(lambda x: x)

    # No error if there's no tracing.
    foo(onp.arange(3))

    cfoo = api.jit(foo)
    self.assertRaises(NotImplementedError, lambda: cfoo(onp.arange(3)))

  @parameterized.named_parameters(jtu.cases_from_list(
      {"testcase_name": "_{}_axis={}".format(
          jtu.format_shape_dtype_string(shape, dtype), axis),
       "rng": rng, "shape": shape, "dtype": dtype, "axis": axis}
      for shape in [(3,), (2, 3)]
      for dtype in default_dtypes
      for axis in range(-len(shape), len(shape))  # Test negative axes
      for rng in [jtu.rand_default()]))
  def testFlip(self, shape, dtype, axis, rng):
    args_maker = self._GetArgsMaker(rng, [shape], [dtype])
    lnp_op = lambda x: lnp.flip(x, axis)
    onp_op = lambda x: onp.flip(x, axis)
    self._CheckAgainstNumpy(onp_op, lnp_op, args_maker, check_dtypes=True)
    self._CompileAndCheck(lnp_op, args_maker, check_dtypes=True)

  @parameterized.named_parameters(jtu.cases_from_list(
      {"testcase_name": "_{}".format(
          jtu.format_shape_dtype_string(shape, dtype)),
       "rng": rng, "shape": shape, "dtype": dtype}
      for shape in [(3,), (2, 3), (3, 2, 4)]
      for dtype in default_dtypes
      for rng in [jtu.rand_default()]))
  def testFlipud(self, shape, dtype, rng):
    args_maker = self._GetArgsMaker(rng, [shape], [dtype])
    lnp_op = lambda x: lnp.flipud(x)
    onp_op = lambda x: onp.flipud(x)
    self._CheckAgainstNumpy(onp_op, lnp_op, args_maker, check_dtypes=True)
    self._CompileAndCheck(lnp_op, args_maker, check_dtypes=True)


  @parameterized.named_parameters(jtu.cases_from_list(
      {"testcase_name": "_{}".format(
          jtu.format_shape_dtype_string(shape, dtype)),
       "rng": rng, "shape": shape, "dtype": dtype}
      for shape in [(3, 2), (2, 3), (3, 2, 4)]
      for dtype in default_dtypes
      for rng in [jtu.rand_default()]))
  def testFliplr(self, shape, dtype, rng):
    args_maker = self._GetArgsMaker(rng, [shape], [dtype])
    lnp_op = lambda x: lnp.fliplr(x)
    onp_op = lambda x: onp.fliplr(x)
    self._CheckAgainstNumpy(onp_op, lnp_op, args_maker, check_dtypes=True)
    self._CompileAndCheck(lnp_op, args_maker, check_dtypes=True)


  @parameterized.named_parameters(jtu.cases_from_list(
      {"testcase_name": "_{}_k={}_axes={}".format(
          jtu.format_shape_dtype_string(shape, dtype), k, axes),
       "rng": rng, "shape": shape, "dtype": dtype, "k": k, "axes": axes}
      for shape, axes in [
          [(2, 3), (0, 1)],
          [(2, 3), (1, 0)],
          [(4, 3, 2), (0, 2)],
          [(4, 3, 2), (2, 1)],
      ]
      for k in range(-3, 4)
      for dtype in default_dtypes
      for rng in [jtu.rand_default()]))
  def testRot90(self, shape, dtype, k, axes, rng):
    args_maker = self._GetArgsMaker(rng, [shape], [dtype])
    lnp_op = lambda x: lnp.rot90(x, k, axes)
    onp_op = lambda x: onp.rot90(x, k, axes)
    self._CheckAgainstNumpy(onp_op, lnp_op, args_maker, check_dtypes=True)
    self._CompileAndCheck(lnp_op, args_maker, check_dtypes=True)

  # TODO(mattjj): test infix operator overrides

  @parameterized.named_parameters(
      ('_numpy_on_lax', onp, lnp),
      ('_lax_on_numpy', lnp, onp),
      ('_lax_on_lax', lnp, lnp),
  )
  def testInplaceArithmetic(self, inplace_mod, other_mod):
    x = inplace_mod.zeros(3)
    x += other_mod.arange(3)
    self.assertAllClose(x, onp.arange(3), check_dtypes=True)

  def testRavel(self):
    rng = onp.random.RandomState(0)
    args_maker = lambda: [rng.randn(3, 4).astype("float32")]
    self._CompileAndCheck(lambda x: x.ravel(), args_maker, check_dtypes=True)

  def testAstype(self):
    rng = onp.random.RandomState(0)
    args_maker = lambda: [rng.randn(3, 4).astype("float32")]
    op = lambda x: x.astype(lnp.int32)
    self._CheckAgainstNumpy(op, op, args_maker, check_dtypes=True)
    self._CompileAndCheck(op, args_maker, check_dtypes=True)

  # TODO(mattjj): test other ndarray-like method overrides

  def testOnpMean(self):
    # from https://github.com/google/jax/issues/125
    x = lax.add(lnp.eye(3), 0.)
    ans = onp.mean(x)
    self.assertAllClose(ans, onp.array(1./3), check_dtypes=False)

  def testArangeOnFloats(self):
    # from https://github.com/google/jax/issues/145
    expected = onp.arange(0.0, 1.0, 0.1)
    ans = lnp.arange(0.0, 1.0, 0.1)
    self.assertAllClose(expected, ans, check_dtypes=True)

  def testSortManually(self):
    # manual tests for sort are nice because we don't have to worry about ties.
    # lax.sort is tested combinatorially.
    ans = lnp.sort(onp.array([16, 15, 23, 42, 8, 4]))
    expected = onp.array([4, 8, 15, 16, 23, 42])
    self.assertAllClose(expected, ans, check_dtypes=True)

    a = onp.array([[1, 4], [3, 1]])
    ans = lnp.sort(a, axis=None)
    expected = onp.array([1, 1, 3, 4])
    self.assertAllClose(expected, ans, check_dtypes=True)

    a = onp.array([[1, 4], [3, 1]])
    ans = lnp.sort(a)  # last axis
    expected = onp.array([[1, 4], [1, 3]])
    self.assertAllClose(expected, ans, check_dtypes=True)

    a = onp.array([[1, 4], [3, 1]])
    ans = lnp.sort(a, axis=0)
    expected = onp.array([[1, 1], [3, 4]])
    self.assertAllClose(expected, ans, check_dtypes=True)

  def testArgsortManually(self):
    x = onp.array([16, 15, 23, 42, 8, 4])
    ans = lnp.argsort(x)
    expected = onp.argsort(x)
    self.assertAllClose(expected, ans, check_dtypes=False)

    x = onp.array([[16, 15, 23], [42, 8, 4]])
    ans = lnp.argsort(x, axis=0)
    expected = onp.argsort(x, axis=0)
    self.assertAllClose(expected, ans, check_dtypes=False)

    x = onp.array([[16, 15, 23], [42, 8, 4]])
    ans = lnp.argsort(x, axis=1)
    expected = onp.argsort(x, axis=1)
    self.assertAllClose(expected, ans, check_dtypes=False)

    x = onp.array([[16, 15, 23], [42, 8, 4]])
    ans = lnp.argsort(x, axis=None)
    expected = onp.argsort(x, axis=None)
    self.assertAllClose(expected, ans, check_dtypes=False)

    x = onp.array([[16, 15, 23], [42, 8, 4]])
    ans = lnp.argsort(x)
    expected = onp.argsort(x)
    self.assertAllClose(expected, ans, check_dtypes=False)

  @parameterized.named_parameters(jtu.cases_from_list(
      {"testcase_name": "_{}_shifts={}_axis={}".format(
          jtu.format_shape_dtype_string(shape, dtype),
          shifts, axis),
       "rng": rng, "shape": shape, "dtype": dtype, "shifts": shifts,
       "axis": axis}
      for dtype in all_dtypes
      for shape in [(3, 4), (3, 4, 5), (7, 4, 0)]
      for shifts, axis in [
        (3, None),
        (1, 1),
        ((3,), (0,)),
        ((-2,), (-2,)),
        ((1, 2), (0, -1))
      ]
      for rng in [jtu.rand_default()]))
  def testRoll(self, shape, dtype, shifts, axis, rng):
    args_maker = lambda: [rng(shape, dtype), onp.array(shifts)]
    lnp_op = partial(lnp.roll, axis=axis)
    onp_op = partial(onp.roll, axis=axis)
    self._CheckAgainstNumpy(lnp_op, onp_op, args_maker, check_dtypes=True)
    self._CompileAndCheck(lnp_op, args_maker, check_dtypes=True)

  @parameterized.named_parameters(jtu.cases_from_list(
      {"testcase_name": "_{}_index={}_axis={}_mode={}".format(
          jtu.format_shape_dtype_string(shape, dtype),
          jtu.format_shape_dtype_string(index_shape, index_dtype),
          axis, mode),
       "rng": rng, "rng_indices": rng_indices, "shape": shape,
       "index_shape": index_shape, "dtype": dtype, "index_dtype": index_dtype,
       "axis": axis, "mode": mode}
      for shape in [(3,), (3, 4), (3, 4, 5)]
      for index_shape in scalar_shapes + [(3,), (2, 1, 3)]
      for axis in itertools.chain(range(-len(shape), len(shape)), [None])
      for dtype in all_dtypes
      for index_dtype in int_dtypes
      for mode in ['wrap', 'clip']
      for rng in [jtu.rand_default()]
      for rng_indices in [jtu.rand_int(-5, 5)]))
  def testTake(self, shape, dtype, index_shape, index_dtype, axis, mode, rng,
               rng_indices):
    def args_maker():
      x = rng(shape, dtype)
      i = rng_indices(index_shape, index_dtype)
      return x, i

    lnp_op = lambda x, i: lnp.take(x, i, axis=axis, mode=mode)
    onp_op = lambda x, i: onp.take(x, i, axis=axis, mode=mode)
    self._CheckAgainstNumpy(lnp_op, onp_op, args_maker, check_dtypes=True)
    self._CompileAndCheck(lnp_op, args_maker, check_dtypes=True)

  @parameterized.named_parameters(jtu.cases_from_list(
      {"testcase_name": "_{}_ishape={}_axis={}".format(
          jtu.format_shape_dtype_string(x_shape, dtype), i_shape, axis),
       "rng": rng, "x_shape": x_shape, "i_shape": i_shape, "dtype": dtype,
       "axis": axis}
      for x_shape, i_shape in filter(
        _shapes_are_equal_length,
        filter(_shapes_are_broadcast_compatible,
               CombosWithReplacement(nonempty_nonscalar_array_shapes, 2)))
      for axis in itertools.chain(range(len(x_shape)), [-1], [None])
      for dtype in default_dtypes
      for rng in [jtu.rand_default()]))
  def testTakeAlongAxis(self, x_shape, i_shape, dtype, axis, rng):
    i_shape = onp.array(i_shape)
    if axis is None:
      i_shape = [onp.prod(i_shape, dtype=onp.int64)]
    else:
      # Test the case where the size of the axis doesn't necessarily broadcast.
      i_shape[axis] *= 3
      i_shape = list(i_shape)
    def args_maker():
      x = rng(x_shape, dtype)
      n = onp.prod(x_shape, dtype=onp.int32) if axis is None else x_shape[axis]
      i = rng(i_shape, onp.int32) % (2 * n - 1) - (n - 1)
      return x, i

    lnp_op = lambda x, i: lnp.take_along_axis(x, i, axis=axis)

    if hasattr(onp, "take_along_axis"):
      onp_op = lambda x, i: onp.take_along_axis(x, i, axis=axis)
      self._CheckAgainstNumpy(lnp_op, onp_op, args_maker, check_dtypes=True)
    self._CompileAndCheck(lnp_op, args_maker, check_dtypes=True)

  @parameterized.named_parameters(jtu.cases_from_list(
      {"testcase_name": "_shape={}_n={}_increasing={}".format(
          jtu.format_shape_dtype_string([shape], dtype),
          n, increasing),
       "dtype": dtype, "shape": shape, "n": n, "increasing": increasing,
       "rng": jtu.rand_default()}
      for dtype in inexact_dtypes
      for shape in [0, 5]
      for n in [2, 4]
      for increasing in [False, True]))
  def testVander(self, shape, dtype, n, increasing, rng):
    onp_fun = lambda arg: onp.vander(arg, N=n, increasing=increasing)
    lnp_fun = lambda arg: lnp.vander(arg, N=n, increasing=increasing)
    args_maker = lambda: [rng([shape], dtype)]
    # np.vander seems to return float64 for all floating types. We could obey
    # those semantics, but they seem like a bug.
    self._CheckAgainstNumpy(onp_fun, lnp_fun, args_maker, check_dtypes=False)
    self._CompileAndCheck(lnp_fun, args_maker, check_dtypes=False)

  @parameterized.named_parameters(jtu.cases_from_list(
        {"testcase_name": jtu.format_test_name_suffix("nan_to_num", [shape],
                                                      [dtype]),
         "rng": jtu.rand_some_inf_and_nan(), "shape": shape, "dtype": dtype}
        for shape in all_shapes
        for dtype in inexact_dtypes))
  def testNanToNum(self, rng, shape, dtype):
    dtype = onp.dtype(xla_bridge.canonicalize_dtype(dtype)).type
    args_maker = lambda: [rng(shape, dtype)]
    self._CheckAgainstNumpy(onp.nan_to_num, lnp.nan_to_num, args_maker,
                            check_dtypes=True)
    self._CompileAndCheck(lnp.nan_to_num, args_maker, check_dtypes=True)

  @parameterized.named_parameters(jtu.cases_from_list(
        {"testcase_name": jtu.format_test_name_suffix("ix_", shapes, dtypes),
         "rng": jtu.rand_default(), "shapes": shapes, "dtypes": dtypes}
        for shapes, dtypes in (
          ((), ()),
          (((7,),), (onp.float32,)),
          (((3,), (4,)), (onp.float32, onp.int32)),
          (((3,), (0,), (4,)), (onp.int32, onp.float32, onp.int32)),
        )))
  def testIx_(self, rng, shapes, dtypes):
    args_maker = lambda: [rng(shape, dtype)
                          for shape, dtype in zip(shapes, dtypes)]
    self._CheckAgainstNumpy(onp.ix_, lnp.ix_, args_maker,
                            check_dtypes=True)
    self._CompileAndCheck(lnp.ix_, args_maker, check_dtypes=True)

  @parameterized.named_parameters(jtu.cases_from_list(
        {"testcase_name":
           "_op={}_a_shape={}_q_shape={}_axis={}_keepdims={}".format(
             op,
             jtu.format_shape_dtype_string(a_shape, a_dtype),
             jtu.format_shape_dtype_string(q_shape, q_dtype),
             axis, keepdims),
         "a_rng": jtu.rand_default(), "q_rng": q_rng, "op": op,
         "a_shape": a_shape, "a_dtype": a_dtype,
         "q_shape": q_shape, "q_dtype": q_dtype, "axis": axis,
         "keepdims": keepdims}
        for (op, q_rng) in (
          ("percentile", jtu.rand_uniform(low=0., high=100.)),
          ("quantile", jtu.rand_uniform(low=0., high=1.)),
        )
        for a_dtype in float_dtypes
        for a_shape, axis in (
          ((7,), None),
          ((47, 7), 0),
          ((4, 101), 1),
        )
        for q_dtype in [onp.float32]
        for q_shape in scalar_shapes + [(4,)]
        for keepdims in [False, True]))
  @jtu.skip_on_devices("tpu")  # TODO(phawkins): investigate this failure
  def testQuantile(self, op, a_rng, q_rng, a_shape, a_dtype, q_shape, q_dtype,
                   axis, keepdims):
    if op == "quantile" and numpy_version < (1, 15):
      raise SkipTest("Numpy < 1.15 does not have np.quantile")
    args_maker = lambda: [a_rng(a_shape, a_dtype), q_rng(q_shape, q_dtype)]
    onp_fun = partial(getattr(onp, op), axis=axis, keepdims=keepdims)
    lnp_fun = partial(getattr(lnp, op), axis=axis, keepdims=keepdims)
    # TODO(phawkins): we currently set dtype=False because we aren't as
    # aggressive about promoting to float64. It's not clear we want to mimic
    # Numpy here.
    self._CheckAgainstNumpy(onp_fun, lnp_fun, args_maker, check_dtypes=False)
    self._CompileAndCheck(lnp_fun, args_maker, check_dtypes=True)

  @parameterized.named_parameters(jtu.cases_from_list(
        {"testcase_name": jtu.format_test_name_suffix("select", shapes,
                                                      (onp.bool_,) * n + dtypes),
         "rng": jtu.rand_default(), "shapes": shapes, "dtypes": dtypes}
        for n in range(0, 3)
        for shapes in filter(
          _shapes_are_broadcast_compatible,
          CombosWithReplacement(all_shapes, 2 * n + 1))
        for dtypes in CombosWithReplacement(all_dtypes, n + 1)))
  def test(self, rng, shapes, dtypes):
    n = len(dtypes) - 1
    def args_maker():
      condlist = [rng(shape, onp.bool_) for shape in shapes[:n]]
      choicelist = [rng(shape, dtype)
                    for shape, dtype in zip(shapes[n:-1], dtypes[:n])]
      default = rng(shapes[-1], dtypes[-1])
      return condlist, choicelist, default
    self._CheckAgainstNumpy(onp.select, lnp.select, args_maker,
                            check_dtypes=True)
    self._CompileAndCheck(lnp.select, args_maker, check_dtypes=True)


  def testIssue330(self):
    x = lnp.full((1, 1), lnp.array([1])[0])  # doesn't crash
    self.assertEqual(x[0, 0], 1)

  def testScalarDtypePromotion(self):
    # disabled this test after https://github.com/google/jax/issues/732
    msg = ("jax.numpy differs from numpy in promotion rules for Python scalars."
           " See https://github.com/google/jax/issues/732.")
    raise SkipTest(msg)
    orig_numpy_result = (1 + onp.eye(1, dtype=onp.float32)).dtype
    jax_numpy_result = (1 + lnp.eye(1, dtype=lnp.float32)).dtype
    self.assertEqual(orig_numpy_result, jax_numpy_result)

  def testSymmetrizeDtypePromotion(self):
    x = onp.eye(3, dtype=onp.float32)
    orig_numpy_result = ((x + x.T) / 2).dtype

    x = lnp.eye(3, dtype=lnp.float32)
    jax_numpy_result = ((x + x.T) / 2).dtype
    self.assertEqual(orig_numpy_result, jax_numpy_result)

  def testIssue347(self):
    # https://github.com/google/jax/issues/347
    def test_fail(x):
      x = lnp.sqrt(lnp.sum(x ** 2, axis=1))
      ones = lnp.ones_like(x)
      x = lnp.where(x > 0.5, x, ones)
      return lnp.sum(x)

    x = lnp.array([[1, 2], [3, 4], [0, 0]], dtype=lnp.float64)
    result = api.grad(test_fail)(x)
    assert not onp.any(onp.isnan(result))

  def testIssue453(self):
    # https://github.com/google/jax/issues/453
    a = onp.arange(6) + 1
    ans = lnp.reshape(a, (3, 2), order='F')
    expected = onp.reshape(a, (3, 2), order='F')
    self.assertAllClose(ans, expected, check_dtypes=True)

  @parameterized.named_parameters(jtu.cases_from_list(
      {"testcase_name": "_op={}_dtype={}".format(
          op, {bool: "bool", int: "int", float: "float"}[dtype]),
       "dtype": dtype, "op": op}
      for dtype in [int, float, bool]
      for op in ["atleast_1d", "atleast_2d", "atleast_3d"]))
  def testAtLeastNdLiterals(self, dtype, op):
    # Fixes: https://github.com/google/jax/issues/634
    onp_fun = lambda arg: getattr(onp, op)(arg)
    lnp_fun = lambda arg: getattr(lnp, op)(arg)
    args_maker = lambda: [dtype(2)]
    self._CheckAgainstNumpy(onp_fun, lnp_fun, args_maker, check_dtypes=True)
    self._CompileAndCheck(lnp_fun, args_maker, check_dtypes=True)


  def testLongLong(self):
    self.assertAllClose(onp.int64(7), api.jit(lambda x: x)(onp.longlong(7)),
                        check_dtypes=True)

  def testArange(self):
    # test cases inspired by dask tests at
    # https://github.com/dask/dask/blob/master/dask/array/tests/test_creation.py#L92
    self.assertAllClose(lnp.arange(77),
                        onp.arange(77), check_dtypes=True)
    self.assertAllClose(lnp.arange(2, 13),
                        onp.arange(2, 13), check_dtypes=True)
    self.assertAllClose(lnp.arange(4, 21, 9),
                        onp.arange(4, 21, 9), check_dtypes=True)
    self.assertAllClose(lnp.arange(53, 5, -3),
                        onp.arange(53, 5, -3), check_dtypes=True)
    # TODO(mattjj): make these tests work when jax_enable_x64=True
    # self.assertAllClose(lnp.arange(77, dtype=float),
    #                     onp.arange(77, dtype=float), check_dtypes=True)
    # self.assertAllClose(lnp.arange(2, 13, dtype=int),
    #                     onp.arange(2, 13, dtype=int), check_dtypes=True)
    self.assertAllClose(lnp.arange(0, 1, -0.5),
                        onp.arange(0, 1, -0.5), check_dtypes=True)

    self.assertRaises(TypeError, lambda: lnp.arange())

    # test that lnp.arange(N) doesn't instantiate an ndarray
    self.assertFalse(type(lnp.arange(77)) == type(onp.arange(77)))
    self.assertTrue(type(lnp.arange(77)) == type(lax.iota(onp.int32, 77)))

    # test that lnp.arange(N, dtype=int32) doesn't instantiate an ndarray
    self.assertFalse(type(lnp.arange(77, dtype=lnp.int32)) ==
                    type(onp.arange(77, dtype=onp.int32)))
    self.assertTrue(type(lnp.arange(77, dtype=lnp.int32)) ==
                    type(lax.iota(onp.int32, 77)))

  def testArrayUfuncUnary(self):
    lnp_array = lnp.sqrt(onp.array([1, 2]))  # make a DeviceArray object
    onp_array = onp.sqrt(onp.array([1, 2]))  # make a DeviceArray object
    lnp_on_lnp = lnp.sin(lnp_array)
    onp_on_lnp = onp.sin(lnp_array)
    onp_on_onp = onp.sin(onp_array)
    self.assertEqual(type(onp_on_lnp), type(lnp_on_lnp))
    self.assertAllClose(onp_on_lnp, onp_on_onp, check_dtypes=True)

  def testArrayUfuncErrors(self):
    x = lnp.sqrt(onp.array([1, 2]))  # make a DeviceArray object
    with self.assertRaises(TypeError):
      onp.sin(x, out=x)
    with self.assertRaises(NotImplementedError):
      # JAX is unlikely to ever implement datetime64 ufuncs
      onp.isnat(x)

  def testArrayUfuncBinary(self):
    x = lnp.sqrt(onp.array([1, 2]))  # make a DeviceArray object
    lnp_expected = lnp.array(x) + 3
    onp_expected = onp.array(x) + 3

    result = onp.add(lnp.array(x), 3)
    self.assertEqual(type(result), type(lnp_expected))
    self.assertAllClose(result, onp_expected, check_dtypes=True)

    result = onp.add(lnp.array(x), onp.array(3))
    self.assertEqual(type(result), type(lnp_expected))
    self.assertAllClose(result, onp_expected, check_dtypes=True)

    result = onp.add(onp.array(3), lnp.array(x))
    self.assertEqual(type(result), type(lnp_expected))
    self.assertAllClose(result, onp_expected, check_dtypes=True)

  def testArrayFunction(self):
    if not array_function_overrides_enabled:
      self.skipTest('__array_function__ overrides not enabled')
    lnp_array = lnp.sqrt(onp.array([1, 2]))  # make a DeviceArray object
    onp_array = onp.sqrt(onp.array([1, 2]))  # make a DeviceArray object

    onp_on_onp = onp.concatenate([onp_array] * 2)
    onp_on_lnp = onp.concatenate([lnp_array] * 2)
    lnp_on_lnp = lnp.concatenate([lnp_array] * 2)
    self.assertEqual(type(onp_on_lnp), type(lnp_on_lnp))
    self.assertAllClose(onp_on_lnp, onp_on_onp, check_dtypes=True)

    onp_on_mixed = onp.concatenate([onp_array, lnp_array])
    self.assertEqual(type(onp_on_mixed), type(lnp_on_lnp))
    self.assertAllClose(onp_on_mixed, onp_on_onp, check_dtypes=True)

  def testArrayFunctionSubModule(self):
    if not array_function_overrides_enabled:
      self.skipTest('__array_function__ overrides not enabled')
    onp_array = onp.sqrt(onp.array([[1, 2], [2, 1]]))
    lnp_array = lnp.sqrt(onp.array([[1, 2], [2, 1]]))

    onp_on_onp = onp.linalg.inv(onp_array)
    onp_on_lnp = onp.linalg.inv(lnp_array)
    lnp_on_lnp = lnp.linalg.inv(lnp_array)
    self.assertEqual(type(onp_on_lnp), type(lnp_on_lnp))
    self.assertAllClose(onp_on_lnp, onp_on_onp, check_dtypes=True)

    with self.assertRaisesRegexp(NotImplementedError, 'repack_fields'):
      # An arbitrary choice from the long tail of NumPy's API
      onp.lib.recfunctions.repack_fields(lnp_array)

  def testIssue830(self):
    a = lnp.arange(4, dtype=lnp.complex64)
    self.assertEqual(a.dtype, lnp.complex64)

  def testIssue728(self):
    assert lnp.allclose(lnp.eye(5000), onp.eye(5000))
    self.assertEqual(0, onp.sum(lnp.eye(1050) - onp.eye(1050)))

<<<<<<< HEAD
  def testIssue746(self):
    lnp.arange(12).reshape(3, 4)  # doesn't crash

  def testIssue764(self):
    x = lnp.linspace(190, 200, 4)
    f = api.grad(lambda x: lnp.sum(lnp.tanh(x)))
    # Expected values computed with autograd in float64 precision.
    expected = onp.array([3.71669453e-165, 4.72999108e-168, 6.01954653e-171,
                          7.66067839e-174], onp.float64)
    self.assertAllClose(f(x), expected, check_dtypes=False)

  def testIssue776(self):
    """Tests that the scatter-add transpose rule instantiates symbolic zeros."""
    def f(u):
      y = jax.ops.index_add(onp.ones(10,), [2, 4, 5], u)
      # The transpose rule for lax.tie_in returns a symbolic zero for its first
      # argument.
      return lax.tie_in(y, 7.)

    self.assertAllClose(onp.zeros(3,), api.grad(f)(onp.ones(3,)),
                        check_dtypes=True)

  def testIssue777(self):
    x = lnp.linspace(-200, 0, 4, dtype=onp.float32)
    f = api.grad(lambda x: lnp.sum(1 / (1 + lnp.exp(-x))))
    self.assertAllClose(f(x), onp.array([0., 0., 0., 0.25], dtype=onp.float32),
                        check_dtypes=True)

  @parameterized.named_parameters(
      jtu.cases_from_list(
        {"testcase_name": jtu.format_test_name_suffix(op, [()], [dtype]),
         "dtype": dtype, "op": op}
      for dtype in float_dtypes
      for op in ("sqrt", "arccos", "arcsin", "arctan", "sin", "cos", "tan",
                 "sinh", "cosh", "tanh", "arccosh", "arcsinh", "arctanh", "exp",
                 "log", "expm1", "log1p")))
  def testMathSpecialFloatValues(self, op, dtype):
    onp_op = getattr(onp, op)
    lnp_op = getattr(lnp, op)
    dtype = onp.dtype(xla_bridge.canonicalize_dtype(dtype)).type
    for x in (onp.nan, -onp.inf, -100., -2. -1., 0., 1., 2., 100., onp.inf,
              onp.finfo(dtype).max, onp.sqrt(onp.finfo(dtype).max),
              onp.sqrt(onp.finfo(dtype).max) * 2.):
      if onp.isnan(x) and op in ("sinh", "cosh", "expm1", "exp"):
        # TODO(b/133842876, b/133842870): these return wrong outputs on CPU for
        # NaN inputs.
        continue
      if (op in ("sin", "cos", "tan", "arctan") and FLAGS.jax_test_dut and
          FLAGS.jax_test_dut.startswith("tpu")):
        continue  # TODO(b/132196789, b/134175194): fix and reenable.
      x = dtype(x)
      expected = onp_op(x)
      actual = lnp_op(x)
      self.assertAllClose(expected, actual, check_dtypes=True)

  def testIssue883(self):
    # from https://github.com/google/jax/issues/883

    @partial(api.jit, static_argnums=(1,))
    def f(x, v):
      return x

    x = lnp.ones((10, 10))
    v = lnp.array([1, 2, 3])
    first_call = f(x, v)
    second_call = f(x, v)  # doesn't crash

  def testReductionOfOutOfBoundsAxis(self):  # Issue 888
    x = lnp.ones((3, 4))
    self.assertRaises(ValueError, lambda: lnp.sum(x, axis=2))

  def testIssue956(self):
    self.assertRaises(TypeError, lambda: lnp.ndarray((1, 1)))

  @parameterized.named_parameters(
      jtu.cases_from_list(
        {"testcase_name": "_shape={}_dtype={}_rowvar={}_ddof={}_bias={}".format(
            shape, dtype, rowvar, ddof, bias),
         "shape":shape, "dtype":dtype, "rowvar":rowvar, "ddof":ddof,
         "bias":bias, "rng": rng}
        for shape in [(5,), (10, 5), (3, 10)]
        for dtype in all_dtypes
        for rowvar in [True, False]
        for bias in [True, False]
        for ddof in [None, 2, 3]
        for rng in [jtu.rand_default()]))
  @jtu.skip_on_devices("gpu")  # TODO(b/138003641): test fails on GPU.
  def testCov(self, shape, dtype, rowvar, ddof, bias, rng):
    args_maker = self._GetArgsMaker(rng, [shape], [dtype])
    onp_fun = partial(onp.cov, rowvar=rowvar, ddof=ddof, bias=bias)
    lnp_fun = partial(lnp.cov, rowvar=rowvar, ddof=ddof, bias=bias)
    self._CheckAgainstNumpy(onp_fun, lnp_fun, args_maker, check_dtypes=True)
    self._CompileAndCheck(lnp_fun, args_maker, check_dtypes=True)

  def testIssue967(self):
    self.assertRaises(TypeError, lambda: lnp.zeros(1.5))
=======
  def testArrayUfuncUnary(self):
    lnp_array = lnp.sqrt(onp.array([1, 2]))  # make a DeviceArray object
    onp_array = onp.sqrt(onp.array([1, 2]))  # make a DeviceArray object
    lnp_on_lnp = lnp.sin(lnp_array)
    onp_on_lnp = onp.sin(lnp_array)
    onp_on_onp = onp.sin(onp_array)
    self.assertEqual(type(onp_on_lnp), type(lnp_on_lnp))
    self.assertAllClose(onp_on_lnp, onp_on_onp, check_dtypes=True)

  def testArrayUfuncErrors(self):
    x = lnp.sqrt(onp.array([1, 2]))  # make a DeviceArray object
    with self.assertRaises(TypeError):
      onp.sin(x, out=x)
    with self.assertRaises(NotImplementedError):
      # JAX is unlikely to ever implement datetime64 ufuncs
      onp.isnat(x)

  def testArrayUfuncBinary(self):
    x = lnp.sqrt(onp.array([1, 2]))  # make a DeviceArray object
    lnp_expected = lnp.array(x) + 3
    onp_expected = onp.array(x) + 3

    result = onp.add(lnp.array(x), 3)
    self.assertEqual(type(result), type(lnp_expected))
    self.assertAllClose(result, onp_expected, check_dtypes=True)

    result = onp.add(lnp.array(x), onp.array(3))
    self.assertEqual(type(result), type(lnp_expected))
    self.assertAllClose(result, onp_expected, check_dtypes=True)

    result = onp.add(onp.array(3), lnp.array(x))
    self.assertEqual(type(result), type(lnp_expected))
    self.assertAllClose(result, onp_expected, check_dtypes=True)

  def testArrayFunction(self):
    if not array_function_overrides_enabled:
      self.skipTest('__array_function__ overrides not enabled')
    lnp_array = lnp.sqrt(onp.array([1, 2]))  # make a DeviceArray object
    onp_array = onp.sqrt(onp.array([1, 2]))  # make a DeviceArray object

    onp_on_onp = onp.concatenate([onp_array] * 2)
    onp_on_lnp = onp.concatenate([lnp_array] * 2)
    lnp_on_lnp = lnp.concatenate([lnp_array] * 2)
    self.assertEqual(type(onp_on_lnp), type(lnp_on_lnp))
    self.assertAllClose(onp_on_lnp, onp_on_onp, check_dtypes=True)

    onp_on_mixed = onp.concatenate([onp_array, lnp_array])
    self.assertEqual(type(onp_on_mixed), type(lnp_on_lnp))
    self.assertAllClose(onp_on_mixed, onp_on_onp, check_dtypes=True)

  def testArrayFunctionSubModule(self):
    if not array_function_overrides_enabled:
      self.skipTest('__array_function__ overrides not enabled')
    onp_array = onp.sqrt(onp.array([[1, 2], [2, 1]]))
    lnp_array = lnp.sqrt(onp.array([[1, 2], [2, 1]]))

    onp_on_onp = onp.linalg.inv(onp_array)
    onp_on_lnp = onp.linalg.inv(lnp_array)
    lnp_on_lnp = lnp.linalg.inv(lnp_array)
    self.assertEqual(type(onp_on_lnp), type(lnp_on_lnp))
    self.assertAllClose(onp_on_lnp, onp_on_onp, check_dtypes=True)

    with self.assertRaisesRegexp(NotImplementedError, 'repack_fields'):
      # An arbitrary choice from the long tail of NumPy's API
      onp.lib.recfunctions.repack_fields(lnp_array)
>>>>>>> 62473351


if __name__ == "__main__":
  absltest.main()<|MERGE_RESOLUTION|>--- conflicted
+++ resolved
@@ -261,9 +261,10 @@
   ]
 
 
-# __array_function__ overrides are enabled if using NumPy 1.17+ (not yet
-# released) or if the NUMPY_EXPERIMENTAL_ARRAY_FUNCTION environment is set:
-# https://www.numpy.org/neps/nep-0018-array-function-protocol.html
+# __array_function__ overrides are enabled if using NumPy 1.17+ or if using
+# NumPy 1.16 and the NUMPY_EXPERIMENTAL_ARRAY_FUNCTION environment variable is
+# set: https://www.numpy.org/neps/nep-0018-array-function-protocol.html
+# More reliable than inspecting the environment is to actually try using it.
 class _Dummy(object):
   def __array_function__(self, *args, **kwargs):
     return True
@@ -272,11 +273,7 @@
 
 try:
   array_function_overrides_enabled = onp.atleast_1d(_Dummy())
-<<<<<<< HEAD
 except Exception:
-=======
-except TypeError:
->>>>>>> 62473351
   array_function_overrides_enabled = False
 
 
@@ -1686,6 +1683,10 @@
     self.assertTrue(type(lnp.arange(77, dtype=lnp.int32)) ==
                     type(lax.iota(onp.int32, 77)))
 
+  def testIssue728(self):
+    assert lnp.allclose(lnp.eye(5000), onp.eye(5000))
+    self.assertEqual(0, onp.sum(lnp.eye(1050) - onp.eye(1050)))
+
   def testArrayUfuncUnary(self):
     lnp_array = lnp.sqrt(onp.array([1, 2]))  # make a DeviceArray object
     onp_array = onp.sqrt(onp.array([1, 2]))  # make a DeviceArray object
@@ -1760,7 +1761,6 @@
     assert lnp.allclose(lnp.eye(5000), onp.eye(5000))
     self.assertEqual(0, onp.sum(lnp.eye(1050) - onp.eye(1050)))
 
-<<<<<<< HEAD
   def testIssue746(self):
     lnp.arange(12).reshape(3, 4)  # doesn't crash
 
@@ -1857,73 +1857,6 @@
 
   def testIssue967(self):
     self.assertRaises(TypeError, lambda: lnp.zeros(1.5))
-=======
-  def testArrayUfuncUnary(self):
-    lnp_array = lnp.sqrt(onp.array([1, 2]))  # make a DeviceArray object
-    onp_array = onp.sqrt(onp.array([1, 2]))  # make a DeviceArray object
-    lnp_on_lnp = lnp.sin(lnp_array)
-    onp_on_lnp = onp.sin(lnp_array)
-    onp_on_onp = onp.sin(onp_array)
-    self.assertEqual(type(onp_on_lnp), type(lnp_on_lnp))
-    self.assertAllClose(onp_on_lnp, onp_on_onp, check_dtypes=True)
-
-  def testArrayUfuncErrors(self):
-    x = lnp.sqrt(onp.array([1, 2]))  # make a DeviceArray object
-    with self.assertRaises(TypeError):
-      onp.sin(x, out=x)
-    with self.assertRaises(NotImplementedError):
-      # JAX is unlikely to ever implement datetime64 ufuncs
-      onp.isnat(x)
-
-  def testArrayUfuncBinary(self):
-    x = lnp.sqrt(onp.array([1, 2]))  # make a DeviceArray object
-    lnp_expected = lnp.array(x) + 3
-    onp_expected = onp.array(x) + 3
-
-    result = onp.add(lnp.array(x), 3)
-    self.assertEqual(type(result), type(lnp_expected))
-    self.assertAllClose(result, onp_expected, check_dtypes=True)
-
-    result = onp.add(lnp.array(x), onp.array(3))
-    self.assertEqual(type(result), type(lnp_expected))
-    self.assertAllClose(result, onp_expected, check_dtypes=True)
-
-    result = onp.add(onp.array(3), lnp.array(x))
-    self.assertEqual(type(result), type(lnp_expected))
-    self.assertAllClose(result, onp_expected, check_dtypes=True)
-
-  def testArrayFunction(self):
-    if not array_function_overrides_enabled:
-      self.skipTest('__array_function__ overrides not enabled')
-    lnp_array = lnp.sqrt(onp.array([1, 2]))  # make a DeviceArray object
-    onp_array = onp.sqrt(onp.array([1, 2]))  # make a DeviceArray object
-
-    onp_on_onp = onp.concatenate([onp_array] * 2)
-    onp_on_lnp = onp.concatenate([lnp_array] * 2)
-    lnp_on_lnp = lnp.concatenate([lnp_array] * 2)
-    self.assertEqual(type(onp_on_lnp), type(lnp_on_lnp))
-    self.assertAllClose(onp_on_lnp, onp_on_onp, check_dtypes=True)
-
-    onp_on_mixed = onp.concatenate([onp_array, lnp_array])
-    self.assertEqual(type(onp_on_mixed), type(lnp_on_lnp))
-    self.assertAllClose(onp_on_mixed, onp_on_onp, check_dtypes=True)
-
-  def testArrayFunctionSubModule(self):
-    if not array_function_overrides_enabled:
-      self.skipTest('__array_function__ overrides not enabled')
-    onp_array = onp.sqrt(onp.array([[1, 2], [2, 1]]))
-    lnp_array = lnp.sqrt(onp.array([[1, 2], [2, 1]]))
-
-    onp_on_onp = onp.linalg.inv(onp_array)
-    onp_on_lnp = onp.linalg.inv(lnp_array)
-    lnp_on_lnp = lnp.linalg.inv(lnp_array)
-    self.assertEqual(type(onp_on_lnp), type(lnp_on_lnp))
-    self.assertAllClose(onp_on_lnp, onp_on_onp, check_dtypes=True)
-
-    with self.assertRaisesRegexp(NotImplementedError, 'repack_fields'):
-      # An arbitrary choice from the long tail of NumPy's API
-      onp.lib.recfunctions.repack_fields(lnp_array)
->>>>>>> 62473351
 
 
 if __name__ == "__main__":
