--- conflicted
+++ resolved
@@ -164,18 +164,6 @@
     op_record("le", 2, default_dtypes, jtu.rand_small),
     op_record("lt", 2, default_dtypes, jtu.rand_small),
 ]
-<<<<<<< HEAD
-if lib.version > (0, 1, 37):
-  LAX_OPS.append(
-      op_record("betainc", 3, float_dtypes, jtu.rand_positive,
-                {onp.float64: 1e-14}),
-      op_record("igamma", 2, float_dtypes, jtu.rand_positive,
-                {onp.float64: 1e-14}),
-      op_record("igammac", 2, float_dtypes, jtu.rand_positive,
-                {onp.float64: 1e-14}),
-  )
-=======
->>>>>>> 86984b37
 
 CombosWithReplacement = itertools.combinations_with_replacement
 
