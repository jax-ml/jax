# Copyright 2020 The JAX Authors.
#
# Licensed under the Apache License, Version 2.0 (the "License");
# you may not use this file except in compliance with the License.
# You may obtain a copy of the License at
#
#     https://www.apache.org/licenses/LICENSE-2.0
#
# Unless required by applicable law or agreed to in writing, software
# distributed under the License is distributed on an "AS IS" BASIS,
# WITHOUT WARRANTIES OR CONDITIONS OF ANY KIND, either express or implied.
# See the License for the specific language governing permissions and
# limitations under the License.


from functools import reduce, partial

from absl.testing import absltest
import numpy as np
import unittest

import jax
from jax._src import test_util as jtu
import jax.numpy as jnp
import jax.scipy.special
from jax import random
from jax import jacfwd, jit
from jax.example_libraries import stax
from jax.experimental.jet import jet, fact, zero_series
from jax import lax

jax.config.parse_flags_with_absl()

def jvp_taylor(fun, primals, series):
  # Computes the Taylor series the slow way, with nested jvp.
  order, = set(map(len, series))
  primals = tuple(jnp.asarray(p) for p in primals)
  def composition(eps):
    taylor_terms = [sum(eps ** (i+1) * terms[i] / fact(i + 1)
                         for i in range(len(terms))) for terms in series]
    nudged_args = [(x + t).astype(x.dtype) for x, t in zip(primals, taylor_terms)]
    return fun(*nudged_args)
  primal_out = fun(*primals)
  terms_out = [repeated(jacfwd, i+1)(composition)(0.) for i in range(order)]
  return primal_out, terms_out

def repeated(f, n):
  def rfun(p):
    return reduce(lambda x, _: f(x), range(n), p)
  return rfun

def transform(lims, x):
  return x * (lims[1] - lims[0]) + lims[0]

class JetTest(jtu.JaxTestCase):

  def check_jet(self, fun, primals, series, atol=1e-5, rtol=1e-5,
                check_dtypes=True):
    # Convert to jax arrays to ensure dtype canonicalization.
    primals = jax.tree.map(jnp.asarray, primals)
    series = jax.tree.map(jnp.asarray, series)

    y, terms = jet(fun, primals, series)
    expected_y, expected_terms = jvp_taylor(fun, primals, series)

    self.assertAllClose(y, expected_y, atol=atol, rtol=rtol,
                        check_dtypes=check_dtypes)

    self.assertAllClose(terms, expected_terms, atol=atol, rtol=rtol,
                        check_dtypes=check_dtypes)

  def check_jet_finite(self, fun, primals, series, atol=1e-5, rtol=1e-5,
                       check_dtypes=True):
    # Convert to jax arrays to ensure dtype canonicalization.
    primals = jax.tree.map(jnp.asarray, primals)
    series = jax.tree.map(jnp.asarray, series)

    y, terms = jet(fun, primals, series)
    expected_y, expected_terms = jvp_taylor(fun, primals, series)

    def _convert(x):
      return jnp.where(jnp.isfinite(x), x, jnp.nan)

    y = _convert(y)
    expected_y = _convert(expected_y)

    terms = _convert(jnp.asarray(terms))
    expected_terms = _convert(jnp.asarray(expected_terms))

    self.assertAllClose(y, expected_y, atol=atol, rtol=rtol,
                        check_dtypes=check_dtypes)

    self.assertAllClose(terms, expected_terms, atol=atol, rtol=rtol,
                        check_dtypes=check_dtypes)

  @jtu.skip_on_devices("tpu")
  # Default tolerance too tight on A100 after openxla/xla@a58070090
  @jax.default_matmul_precision("float32")
  def test_dot(self):
    M, K, N = 2, 3, 4
    order = 3
    rng = self.rng()
    x1 = rng.randn(M, K)
    x2 = rng.randn(K, N)
    primals = (x1, x2)
    terms_in1 = [rng.randn(*x1.shape) for _ in range(order)]
    terms_in2 = [rng.randn(*x2.shape) for _ in range(order)]
    series_in = (terms_in1, terms_in2)
    self.check_jet(jnp.dot, primals, series_in)

  @jtu.skip_on_devices("tpu")
  @jax.legacy_prng_key('allow')
  def test_conv(self):
    order = 3
    input_shape = (1, 5, 5, 1)
    key = random.PRNGKey(0)
    # TODO(duvenaud): Check all types of padding
    init_fun, apply_fun = stax.Conv(3, (2, 2), padding='VALID')
    _, (W, b) = init_fun(key, input_shape)

    rng = self.rng()

    x = rng.randn(*input_shape).astype(W.dtype)
    primals = (W, b, x)

    series_in1 = [rng.randn(*W.shape).astype(W.dtype) for _ in range(order)]
    series_in2 = [rng.randn(*b.shape).astype(W.dtype) for _ in range(order)]
    series_in3 = [rng.randn(*x.shape).astype(W.dtype) for _ in range(order)]

    series_in = (series_in1, series_in2, series_in3)

    def f(W, b, x):
      return apply_fun((W, b), x)

    self.check_jet(f, primals, series_in, check_dtypes=False)

  def unary_check(self, fun, lims=(-2, 2), order=3, dtype=None, atol=1e-3,
                  rtol=1e-3):
    dims = 2, 3
    rng = self.rng()
    if dtype is None:
      primal_in = transform(lims, rng.rand(*dims))
      terms_in = [rng.randn(*dims) for _ in range(order)]
    else:
      rng = jtu.rand_uniform(rng, *lims)
      primal_in = rng(dims, dtype)
      terms_in = [rng(dims, dtype) for _ in range(order)]
    self.check_jet(fun, (primal_in,), (terms_in,), atol, rtol)

  def binary_check(self, fun, lims=None, order=3, finite=True, dtype=None):
    lims = lims or [-2, 2]
    dims = 2, 3
    rng = self.rng()
    if isinstance(lims, tuple):
      x_lims, y_lims = lims
    else:
      x_lims, y_lims = lims, lims
    if dtype is None:
      primal_in = (transform(x_lims, rng.rand(*dims)),
                   transform(y_lims, rng.rand(*dims)))
      series_in = ([rng.randn(*dims) for _ in range(order)],
                   [rng.randn(*dims) for _ in range(order)])
    else:
      rng = jtu.rand_uniform(rng, *lims)
      primal_in = (rng(dims, dtype),
                   rng(dims, dtype))
      series_in = ([rng(dims, dtype) for _ in range(order)],
                   [rng(dims, dtype) for _ in range(order)])
    if finite:
      self.check_jet(fun, primal_in, series_in, atol=1e-4, rtol=1e-4)
    else:
      self.check_jet_finite(fun, primal_in, series_in, atol=1e-4, rtol=1e-4)

  def unary_check_float0(self, fun, lims=(-2, 2), order=3, dtype=None):
    # like unary_check but for functions that output integers (so their tangent
    # type is float0 arrays)
    raise unittest.SkipTest("jet tests must be adapted for integer-output functions")

  def binary_check_float0(self, fun, lims=(-2, 2), order=3, finite=True, dtype=None):
    # like binary_check but for functions that output integers (so their tangent
    # type is float0 arrays)
    raise unittest.SkipTest("jet tests must be adapted for integer-output functions")

  def expit_check(self, lims=(-2, 2), order=3):
    dims = 2, 3
    rng = self.rng()
    primal_in = transform(lims, rng.rand(*dims))
    terms_in = [rng.randn(*dims) for _ in range(order)]

    primals = (primal_in, )
    series = (terms_in, )

    y, terms = jax.experimental.jet._logistic_taylor(primals, series)
    expected_y, expected_terms = jvp_taylor(jax.scipy.special.expit, primals, series)

    atol = 1e-4
    rtol = 1e-4
    self.assertAllClose(y, expected_y, atol=atol, rtol=rtol)

    self.assertAllClose(terms, expected_terms, atol=atol, rtol=rtol)

  @jtu.skip_on_devices("tpu")
  def test_int_pow(self):
    for p in range(6):
      self.unary_check(lambda x: x ** p, lims=[-2, 2])
    self.unary_check(lambda x: x ** 10, lims=[0, 0])

  @jtu.skip_on_devices("tpu")
  def test_is_finite(self):  self.unary_check_float0(lax.is_finite)
  @jtu.skip_on_devices("tpu")
  def test_and(self):         self.binary_check_float0(lax.bitwise_and, dtype=np.bool_)
  @jtu.skip_on_devices("tpu")
  def test_or(self):          self.binary_check_float0(lax.bitwise_or, dtype=np.bool_)
  @jtu.skip_on_devices("tpu")
  def test_xor(self):         self.binary_check_float0(jnp.bitwise_xor, dtype=np.bool_)
  @jtu.skip_on_devices("tpu")
  def test_shift_left(self):  self.binary_check_float0(lax.shift_left, dtype=np.int32)
  @jtu.skip_on_devices("tpu")
  def test_shift_right_a(self):  self.binary_check_float0(lax.shift_right_arithmetic, dtype=np.int32)
  @jtu.skip_on_devices("tpu")
  def test_shift_right_l(self):  self.binary_check_float0(lax.shift_right_logical, dtype=np.int32)
  @jtu.skip_on_devices("tpu")
  def test_le(self):          self.binary_check_float0(lambda x, y: x <= y)
  @jtu.skip_on_devices("tpu")
  def test_gt(self):          self.binary_check_float0(lambda x, y: x > y)
  @jtu.skip_on_devices("tpu")
  def test_lt(self):          self.binary_check_float0(lambda x, y: x < y)
  @jtu.skip_on_devices("tpu")
  def test_ge(self):          self.binary_check_float0(lambda x, y: x >= y)
  @jtu.skip_on_devices("tpu")
  def test_eq(self):          self.binary_check_float0(lambda x, y: x == y)
  @jtu.skip_on_devices("tpu")
  def test_ne(self):          self.binary_check_float0(lambda x, y: x != y)
  @jtu.skip_on_devices("tpu")
  def test_not(self):        self.unary_check_float0(lax.bitwise_not, dtype=np.bool_)

  @jtu.skip_on_devices("tpu")
  def test_exp(self):        self.unary_check(jnp.exp)
  @jtu.skip_on_devices("tpu")
  def test_neg(self):        self.unary_check(jnp.negative)
  @jtu.skip_on_devices("tpu")
  def test_floor(self):      self.unary_check(jnp.floor)
  @jtu.skip_on_devices("tpu")
  def test_ceil(self):       self.unary_check(jnp.ceil)
  @jtu.skip_on_devices("tpu")
  def test_trunc(self):       self.unary_check(jnp.trunc)
  @jtu.skip_on_devices("tpu")
  def test_round(self):      self.unary_check(lax.round)
  @jtu.skip_on_devices("tpu")
  def test_sign(self):       self.unary_check(lax.sign)
  @jtu.skip_on_devices("tpu")
  def test_real(self):       self.unary_check(lax.real, dtype=np.complex64)
  @jtu.skip_on_devices("tpu")
  def test_conj(self):       self.unary_check(lax.conj, dtype=np.complex64)
  @jtu.skip_on_devices("tpu")
  def test_imag(self):       self.unary_check(lax.imag, dtype=np.complex64)
  @jtu.skip_on_devices("tpu")
  def test_log(self):        self.unary_check(jnp.log, lims=[0.8, 4.0])
  @jtu.skip_on_devices("tpu")
  def test_gather(self):     self.unary_check(lambda x: x[1:])
  @jtu.skip_on_devices("tpu")
  def test_reduce_max(self): self.unary_check(lambda x: x.max(axis=1))
  @jtu.skip_on_devices("tpu")
  def test_reduce_min(self): self.unary_check(lambda x: x.min(axis=1))
  @jtu.skip_on_devices("tpu")
  def test_all_max(self):    self.unary_check(jnp.max)
  @jtu.skip_on_devices("tpu")
  def test_all_min(self):    self.unary_check(jnp.min)
  @jtu.skip_on_devices("tpu")
  def test_stopgrad(self):   self.unary_check(lax.stop_gradient)
  @jtu.skip_on_devices("tpu")
  def test_abs(self):        self.unary_check(jnp.abs)
  @jtu.skip_on_devices("tpu")
  def test_fft(self):        self.unary_check(jnp.fft.fft)
  @jtu.skip_on_devices("tpu")
  def test_log1p(self):      self.unary_check(jnp.log1p, lims=[0, 4.])
  @jtu.skip_on_devices("tpu")
  def test_expm1(self):      self.unary_check(jnp.expm1)
  @jtu.skip_on_devices("tpu")
  def test_sin(self):        self.unary_check(jnp.sin)
  @jtu.skip_on_devices("tpu")
  def test_cos(self):        self.unary_check(jnp.cos)
  @jtu.skip_on_devices("tpu")
  def test_sinh(self):       self.unary_check(jnp.sinh)
  @jtu.skip_on_devices("tpu")
  def test_cosh(self):       self.unary_check(jnp.cosh)
  @jtu.skip_on_devices("tpu")
  def test_tanh(self):       self.unary_check(jnp.tanh, lims=[-500, 500], order=5,
                                              atol=5e-3)
  @jtu.skip_on_devices("tpu")
  def test_logistic(self):   self.unary_check(lax.logistic, lims=[-100, 100], order=5)
  @jtu.skip_on_devices("tpu")
  def test_expit2(self):     self.expit_check(lims=[-500, 500], order=5)
  @jtu.skip_on_devices("tpu")
  def test_sqrt(self):       self.unary_check(jnp.sqrt, lims=[0, 5.])
  @jtu.skip_on_devices("tpu")
  def test_rsqrt(self):      self.unary_check(lax.rsqrt, lims=[0, 5000.])
  @jtu.skip_on_devices("tpu")
  def test_asinh(self):      self.unary_check(lax.asinh, lims=[-100, 100])
  @jtu.skip_on_devices("tpu")
  def test_acosh(self):      self.unary_check(lax.acosh, lims=[-100, 100])
  @jtu.skip_on_devices("tpu")
  def test_atanh(self):      self.unary_check(lax.atanh, lims=[-1, 1])
  @jtu.skip_on_devices("tpu")
  def test_erf(self):        self.unary_check(lax.erf)
  @jtu.skip_on_devices("tpu")
  def test_erfc(self):       self.unary_check(lax.erfc)
  @jtu.skip_on_devices("tpu")
  def test_erf_inv(self):    self.unary_check(lax.erf_inv, lims=[-1, 1])
  @jtu.skip_on_devices("tpu")
  def test_cumsum(self):     self.unary_check(jnp.cumsum)
  @jtu.skip_on_devices("tpu")
  def test_cumprod(self):    self.unary_check(jnp.cumprod)
  @jtu.skip_on_devices("tpu")
  def test_cummax(self):     self.unary_check(partial(lax.cummax, axis=0))
  @jtu.skip_on_devices("tpu")
  def test_cummin(self):     self.unary_check(partial(lax.cummin, axis=0))
  @jtu.skip_on_devices("tpu")
  def test_dynamic_slice(self): self.unary_check(partial(lax.dynamic_slice, start_indices=(1,2), slice_sizes=(1,1)))
  @jtu.skip_on_devices("tpu")
  def test_dynamic_update_slice(self): self.unary_check(partial(lax.dynamic_update_slice, start_indices=(1,2), update=np.arange(6.0).reshape(2, 3)))
  @jtu.skip_on_devices("tpu")
<<<<<<< HEAD
  def test_lgamma(self):    self.unary_check(lax.lgamma)
  @jtu.skip_on_devices("tpu")
  def test_digamma(self):    self.unary_check(lax.digamma)
=======
  def test_copy(self):       self.unary_check(jnp.array)
>>>>>>> f141c365


  @jtu.skip_on_devices("tpu")
  def test_div(self):         self.binary_check(lambda x, y: x / y, lims=[0.8, 4.0])
  @jtu.skip_on_devices("tpu")
  def test_rem(self):         self.binary_check(lax.rem, lims=[0.8, 4.0])
  @jtu.skip_on_devices("tpu")
  def test_complex(self):     self.binary_check(lax.complex)
  @jtu.skip_on_devices("tpu")
  def test_sub(self):         self.binary_check(lambda x, y: x - y)
  @jtu.skip_on_devices("tpu")
  def test_add(self):         self.binary_check(lambda x, y: x + y)
  @jtu.skip_on_devices("tpu")
  def test_mul(self):         self.binary_check(lambda x, y: x * y)
  @jtu.skip_on_devices("tpu")
  def test_max(self):         self.binary_check(lax.max)
  @jtu.skip_on_devices("tpu")
  def test_min(self):         self.binary_check(lax.min)
  @jtu.skip_on_devices("tpu")
  @jtu.ignore_warning(message="overflow encountered in power")
  def test_pow(self):         self.binary_check(lambda x, y: x ** y, lims=([0.2, 500], [-500, 500]), finite=False)
  @jtu.skip_on_devices("tpu")
  def test_atan2(self):       self.binary_check(lax.atan2, lims=[-40, 40])

  @jtu.skip_on_devices("tpu")
  def test_clamp(self):
    lims = [-1, 1]
    order = 3
    dims = 2, 3
    # TODO(jakevdp): This test is very sensitive to the inputs, so we use a known
    # working seed. We should instead use self.rng(), and make sure that the primal
    # points lie outside an epsilon ball of the two critical points in the function.
    rng = np.random.RandomState(0)
    primal_in = (transform(lims, rng.rand(*dims)),
                 transform(lims, rng.rand(*dims)),
                 transform(lims, rng.rand(*dims)))
    series_in = ([rng.randn(*dims) for _ in range(order)],
                 [rng.randn(*dims) for _ in range(order)],
                 [rng.randn(*dims) for _ in range(order)])

    self.check_jet(lax.clamp, primal_in, series_in, atol=1e-4, rtol=1e-4)

  def test_process_call(self):
    def f(x):
      return jit(lambda x: x * x)(x)
    self.unary_check(f, rtol=2e-4)

  def test_post_process_call(self):
    def f(x):
      return jit(lambda y: x * y)(2.)

    self.unary_check(f, rtol=5e-4)

  def test_select(self):
    M, K = 2, 3
    order = 3
    rng = self.rng()
    b = rng.rand(M, K) < 0.5
    x = rng.randn(M, K)
    y = rng.randn(M, K)
    primals = (b, x, y)
    terms_b = [rng.randn(*b.shape) for _ in range(order)]
    terms_x = [rng.randn(*x.shape) for _ in range(order)]
    terms_y = [rng.randn(*y.shape) for _ in range(order)]
    series_in = (terms_b, terms_x, terms_y)
    # Since this nudges bool inputs, we need to allow promotion to float.
    with jax.numpy_dtype_promotion('standard'):
      self.check_jet(jnp.where, primals, series_in, rtol=5e-4)

  def test_inst_zero(self):
    def f(x):
      return jnp.full_like(x, 2.)
    def g(x):
      return 2. + 0 * x
    x = jnp.ones(1)
    order = 3
    f_out_primals, f_out_series = jet(f, (x, ), ([jnp.ones_like(x) for _ in range(order)], ))
    assert f_out_series is not zero_series

    g_out_primals, g_out_series = jet(g, (x, ), ([jnp.ones_like(x) for _ in range(order)], ))

    self.assertArraysEqual(g_out_primals, f_out_primals)
    self.assertArraysEqual(g_out_series, f_out_series)

  def test_add_any(self):
    # https://github.com/jax-ml/jax/issues/5217
    f = lambda x, eps: x * eps + eps + x
    def g(eps):
      x = jnp.array(1.)
      return jax.grad(f)(x, eps)
    jet(g, (1.,), ([1.],))  # doesn't crash

  def test_scatter_add(self):
    # very basic test from https://github.com/jax-ml/jax/issues/5365
    def f(x):
      x0 = x[0]
      x1 = x[1]
      return (x0**5 + x1**5).sum()

    def h(eps):
      from jax import jacfwd, grad

      x = jnp.array([1., 1.])
      μ = eps * x

      def F(t):
        return f(x + t * μ)

      return grad(jacfwd(F))(0.)

    self.check_jet(h, (0.,), ([1., 2., 3.],), rtol=1e-3)


if __name__ == '__main__':
  absltest.main(testLoader=jtu.JaxTestLoader())<|MERGE_RESOLUTION|>--- conflicted
+++ resolved
@@ -320,13 +320,10 @@
   @jtu.skip_on_devices("tpu")
   def test_dynamic_update_slice(self): self.unary_check(partial(lax.dynamic_update_slice, start_indices=(1,2), update=np.arange(6.0).reshape(2, 3)))
   @jtu.skip_on_devices("tpu")
-<<<<<<< HEAD
   def test_lgamma(self):    self.unary_check(lax.lgamma)
   @jtu.skip_on_devices("tpu")
   def test_digamma(self):    self.unary_check(lax.digamma)
-=======
   def test_copy(self):       self.unary_check(jnp.array)
->>>>>>> f141c365
 
 
   @jtu.skip_on_devices("tpu")
