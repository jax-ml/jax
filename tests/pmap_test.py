--- conflicted
+++ resolved
@@ -1184,7 +1184,6 @@
     self.assertAllClose(result1, result3, check_dtypes=False, atol=1e-3, rtol=1e-3)
     self.assertAllClose(result1, result4, check_dtypes=False, atol=1e-3, rtol=1e-3)
 
-<<<<<<< HEAD
   def testPmapAxisNameError(self):
     # https://github.com/google/jax/issues/3120
     a = np.arange(4)[np.newaxis,:]
@@ -1193,7 +1192,7 @@
 
     with self.assertRaisesRegex(NameError, "unbound axis name: batch"):
       jax.pmap(test)(a)
-=======
+
   def testPsumOnBooleanDtype(self):
     # https://github.com/google/jax/issues/3123
     n = xla_bridge.device_count()
@@ -1213,7 +1212,6 @@
 
       out = pmap(lambda x: jax.lax.pmean(x, 'i'), 'i')(x)
       self.assertEqual(list(out), [1])
->>>>>>> bc47a32c
 
 
 class PmapWithDevicesTest(jtu.JaxTestCase):
