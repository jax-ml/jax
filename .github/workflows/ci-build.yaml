--- conflicted
+++ resolved
@@ -138,15 +138,8 @@
 
   documentation_render:
     name: Documentation - render documentation
-<<<<<<< HEAD
-    runs-on: linux-x86-n2-16
-    container:
-      image: index.docker.io/library/ubuntu@sha256:6d8d9799fe6ab3221965efac00b4c34a2bcc102c086a58dff9e19a08b913c7ef # ratchet:ubuntu:20.04
-    timeout-minutes: 10
-=======
     runs-on: ubuntu-latest
     timeout-minutes: 20
->>>>>>> c835a78d
     strategy:
       matrix:
         python-version: ['3.10']
