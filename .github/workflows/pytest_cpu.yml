--- conflicted
+++ resolved
@@ -53,11 +53,7 @@
       JAXCI_HERMETIC_PYTHON_VERSION: "${{ inputs.python }}"
       JAXCI_PYTHON: "python${{ inputs.python }}"
       JAXCI_ENABLE_X64: "${{ inputs.enable-x64 }}"
-<<<<<<< HEAD
-      JAXCI_INSTALL_JAX_CURRENT_COMMIT: "${{ inputs.install-jax-current-commit }}"
-=======
 
->>>>>>> c6b164dc
     steps:
       - uses: actions/checkout@11bd71901bbe5b1630ceea73d27597364c9af683 # v4.2.2
       - name: Set env vars for use in artifact download URL
@@ -73,21 +69,21 @@
           # E.g if JAXCI_HERMETIC_PYTHON_VERSION=3.10, then python_major_minor=310
           # E.g if JAXCI_HERMETIC_PYTHON_VERSION=3.13-nogil, then python_major_minor=313t
           python_major_minor=$(echo "${JAXCI_HERMETIC_PYTHON_VERSION//-nogil/t}" | tr -d '.')
-<<<<<<< HEAD
-=======
 
->>>>>>> c6b164dc
+          # E.g if JAXCI_HERMETIC_PYTHON_VERSION=3.13-nogil, then python_major_minor=313t
+          python_major_minor=$(echo "${JAXCI_HERMETIC_PYTHON_VERSION//-nogil/t}" | tr -d '.')
           echo "OS=${os}" >> $GITHUB_ENV
           echo "ARCH=${arch}" >> $GITHUB_ENV
           # Python wheels follow a naming convention: standard wheels use the pattern
           # `*-cp<py_version>-cp<py_version>-*`, while free-threaded wheels use
           # `*-cp<py_version>-cp<py_version>t-*`.
           echo "PYTHON_MAJOR_MINOR=cp${python_major_minor%t}-cp${python_major_minor}-" >> $GITHUB_ENV
-<<<<<<< HEAD
+      - name: Download wheels from GCS (non-Windows runs)
+          # Python wheels follow a naming convention: standard wheels use the pattern
+          # `*-cp<py_version>-cp<py_version>-*`, while free-threaded wheels use
+          # `*-cp<py_version>-cp<py_version>t-*`.
+          echo "PYTHON_MAJOR_MINOR=cp${python_major_minor%t}-cp${python_major_minor}-" >> $GITHUB_ENV
       - name: Download jaxlib wheel from GCS (non-Windows runs)
-=======
-      - name: Download wheels from GCS (non-Windows runs)
->>>>>>> c6b164dc
         id: download-wheel-artifacts-nw
         # Set continue-on-error to true to prevent actions from failing the workflow if this step
         # fails. Instead, we verify the outcome in the step below so that we can print a more
@@ -98,15 +94,7 @@
           mkdir -p $(pwd)/dist
           gsutil -m cp -r "${{ inputs.gcs_download_uri }}"/jax*py3*none*any.whl $(pwd)/dist/
           gsutil -m cp -r "${{ inputs.gcs_download_uri }}/jaxlib*${PYTHON_MAJOR_MINOR}*${OS}*${ARCH}*.whl" $(pwd)/dist/
-<<<<<<< HEAD
-          # Download the "jax" wheel from GCS if inputs.install-jax-current-commit is not set to 1
-          if [[ "${{ inputs.install-jax-current-commit }}" != 1 ]]; then
-            gsutil -m cp -r "${{ inputs.gcs_download_uri }}"/jax*py3*none*any.whl $(pwd)/dist/
-          fi
-      - name: Download jaxlib wheel from GCS (Windows runs)
-=======
       - name: Download wheels from GCS (Windows runs)
->>>>>>> c6b164dc
         id: download-wheel-artifacts-w
         # Set continue-on-error to true to prevent actions from failing the workflow if this step
         # fails. Instead, we verify the outcome in step below so that we can print a more
@@ -120,13 +108,6 @@
           @REM See https://github.com/GoogleCloudPlatform/gsutil/issues/233#issuecomment-196150652
           call gsutil -m cp -r "${{ inputs.gcs_download_uri }}"/jax*py3*none*any.whl dist/
           call gsutil -m cp -r "${{ inputs.gcs_download_uri }}/jaxlib*%PYTHON_MAJOR_MINOR%*%OS%*%ARCH%*.whl" dist/
-<<<<<<< HEAD
-          @REM Download the "jax" wheel from GCS if inputs.install-jax-current-commit is not set to 1
-          if not "${{ inputs.install-jax-current-commit }}"=="1" (
-            call gsutil -m cp -r "${{ inputs.gcs_download_uri }}"/jax*py3*none*any.whl dist/
-          )
-=======
->>>>>>> c6b164dc
       - name: Skip the test run if the wheel artifacts were not downloaded successfully
         if: steps.download-wheel-artifacts-nw.outcome == 'failure' || steps.download-wheel-artifacts-w.outcome == 'failure'
         run: |
@@ -151,6 +132,16 @@
           else
             $JAXCI_PYTHON -m uv pip install -r build/requirements.in
           fi
+          # python 3.13t cannot compile zstandard 0.23.0 due to
+          # https://github.com/indygreg/python-zstandard/issues/231. Remove this once zstandard
+          # has a prebuilt wheel for 3.13t or an env marker is available for free threading python
+          # in requirements.in.
+          if [[ $JAXCI_PYTHON =~ "python3.13-nogil" ]]; then
+            grep -v "zstandard" build/requirements.in > build/requirements_without_zstandard.txt
+            $JAXCI_PYTHON -m uv pip install -r build/requirements_without_zstandard.txt
+          else
+            $JAXCI_PYTHON -m uv pip install -r build/requirements.in
+          fi
       # Halt for testing
       - name: Wait For Connection
         uses: google-ml-infra/actions/ci_connection@main
