# Cloud TPU CI (presubmit)

name: CI - Cloud TPU (presubmit)

on:
  workflow_dispatch:
    inputs:
      halt-for-connection:
        description: 'Should this workflow run wait for a remote connection?'
        type: choice
        required: true
        default: 'no'
        options:
        - 'yes'
        - 'no'
  pull_request:
    branches:
      - main
  push:
    branches:
      - main
      - 'release/**'

# This should also be set to read-only in the project settings, but it's nice to
# document and enforce the permissions here.
permissions: {}
concurrency:
  group: ${{ github.workflow }}-${{ github.head_ref || github.ref }}
  # Don't cancel in-progress jobs for main/release branches.
  cancel-in-progress: ${{ !contains(github.ref, 'release/') && github.ref != 'main' }}

jobs:
  run-bazel-test-tpu:
    if: github.event.repository.fork == false
    uses: ./.github/workflows/bazel_test_tpu.yml
    # Begin Presubmit Naming Check - name modification requires internal check to be updated
    name: "TPU test (jaxlib=head)"
    with:
<<<<<<< HEAD
      runner: "linux-x86-ct4p-240-4tpu"
      cores: "4"
      tpu-type: "v4-8"
      python: "3.11"
=======
      runner: "linux-x86-ct6e-180-8tpu"
      cores: "8"
      tpu-type: "v6e-8"
      python: "3.14-nogil"
>>>>>>> c3b20ca7
      libtpu-version-type: "nightly"
      halt-for-connection: false
      build_jaxlib: "true"
      build_jax: "true"
      clone_main_xla: 1
    # End Presubmit Naming Check github-tpu-presubmits<|MERGE_RESOLUTION|>--- conflicted
+++ resolved
@@ -36,19 +36,11 @@
     # Begin Presubmit Naming Check - name modification requires internal check to be updated
     name: "TPU test (jaxlib=head)"
     with:
-<<<<<<< HEAD
       runner: "linux-x86-ct4p-240-4tpu"
       cores: "4"
       tpu-type: "v4-8"
-      python: "3.11"
-=======
-      runner: "linux-x86-ct6e-180-8tpu"
-      cores: "8"
-      tpu-type: "v6e-8"
       python: "3.14-nogil"
->>>>>>> c3b20ca7
       libtpu-version-type: "nightly"
-      halt-for-connection: false
       build_jaxlib: "true"
       build_jax: "true"
       clone_main_xla: 1
