#!/usr/bin/python
#
# Copyright 2018 The JAX Authors.
#
# Licensed under the Apache License, Version 2.0 (the "License");
# you may not use this file except in compliance with the License.
# You may obtain a copy of the License at
#
#     https://www.apache.org/licenses/LICENSE-2.0
#
# Unless required by applicable law or agreed to in writing, software
# distributed under the License is distributed on an "AS IS" BASIS,
# WITHOUT WARRANTIES OR CONDITIONS OF ANY KIND, either express or implied.
# See the License for the specific language governing permissions and
# limitations under the License.
#
# CLI for building JAX wheel packages from source and for updating the
# requirements_lock.txt files

import argparse
import asyncio
import logging
import os
import platform
import sys
import copy

from tools import command, utils


logging.basicConfig(
    level=logging.INFO, format="%(asctime)s - %(levelname)s - %(message)s"
)
logger = logging.getLogger(__name__)

BANNER = r"""
     _   _  __  __
    | | / \ \ \/ /
 _  | |/ _ \ \  /
| |_| / ___ \/  \
 \___/_/   \/_/\_\

"""

EPILOG = """
From the root directory of the JAX repository, run
  `python build/build.py build --wheels=<list of JAX wheels>` to build JAX
  artifacts.

  Multiple wheels can be built with a single invocation of the CLI.
  E.g. python build/build.py build --wheels=jaxlib,jax-cuda-plugin

  To update the requirements_lock.txt files, run
  `python build/build.py requirements_update`
"""

<<<<<<< HEAD
# Define the build target for each artifact.
ARTIFACT_BUILD_TARGET_DICT = {
=======
# Define the build target for each wheel.
WHEEL_BUILD_TARGET_DICT = {
>>>>>>> 13726690
    "jaxlib": "//jaxlib/tools:build_wheel",
    "jax-cuda-plugin": "//jaxlib/tools:build_gpu_kernels_wheel",
    "jax-cuda-pjrt": "//jaxlib/tools:build_gpu_plugin_wheel",
    "jax-rocm-plugin": "//jaxlib/tools:build_gpu_kernels_wheel",
    "jax-rocm-pjrt": "//jaxlib/tools:build_gpu_plugin_wheel",
}
<<<<<<< HEAD
=======


def add_global_arguments(parser: argparse.ArgumentParser):
  """Adds all the global arguments that applies to all the CLI subcommands."""
  parser.add_argument(
      "--python_version",
      type=str,
      choices=["3.10", "3.11", "3.12", "3.13"],
      default=f"{sys.version_info.major}.{sys.version_info.minor}",
      help=
        """
        Hermetic Python version to use. Default is to use the version of the
        Python binary that executed the CLI.
        """,
  )

  bazel_group = parser.add_argument_group('Bazel Options')
  bazel_group.add_argument(
      "--bazel_path",
      type=str,
      default="",
      help="""
        Path to the Bazel binary to use. The default is to find bazel via the
        PATH; if none is found, downloads a fresh copy of Bazel from GitHub.
        """,
  )

  bazel_group.add_argument(
      "--bazel_startup_options",
      action="append",
      default=[],
      help="""
        Additional startup options to pass to Bazel, can be specified multiple
        times to pass multiple options.
        E.g. --bazel_startup_options='--nobatch'
        """,
  )
>>>>>>> 13726690

  bazel_group.add_argument(
      "--bazel_options",
      action="append",
      default=[],
      help="""
        Additional build options to pass to Bazel, can be specified multiple
        times to pass multiple options.
        E.g. --bazel_options='--local_resources=HOST_CPUS'
        """,
  )

<<<<<<< HEAD
def add_requirements_nightly_update_argument(parser: argparse.ArgumentParser):
  parser.add_argument(
      "--nightly_update",
      action="store_true",
      help="""
        If true, updates requirements_lock.txt for a corresponding version of
        Python and will consider dev, nightly and pre-release versions of
        packages.
        """,
  )


def add_global_arguments(parser: argparse.ArgumentParser):
  """Adds all the global arguments that applies to all the CLI subcommands."""
  parser.add_argument(
      "--python_version",
      type=str,
      choices=["3.10", "3.11", "3.12", "3.13"],
      default=f"{sys.version_info.major}.{sys.version_info.minor}",
      help=
        """
        Hermetic Python version to use. Default is to use the version of the
        Python binary that executed the CLI.
        """,
  )

  bazel_group = parser.add_argument_group('Bazel Options')
  bazel_group.add_argument(
      "--bazel_path",
      type=str,
      default="",
      help="""
        Path to the Bazel binary to use. The default is to find bazel via the
        PATH; if none is found, downloads a fresh copy of Bazel from GitHub.
        """,
  )

  bazel_group.add_argument(
      "--bazel_startup_options",
      action="append",
      default=[],
      help="""
        Additional startup options to pass to Bazel, can be specified multiple
        times to pass multiple options.
        E.g. --bazel_startup_options='--nobatch'
        """,
  )

  bazel_group.add_argument(
      "--bazel_options",
      action="append",
      default=[],
      help="""
        Additional build options to pass to Bazel, can be specified multiple
        times to pass multiple options.
        E.g. --bazel_options='--local_resources=HOST_CPUS'
        """,
  )

  parser.add_argument(
      "--dry_run",
      action="store_true",
      help="Prints the Bazel command that is going to be executed.",
  )

  parser.add_argument(
      "--verbose",
      action="store_true",
      help="Produce verbose output for debugging.",
  )


def add_artifact_subcommand_global_arguments(parser: argparse.ArgumentParser):
  """Adds all the global arguments that applies to the artifact subcommands."""
  parser.add_argument(
      "--wheels",
      type=str,
      default="jaxlib",
      help=
        f"""
        A comma separated list of JAX artifacts to build. E.g: --wheels="jaxlib",
        --wheels="jaxlib,jax-cuda-plugin", etc.
        Valid options are: {','.join(ARTIFACT_BUILD_TARGET_DICT.keys())}
        """,
  )

  parser.add_argument(
      "--editable",
      action="store_true",
      help="Create an 'editable' build instead of a wheel.",
  )

  parser.add_argument(
      "--output_path",
      type=str,
      default=os.path.join(os.getcwd(), "dist"),
      help="Directory to which the JAX wheel packages should be written.",
  )

  parser.add_argument(
    "--configure_only",
    action="store_true",
    help="""
      If true, writes the Bazel options to the .jax_configure.bazelrc file but
      does not build the artifacts.
      """,
  )

  # CUDA Options
  cuda_group = parser.add_argument_group('CUDA Options')
  cuda_group.add_argument(
      "--cuda_version",
      type=str,
      # LINT.IfChange(cuda_version)
      default="12.3.2",
      # LINT.ThenChange(//depot/google3/third_party/py/jax/oss/.bazelrc)
      help=
        """
        Hermetic CUDA version to use. Default is to use the version specified
        in the .bazelrc (12.3.2).
=======
  parser.add_argument(
      "--dry_run",
      action="store_true",
      help="Prints the Bazel command that is going to be executed.",
  )

  parser.add_argument(
      "--verbose",
      action="store_true",
      help="Produce verbose output for debugging.",
  )


def add_artifact_subcommand_arguments(parser: argparse.ArgumentParser):
  """Adds all the arguments that applies to the artifact subcommands."""
  parser.add_argument(
      "--wheels",
      type=str,
      default="jaxlib",
      help=
        """
        A comma separated list of JAX wheels to build. E.g: --wheels="jaxlib",
        --wheels="jaxlib,jax-cuda-plugin", etc.
        Valid options are: jaxlib, jax-cuda-plugin or cuda-plugin, jax-cuda-pjrt or cuda-pjrt,
        jax-rocm-plugin or rocm-plugin, jax-rocm-pjrt or rocm-pjrt
        """,
  )

  parser.add_argument(
      "--editable",
      action="store_true",
      help="Create an 'editable' build instead of a wheel.",
  )

  parser.add_argument(
      "--output_path",
      type=str,
      default=os.path.join(os.getcwd(), "dist"),
      help="Directory to which the JAX wheel packages should be written.",
  )

  parser.add_argument(
    "--configure_only",
    action="store_true",
    help="""
      If true, writes the Bazel options to the .jax_configure.bazelrc file but
      does not build the artifacts.
      """,
  )

  # CUDA Options
  cuda_group = parser.add_argument_group('CUDA Options')
  cuda_group.add_argument(
      "--cuda_version",
      type=str,
      help=
        """
        Hermetic CUDA version to use. Default is to use the version specified
        in the .bazelrc.
        """,
  )

  cuda_group.add_argument(
      "--cuda_major_version",
      type=str,
      default="12",
      help=
        """
        Which CUDA major version should the wheel be tagged as? Auto-detected if
        --cuda_version is set. When --cuda_version is not set, the default is to
        set the major version to 12 to match the default in .bazelrc.
>>>>>>> 13726690
        """,
  )

  cuda_group.add_argument(
      "--cudnn_version",
      type=str,
<<<<<<< HEAD
      # LINT.IfChange(cudnn_version)
      default="9.1.1",
      # LINT.ThenChange(//depot/google3/third_party/py/jax/oss/.bazelrc)
      help=
        """
        Hermetic cuDNN version to use. Default is to use the version specified
        in the .bazelrc (9.1.1).
=======
      help=
        """
        Hermetic cuDNN version to use. Default is to use the version specified
        in the .bazelrc.
>>>>>>> 13726690
        """,
  )

  cuda_group.add_argument(
      "--disable_nccl",
      action="store_true",
      help="Should NCCL be disabled?",
  )

  cuda_group.add_argument(
      "--cuda_compute_capabilities",
      type=str,
      default=None,
      help=
        """
        A comma-separated list of CUDA compute capabilities to support. Default
        is to use the values specified in the .bazelrc.
        """,
  )

  cuda_group.add_argument(
      "--build_cuda_with_clang",
      action="store_true",
      help="""
        Should CUDA code be compiled using Clang? The default behavior is to
        compile CUDA with NVCC.
        """,
  )

  # ROCm Options
  rocm_group = parser.add_argument_group('ROCm Options')
  rocm_group.add_argument(
      "--rocm_version",
      type=str,
      default="60",
      help="ROCm version to use",
  )

  rocm_group.add_argument(
      "--rocm_amdgpu_targets",
      type=str,
      default="gfx900,gfx906,gfx908,gfx90a,gfx940,gfx941,gfx942,gfx1030,gfx1100",
      help="A comma-separated list of ROCm amdgpu targets to support.",
  )

  rocm_group.add_argument(
      "--rocm_path",
      type=str,
      default="",
      help="Path to the ROCm toolkit.",
  )

  # Compile Options
  compile_group = parser.add_argument_group('Compile Options')

  compile_group.add_argument(
<<<<<<< HEAD
=======
      "--use_clang",
      type=utils._parse_string_as_bool,
      default="true",
      const=True,
      nargs="?",
      help="""
        Whether to use Clang as the compiler. Not recommended to set this to
        False as JAX uses Clang as the default compiler.
        """,
  )

  compile_group.add_argument(
>>>>>>> 13726690
      "--clang_path",
      type=str,
      default="",
      help="""
        Path to the Clang binary to use.
        """,
  )

  compile_group.add_argument(
      "--disable_mkl_dnn",
      action="store_true",
      help="""
        Disables MKL-DNN.
        """,
  )

  compile_group.add_argument(
      "--target_cpu_features",
      choices=["release", "native", "default"],
      default="release",
      help="""
        What CPU features should we target? Release enables CPU features that
        should be enabled for a release build, which on x86-64 architectures
        enables AVX. Native enables -march=native, which generates code targeted
        to use all features of the current machine. Default means don't opt-in
        to any architectural features and use whatever the C compiler generates
        by default.
        """,
  )

  compile_group.add_argument(
      "--target_cpu",
      default=None,
<<<<<<< HEAD
      help="CPU platform to target. Default is the same as the host machine. ",
=======
      help="CPU platform to target. Default is the same as the host machine.",
>>>>>>> 13726690
  )

  compile_group.add_argument(
      "--local_xla_path",
      type=str,
      default=os.environ.get("JAXCI_XLA_GIT_DIR", ""),
      help="""
        Path to local XLA repository to use. If not set, Bazel uses the XLA at
        the pinned version in workspace.bzl.
        """,
  )

async def main():
  parser = argparse.ArgumentParser(
      description=r"""
        CLI for building JAX wheel packages from source and for updating the
        requirements_lock.txt files
        """,
      epilog=EPILOG,
      formatter_class=argparse.RawDescriptionHelpFormatter
  )

<<<<<<< HEAD
  # Create subparsers for build_artifacts and requirements_update
=======
  # Create subparsers for build and requirements_update
>>>>>>> 13726690
  subparsers = parser.add_subparsers(dest="command", required=True)

  # requirements_update subcommand
  requirements_update_parser = subparsers.add_parser(
      "requirements_update", help="Updates the requirements_lock.txt files"
  )
<<<<<<< HEAD
  add_requirements_nightly_update_argument(requirements_update_parser)
=======
  requirements_update_parser.add_argument(
    "--nightly_update",
    action="store_true",
    help="""
      If true, updates requirements_lock.txt for a corresponding version of
      Python and will consider dev, nightly and pre-release versions of
      packages.
      """,
  )
>>>>>>> 13726690
  add_global_arguments(requirements_update_parser)

  # Artifact build subcommand
  build_artifact_parser = subparsers.add_parser(
      "build", help="Builds the jaxlib, plugin, and pjrt artifact"
  )
<<<<<<< HEAD
  add_artifact_subcommand_global_arguments(build_artifact_parser)
=======
  add_artifact_subcommand_arguments(build_artifact_parser)
>>>>>>> 13726690
  add_global_arguments(build_artifact_parser)

  arch = platform.machine()
  os_name = platform.system().lower()

  args = parser.parse_args()

  logger.info("%s", BANNER)

  if args.verbose:
    logging.getLogger().setLevel(logging.DEBUG)
    logger.info("Verbose logging enabled")

  bazel_path, bazel_version = utils.get_bazel_path(args.bazel_path)
<<<<<<< HEAD

  logging.debug("Bazel path: %s", bazel_path)
  logging.debug("Bazel version: %s", bazel_version)

  executor = command.SubprocessExecutor()

  # Start constructing the Bazel command
  bazel_command_base = command.CommandBuilder(bazel_path)

  if args.bazel_startup_options:
    logging.debug(
        "Additional Bazel startup options: %s", args.bazel_startup_options
    )
    for option in args.bazel_startup_options:
      bazel_command_base.append(option)

  bazel_command_base.append("run")

  if args.python_version:
    logging.debug("Hermetic Python version: %s", args.python_version)
    bazel_command_base.append(
        f"--repo_env=HERMETIC_PYTHON_VERSION={args.python_version}"
    )

  # Enable color in the Bazel output and verbose failures.
  bazel_command_base.append("--color=yes")
  bazel_command_base.append("--verbose_failures=true")

  # Requirements update subcommand execution
  if args.command == "requirements_update":
    requirements_command = copy.deepcopy(bazel_command_base)
    if args.bazel_options:
      logging.debug(
          "Using additional build options: %s", args.bazel_options
      )
      for option in args.bazel_options:
        requirements_command.append(option)

    if args.nightly_update:
      logging.debug(
          "--nightly_update is set. Bazel will run"
          " //build:requirements_nightly.update"
      )
      requirements_command.append("//build:requirements_nightly.update")
    else:
      requirements_command.append("//build:requirements.update")

    await executor.run(requirements_command.get_command_as_string(), args.dry_run)
    sys.exit(0)
=======

  logging.debug("Bazel path: %s", bazel_path)
  logging.debug("Bazel version: %s", bazel_version)

  executor = command.SubprocessExecutor()

  # Start constructing the Bazel command
  bazel_command_base = command.CommandBuilder(bazel_path)

  if args.bazel_startup_options:
    logging.debug(
        "Additional Bazel startup options: %s", args.bazel_startup_options
    )
    for option in args.bazel_startup_options:
      bazel_command_base.append(option)

  bazel_command_base.append("run")

  if args.python_version:
    logging.debug("Hermetic Python version: %s", args.python_version)
    bazel_command_base.append(
        f"--repo_env=HERMETIC_PYTHON_VERSION={args.python_version}"
    )

  # Enable verbose failures.
  bazel_command_base.append("--verbose_failures=true")

  # Requirements update subcommand execution
  if args.command == "requirements_update":
    requirements_command = copy.deepcopy(bazel_command_base)
    if args.bazel_options:
      logging.debug(
          "Using additional build options: %s", args.bazel_options
      )
      for option in args.bazel_options:
        requirements_command.append(option)

    if args.nightly_update:
      logging.info(
          "--nightly_update is set. Bazel will run"
          " //build:requirements_nightly.update"
      )
      requirements_command.append("//build:requirements_nightly.update")
    else:
      requirements_command.append("//build:requirements.update")

    result = await executor.run(requirements_command.get_command_as_string(), args.dry_run)
    if result.return_code != 0:
      raise RuntimeError(f"Command failed with return code {result.return_code}")
    else:
      sys.exit(0)
>>>>>>> 13726690

  wheel_cpus = {
      "darwin_arm64": "arm64",
      "darwin_x86_64": "x86_64",
      "ppc": "ppc64le",
      "aarch64": "aarch64",
  }
  target_cpu = (
      wheel_cpus[args.target_cpu] if args.target_cpu is not None else arch
  )

  if args.local_xla_path:
    logging.debug("Local XLA path: %s", args.local_xla_path)
    bazel_command_base.append(f"--override_repository=xla=\"{args.local_xla_path}\"")

  if args.target_cpu:
    logging.debug("Target CPU: %s", args.target_cpu)
    bazel_command_base.append(f"--cpu={args.target_cpu}")

  if args.disable_nccl:
    logging.debug("Disabling NCCL")
    bazel_command_base.append("--config=nonccl")

  git_hash = utils.get_githash()

  # Wheel build command execution
  for wheel in args.wheels.split(","):
<<<<<<< HEAD
    if wheel not in ARTIFACT_BUILD_TARGET_DICT.keys():
      logging.error("Incorrect wheel name provided: %s, valid choices are: %s", wheel, ",".join(ARTIFACT_BUILD_TARGET_DICT.keys()))
=======
    # Allow CUDA/ROCm wheels without the "jax-" prefix.
    if ("plugin" in wheel or "pjrt" in wheel) and "jax" not in wheel:
      wheel = "jax-" + wheel

    if wheel not in WHEEL_BUILD_TARGET_DICT.keys():
      logging.error(
          "Incorrect wheel name provided, valid choices are jaxlib,"
          " jax-cuda-plugin or cuda-plugin, jax-cuda-pjrt or cuda-pjrt,"
          " jax-rocm-plugin or rocm-plugin, jax-rocm-pjrt or rocm-pjrt"
      )
>>>>>>> 13726690
      sys.exit(1)

    wheel_build_command = copy.deepcopy(bazel_command_base)
    print("\n")
    logger.info(
      "Building %s for %s %s...",
      wheel,
      os_name,
      arch,
    )

<<<<<<< HEAD
    clang_path = args.clang_path or utils.get_clang_path_or_exit()
    logging.debug("Using Clang as the compiler, clang path: %s", clang_path)

    # Use double quotes around clang path to avoid path issues on Windows.
    wheel_build_command.append(f"--action_env=CLANG_COMPILER_PATH=\"{clang_path}\"")
    wheel_build_command.append(f"--repo_env=CC=\"{clang_path}\"")
    wheel_build_command.append(f"--repo_env=BAZEL_COMPILER=\"{clang_path}\"")
=======
    clang_path = ""
    if args.use_clang:
      clang_path = args.clang_path or utils.get_clang_path_or_exit()
      clang_major_version = utils.get_clang_major_version(clang_path)
      logging.debug(
          "Using Clang as the compiler, clang path: %s, clang version: %s",
          clang_path,
          clang_major_version,
      )

      # Use double quotes around clang path to avoid path issues on Windows.
      wheel_build_command.append(f"--action_env=CLANG_COMPILER_PATH=\"{clang_path}\"")
      wheel_build_command.append(f"--repo_env=CC=\"{clang_path}\"")
      wheel_build_command.append(f"--repo_env=BAZEL_COMPILER=\"{clang_path}\"")
    else:
      logging.debug("Use Clang: False")
>>>>>>> 13726690

    # Do not apply --config=clang on Mac as these settings do not apply to
    # Apple Clang.
    if os_name != "darwin":
      wheel_build_command.append("--config=clang")

    if not args.disable_mkl_dnn:
      logging.debug("Enabling MKL DNN")
      wheel_build_command.append("--config=mkl_open_source_only")

    if args.target_cpu_features == "release":
<<<<<<< HEAD
      logging.debug(
          "Using release cpu features: --config=avx_%s",
          "windows" if os_name == "windows" else "posix",
      )
      if arch in ["x86_64", "AMD64"]:
=======
      if arch in ["x86_64", "AMD64"]:
        logging.debug(
            "Using release cpu features: --config=avx_%s",
            "windows" if os_name == "windows" else "posix",
        )
>>>>>>> 13726690
        wheel_build_command.append(
            "--config=avx_windows"
            if os_name == "windows"
            else "--config=avx_posix"
        )
    elif wheel_build_command == "native":
      if os_name == "windows":
        logger.warning(
            "--target_cpu_features=native is not supported on Windows;"
            " ignoring."
        )
      else:
        logging.debug("Using native cpu features: --config=native_arch_posix")
        wheel_build_command.append("--config=native_arch_posix")
    else:
      logging.debug("Using default cpu features")

    if "cuda" in wheel:
      wheel_build_command.append("--config=cuda")
      wheel_build_command.append(
            f"--action_env=CLANG_CUDA_COMPILER_PATH=\"{clang_path}\""
        )
      if args.build_cuda_with_clang:
        logging.debug("Building CUDA with Clang")
        wheel_build_command.append("--config=build_cuda_with_clang")
      else:
        logging.debug("Building CUDA with NVCC")
        wheel_build_command.append("--config=build_cuda_with_nvcc")

      if args.cuda_version:
        logging.debug("Hermetic CUDA version: %s", args.cuda_version)
        wheel_build_command.append(
            f"--repo_env=HERMETIC_CUDA_VERSION={args.cuda_version}"
        )
      if args.cudnn_version:
        logging.debug("Hermetic cuDNN version: %s", args.cudnn_version)
        wheel_build_command.append(
            f"--repo_env=HERMETIC_CUDNN_VERSION={args.cudnn_version}"
        )
      if args.cuda_compute_capabilities:
        logging.debug(
            "Hermetic CUDA compute capabilities: %s",
            args.cuda_compute_capabilities,
        )
        wheel_build_command.append(
            f"--repo_env=HERMETIC_CUDA_COMPUTE_CAPABILITIES={args.cuda_compute_capabilities}"
        )

    if "rocm" in wheel:
<<<<<<< HEAD
      wheel_build_command.append("--config=rocm")
=======
      wheel_build_command.append("--config=rocm_base")
      if args.use_clang:
        wheel_build_command.append("--config=rocm")
        wheel_build_command.append(f"--action_env=CLANG_COMPILER_PATH=\"{clang_path}\"")
>>>>>>> 13726690
      if args.rocm_path:
        logging.debug("ROCm tookit path: %s", args.rocm_path)
        wheel_build_command.append(f"--action_env=ROCM_PATH=\"{args.rocm_path}\"")
      if args.rocm_amdgpu_targets:
        logging.debug("ROCm AMD GPU targets: %s", args.rocm_amdgpu_targets)
        wheel_build_command.append(
            f"--action_env=TF_ROCM_AMDGPU_TARGETS={args.rocm_amdgpu_targets}"
        )

    # Append additional build options at the end to override any options set in
    # .bazelrc or above.
    if args.bazel_options:
      logging.debug(
          "Additional Bazel build options: %s", args.bazel_options
      )
      for option in args.bazel_options:
        wheel_build_command.append(option)

<<<<<<< HEAD
    if args.configure_only:
      with open(".jax_configure.bazelrc", "w") as f:
        jax_configure_options = utils.get_jax_configure_bazel_options(wheel_build_command.get_command_as_list())
        if not jax_configure_options:
          logging.error("Error retrieving the Bazel options to be written to .jax_configure.bazelrc, exiting.")
          sys.exit(1)
        f.write(jax_configure_options)
        logging.info("Bazel options written to .jax_configure.bazelrc")
        logging.info("--configure_only is set so not running any Bazel commands.")
    else:
      # Append the build target to the Bazel command.
      build_target = ARTIFACT_BUILD_TARGET_DICT[wheel]
=======
    with open(".jax_configure.bazelrc", "w") as f:
      jax_configure_options = utils.get_jax_configure_bazel_options(wheel_build_command.get_command_as_list())
      if not jax_configure_options:
        logging.error("Error retrieving the Bazel options to be written to .jax_configure.bazelrc, exiting.")
        sys.exit(1)
      f.write(jax_configure_options)
      logging.info("Bazel options written to .jax_configure.bazelrc")

    if args.configure_only:
      logging.info("--configure_only is set so not running any Bazel commands.")
    else:
      # Append the build target to the Bazel command.
      build_target = WHEEL_BUILD_TARGET_DICT[wheel]
>>>>>>> 13726690
      wheel_build_command.append(build_target)

      wheel_build_command.append("--")

      output_path = args.output_path
      logger.debug("Artifacts output directory: %s", output_path)

      if args.editable:
<<<<<<< HEAD
        logger.debug("Building an editable build")
=======
        logger.info("Building an editable build")
>>>>>>> 13726690
        output_path = os.path.join(output_path, wheel)
        wheel_build_command.append("--editable")

      wheel_build_command.append(f'--output_path="{output_path}"')
      wheel_build_command.append(f"--cpu={target_cpu}")
<<<<<<< HEAD

      if "cuda" in wheel:
        wheel_build_command.append("--enable-cuda=True")
        cuda_major_version = args.cuda_version.split(".")[0]
        wheel_build_command.append(f"--platform_version={cuda_major_version}")

      if "rocm" in wheel:
        wheel_build_command.append("--enable-rocm=True")
        wheel_build_command.append(f"--platform_version={args.rocm_version}")

      wheel_build_command.append(f"--jaxlib_git_hash={git_hash}")

      await executor.run(wheel_build_command.get_command_as_string(), args.dry_run)
=======

      if "cuda" in wheel:
        wheel_build_command.append("--enable-cuda=True")
        if args.cuda_version:
          cuda_major_version = args.cuda_version.split(".")[0]
        else:
          cuda_major_version = args.cuda_major_version
        wheel_build_command.append(f"--platform_version={cuda_major_version}")

      if "rocm" in wheel:
        wheel_build_command.append("--enable-rocm=True")
        wheel_build_command.append(f"--platform_version={args.rocm_version}")

      wheel_build_command.append(f"--jaxlib_git_hash={git_hash}")

      result = await executor.run(wheel_build_command.get_command_as_string(), args.dry_run)
      if result.return_code != 0:
        raise RuntimeError(f"Command failed with return code {result.return_code}")
      else:
        sys.exit(0)
>>>>>>> 13726690


if __name__ == "__main__":
  asyncio.run(main())<|MERGE_RESOLUTION|>--- conflicted
+++ resolved
@@ -54,21 +54,14 @@
   `python build/build.py requirements_update`
 """
 
-<<<<<<< HEAD
-# Define the build target for each artifact.
-ARTIFACT_BUILD_TARGET_DICT = {
-=======
 # Define the build target for each wheel.
 WHEEL_BUILD_TARGET_DICT = {
->>>>>>> 13726690
     "jaxlib": "//jaxlib/tools:build_wheel",
     "jax-cuda-plugin": "//jaxlib/tools:build_gpu_kernels_wheel",
     "jax-cuda-pjrt": "//jaxlib/tools:build_gpu_plugin_wheel",
     "jax-rocm-plugin": "//jaxlib/tools:build_gpu_kernels_wheel",
     "jax-rocm-pjrt": "//jaxlib/tools:build_gpu_plugin_wheel",
 }
-<<<<<<< HEAD
-=======
 
 
 def add_global_arguments(parser: argparse.ArgumentParser):
@@ -106,7 +99,6 @@
         E.g. --bazel_startup_options='--nobatch'
         """,
   )
->>>>>>> 13726690
 
   bazel_group.add_argument(
       "--bazel_options",
@@ -119,66 +111,6 @@
         """,
   )
 
-<<<<<<< HEAD
-def add_requirements_nightly_update_argument(parser: argparse.ArgumentParser):
-  parser.add_argument(
-      "--nightly_update",
-      action="store_true",
-      help="""
-        If true, updates requirements_lock.txt for a corresponding version of
-        Python and will consider dev, nightly and pre-release versions of
-        packages.
-        """,
-  )
-
-
-def add_global_arguments(parser: argparse.ArgumentParser):
-  """Adds all the global arguments that applies to all the CLI subcommands."""
-  parser.add_argument(
-      "--python_version",
-      type=str,
-      choices=["3.10", "3.11", "3.12", "3.13"],
-      default=f"{sys.version_info.major}.{sys.version_info.minor}",
-      help=
-        """
-        Hermetic Python version to use. Default is to use the version of the
-        Python binary that executed the CLI.
-        """,
-  )
-
-  bazel_group = parser.add_argument_group('Bazel Options')
-  bazel_group.add_argument(
-      "--bazel_path",
-      type=str,
-      default="",
-      help="""
-        Path to the Bazel binary to use. The default is to find bazel via the
-        PATH; if none is found, downloads a fresh copy of Bazel from GitHub.
-        """,
-  )
-
-  bazel_group.add_argument(
-      "--bazel_startup_options",
-      action="append",
-      default=[],
-      help="""
-        Additional startup options to pass to Bazel, can be specified multiple
-        times to pass multiple options.
-        E.g. --bazel_startup_options='--nobatch'
-        """,
-  )
-
-  bazel_group.add_argument(
-      "--bazel_options",
-      action="append",
-      default=[],
-      help="""
-        Additional build options to pass to Bazel, can be specified multiple
-        times to pass multiple options.
-        E.g. --bazel_options='--local_resources=HOST_CPUS'
-        """,
-  )
-
   parser.add_argument(
       "--dry_run",
       action="store_true",
@@ -192,17 +124,18 @@
   )
 
 
-def add_artifact_subcommand_global_arguments(parser: argparse.ArgumentParser):
-  """Adds all the global arguments that applies to the artifact subcommands."""
+def add_artifact_subcommand_arguments(parser: argparse.ArgumentParser):
+  """Adds all the arguments that applies to the artifact subcommands."""
   parser.add_argument(
       "--wheels",
       type=str,
       default="jaxlib",
       help=
-        f"""
-        A comma separated list of JAX artifacts to build. E.g: --wheels="jaxlib",
+        """
+        A comma separated list of JAX wheels to build. E.g: --wheels="jaxlib",
         --wheels="jaxlib,jax-cuda-plugin", etc.
-        Valid options are: {','.join(ARTIFACT_BUILD_TARGET_DICT.keys())}
+        Valid options are: jaxlib, jax-cuda-plugin or cuda-plugin, jax-cuda-pjrt or cuda-pjrt,
+        jax-rocm-plugin or rocm-plugin, jax-rocm-pjrt or rocm-pjrt
         """,
   )
 
@@ -233,69 +166,6 @@
   cuda_group.add_argument(
       "--cuda_version",
       type=str,
-      # LINT.IfChange(cuda_version)
-      default="12.3.2",
-      # LINT.ThenChange(//depot/google3/third_party/py/jax/oss/.bazelrc)
-      help=
-        """
-        Hermetic CUDA version to use. Default is to use the version specified
-        in the .bazelrc (12.3.2).
-=======
-  parser.add_argument(
-      "--dry_run",
-      action="store_true",
-      help="Prints the Bazel command that is going to be executed.",
-  )
-
-  parser.add_argument(
-      "--verbose",
-      action="store_true",
-      help="Produce verbose output for debugging.",
-  )
-
-
-def add_artifact_subcommand_arguments(parser: argparse.ArgumentParser):
-  """Adds all the arguments that applies to the artifact subcommands."""
-  parser.add_argument(
-      "--wheels",
-      type=str,
-      default="jaxlib",
-      help=
-        """
-        A comma separated list of JAX wheels to build. E.g: --wheels="jaxlib",
-        --wheels="jaxlib,jax-cuda-plugin", etc.
-        Valid options are: jaxlib, jax-cuda-plugin or cuda-plugin, jax-cuda-pjrt or cuda-pjrt,
-        jax-rocm-plugin or rocm-plugin, jax-rocm-pjrt or rocm-pjrt
-        """,
-  )
-
-  parser.add_argument(
-      "--editable",
-      action="store_true",
-      help="Create an 'editable' build instead of a wheel.",
-  )
-
-  parser.add_argument(
-      "--output_path",
-      type=str,
-      default=os.path.join(os.getcwd(), "dist"),
-      help="Directory to which the JAX wheel packages should be written.",
-  )
-
-  parser.add_argument(
-    "--configure_only",
-    action="store_true",
-    help="""
-      If true, writes the Bazel options to the .jax_configure.bazelrc file but
-      does not build the artifacts.
-      """,
-  )
-
-  # CUDA Options
-  cuda_group = parser.add_argument_group('CUDA Options')
-  cuda_group.add_argument(
-      "--cuda_version",
-      type=str,
       help=
         """
         Hermetic CUDA version to use. Default is to use the version specified
@@ -312,27 +182,16 @@
         Which CUDA major version should the wheel be tagged as? Auto-detected if
         --cuda_version is set. When --cuda_version is not set, the default is to
         set the major version to 12 to match the default in .bazelrc.
->>>>>>> 13726690
         """,
   )
 
   cuda_group.add_argument(
       "--cudnn_version",
       type=str,
-<<<<<<< HEAD
-      # LINT.IfChange(cudnn_version)
-      default="9.1.1",
-      # LINT.ThenChange(//depot/google3/third_party/py/jax/oss/.bazelrc)
-      help=
-        """
-        Hermetic cuDNN version to use. Default is to use the version specified
-        in the .bazelrc (9.1.1).
-=======
       help=
         """
         Hermetic cuDNN version to use. Default is to use the version specified
         in the .bazelrc.
->>>>>>> 13726690
         """,
   )
 
@@ -389,8 +248,6 @@
   compile_group = parser.add_argument_group('Compile Options')
 
   compile_group.add_argument(
-<<<<<<< HEAD
-=======
       "--use_clang",
       type=utils._parse_string_as_bool,
       default="true",
@@ -403,7 +260,6 @@
   )
 
   compile_group.add_argument(
->>>>>>> 13726690
       "--clang_path",
       type=str,
       default="",
@@ -437,11 +293,7 @@
   compile_group.add_argument(
       "--target_cpu",
       default=None,
-<<<<<<< HEAD
-      help="CPU platform to target. Default is the same as the host machine. ",
-=======
       help="CPU platform to target. Default is the same as the host machine.",
->>>>>>> 13726690
   )
 
   compile_group.add_argument(
@@ -464,20 +316,13 @@
       formatter_class=argparse.RawDescriptionHelpFormatter
   )
 
-<<<<<<< HEAD
-  # Create subparsers for build_artifacts and requirements_update
-=======
   # Create subparsers for build and requirements_update
->>>>>>> 13726690
   subparsers = parser.add_subparsers(dest="command", required=True)
 
   # requirements_update subcommand
   requirements_update_parser = subparsers.add_parser(
       "requirements_update", help="Updates the requirements_lock.txt files"
   )
-<<<<<<< HEAD
-  add_requirements_nightly_update_argument(requirements_update_parser)
-=======
   requirements_update_parser.add_argument(
     "--nightly_update",
     action="store_true",
@@ -487,18 +332,13 @@
       packages.
       """,
   )
->>>>>>> 13726690
   add_global_arguments(requirements_update_parser)
 
   # Artifact build subcommand
   build_artifact_parser = subparsers.add_parser(
       "build", help="Builds the jaxlib, plugin, and pjrt artifact"
   )
-<<<<<<< HEAD
-  add_artifact_subcommand_global_arguments(build_artifact_parser)
-=======
   add_artifact_subcommand_arguments(build_artifact_parser)
->>>>>>> 13726690
   add_global_arguments(build_artifact_parser)
 
   arch = platform.machine()
@@ -513,7 +353,6 @@
     logger.info("Verbose logging enabled")
 
   bazel_path, bazel_version = utils.get_bazel_path(args.bazel_path)
-<<<<<<< HEAD
 
   logging.debug("Bazel path: %s", bazel_path)
   logging.debug("Bazel version: %s", bazel_version)
@@ -538,8 +377,7 @@
         f"--repo_env=HERMETIC_PYTHON_VERSION={args.python_version}"
     )
 
-  # Enable color in the Bazel output and verbose failures.
-  bazel_command_base.append("--color=yes")
+  # Enable verbose failures.
   bazel_command_base.append("--verbose_failures=true")
 
   # Requirements update subcommand execution
@@ -553,55 +391,6 @@
         requirements_command.append(option)
 
     if args.nightly_update:
-      logging.debug(
-          "--nightly_update is set. Bazel will run"
-          " //build:requirements_nightly.update"
-      )
-      requirements_command.append("//build:requirements_nightly.update")
-    else:
-      requirements_command.append("//build:requirements.update")
-
-    await executor.run(requirements_command.get_command_as_string(), args.dry_run)
-    sys.exit(0)
-=======
-
-  logging.debug("Bazel path: %s", bazel_path)
-  logging.debug("Bazel version: %s", bazel_version)
-
-  executor = command.SubprocessExecutor()
-
-  # Start constructing the Bazel command
-  bazel_command_base = command.CommandBuilder(bazel_path)
-
-  if args.bazel_startup_options:
-    logging.debug(
-        "Additional Bazel startup options: %s", args.bazel_startup_options
-    )
-    for option in args.bazel_startup_options:
-      bazel_command_base.append(option)
-
-  bazel_command_base.append("run")
-
-  if args.python_version:
-    logging.debug("Hermetic Python version: %s", args.python_version)
-    bazel_command_base.append(
-        f"--repo_env=HERMETIC_PYTHON_VERSION={args.python_version}"
-    )
-
-  # Enable verbose failures.
-  bazel_command_base.append("--verbose_failures=true")
-
-  # Requirements update subcommand execution
-  if args.command == "requirements_update":
-    requirements_command = copy.deepcopy(bazel_command_base)
-    if args.bazel_options:
-      logging.debug(
-          "Using additional build options: %s", args.bazel_options
-      )
-      for option in args.bazel_options:
-        requirements_command.append(option)
-
-    if args.nightly_update:
       logging.info(
           "--nightly_update is set. Bazel will run"
           " //build:requirements_nightly.update"
@@ -615,7 +404,6 @@
       raise RuntimeError(f"Command failed with return code {result.return_code}")
     else:
       sys.exit(0)
->>>>>>> 13726690
 
   wheel_cpus = {
       "darwin_arm64": "arm64",
@@ -643,10 +431,6 @@
 
   # Wheel build command execution
   for wheel in args.wheels.split(","):
-<<<<<<< HEAD
-    if wheel not in ARTIFACT_BUILD_TARGET_DICT.keys():
-      logging.error("Incorrect wheel name provided: %s, valid choices are: %s", wheel, ",".join(ARTIFACT_BUILD_TARGET_DICT.keys()))
-=======
     # Allow CUDA/ROCm wheels without the "jax-" prefix.
     if ("plugin" in wheel or "pjrt" in wheel) and "jax" not in wheel:
       wheel = "jax-" + wheel
@@ -657,7 +441,6 @@
           " jax-cuda-plugin or cuda-plugin, jax-cuda-pjrt or cuda-pjrt,"
           " jax-rocm-plugin or rocm-plugin, jax-rocm-pjrt or rocm-pjrt"
       )
->>>>>>> 13726690
       sys.exit(1)
 
     wheel_build_command = copy.deepcopy(bazel_command_base)
@@ -669,15 +452,6 @@
       arch,
     )
 
-<<<<<<< HEAD
-    clang_path = args.clang_path or utils.get_clang_path_or_exit()
-    logging.debug("Using Clang as the compiler, clang path: %s", clang_path)
-
-    # Use double quotes around clang path to avoid path issues on Windows.
-    wheel_build_command.append(f"--action_env=CLANG_COMPILER_PATH=\"{clang_path}\"")
-    wheel_build_command.append(f"--repo_env=CC=\"{clang_path}\"")
-    wheel_build_command.append(f"--repo_env=BAZEL_COMPILER=\"{clang_path}\"")
-=======
     clang_path = ""
     if args.use_clang:
       clang_path = args.clang_path or utils.get_clang_path_or_exit()
@@ -694,7 +468,6 @@
       wheel_build_command.append(f"--repo_env=BAZEL_COMPILER=\"{clang_path}\"")
     else:
       logging.debug("Use Clang: False")
->>>>>>> 13726690
 
     # Do not apply --config=clang on Mac as these settings do not apply to
     # Apple Clang.
@@ -706,19 +479,11 @@
       wheel_build_command.append("--config=mkl_open_source_only")
 
     if args.target_cpu_features == "release":
-<<<<<<< HEAD
-      logging.debug(
-          "Using release cpu features: --config=avx_%s",
-          "windows" if os_name == "windows" else "posix",
-      )
-      if arch in ["x86_64", "AMD64"]:
-=======
       if arch in ["x86_64", "AMD64"]:
         logging.debug(
             "Using release cpu features: --config=avx_%s",
             "windows" if os_name == "windows" else "posix",
         )
->>>>>>> 13726690
         wheel_build_command.append(
             "--config=avx_windows"
             if os_name == "windows"
@@ -768,14 +533,10 @@
         )
 
     if "rocm" in wheel:
-<<<<<<< HEAD
-      wheel_build_command.append("--config=rocm")
-=======
       wheel_build_command.append("--config=rocm_base")
       if args.use_clang:
         wheel_build_command.append("--config=rocm")
         wheel_build_command.append(f"--action_env=CLANG_COMPILER_PATH=\"{clang_path}\"")
->>>>>>> 13726690
       if args.rocm_path:
         logging.debug("ROCm tookit path: %s", args.rocm_path)
         wheel_build_command.append(f"--action_env=ROCM_PATH=\"{args.rocm_path}\"")
@@ -794,20 +555,6 @@
       for option in args.bazel_options:
         wheel_build_command.append(option)
 
-<<<<<<< HEAD
-    if args.configure_only:
-      with open(".jax_configure.bazelrc", "w") as f:
-        jax_configure_options = utils.get_jax_configure_bazel_options(wheel_build_command.get_command_as_list())
-        if not jax_configure_options:
-          logging.error("Error retrieving the Bazel options to be written to .jax_configure.bazelrc, exiting.")
-          sys.exit(1)
-        f.write(jax_configure_options)
-        logging.info("Bazel options written to .jax_configure.bazelrc")
-        logging.info("--configure_only is set so not running any Bazel commands.")
-    else:
-      # Append the build target to the Bazel command.
-      build_target = ARTIFACT_BUILD_TARGET_DICT[wheel]
-=======
     with open(".jax_configure.bazelrc", "w") as f:
       jax_configure_options = utils.get_jax_configure_bazel_options(wheel_build_command.get_command_as_list())
       if not jax_configure_options:
@@ -821,7 +568,6 @@
     else:
       # Append the build target to the Bazel command.
       build_target = WHEEL_BUILD_TARGET_DICT[wheel]
->>>>>>> 13726690
       wheel_build_command.append(build_target)
 
       wheel_build_command.append("--")
@@ -830,31 +576,12 @@
       logger.debug("Artifacts output directory: %s", output_path)
 
       if args.editable:
-<<<<<<< HEAD
-        logger.debug("Building an editable build")
-=======
         logger.info("Building an editable build")
->>>>>>> 13726690
         output_path = os.path.join(output_path, wheel)
         wheel_build_command.append("--editable")
 
       wheel_build_command.append(f'--output_path="{output_path}"')
       wheel_build_command.append(f"--cpu={target_cpu}")
-<<<<<<< HEAD
-
-      if "cuda" in wheel:
-        wheel_build_command.append("--enable-cuda=True")
-        cuda_major_version = args.cuda_version.split(".")[0]
-        wheel_build_command.append(f"--platform_version={cuda_major_version}")
-
-      if "rocm" in wheel:
-        wheel_build_command.append("--enable-rocm=True")
-        wheel_build_command.append(f"--platform_version={args.rocm_version}")
-
-      wheel_build_command.append(f"--jaxlib_git_hash={git_hash}")
-
-      await executor.run(wheel_build_command.get_command_as_string(), args.dry_run)
-=======
 
       if "cuda" in wheel:
         wheel_build_command.append("--enable-cuda=True")
@@ -875,7 +602,6 @@
         raise RuntimeError(f"Command failed with return code {result.return_code}")
       else:
         sys.exit(0)
->>>>>>> 13726690
 
 
 if __name__ == "__main__":
