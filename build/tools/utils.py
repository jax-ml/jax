# Copyright 2024 The JAX Authors.
#
# Licensed under the Apache License, Version 2.0 (the "License");
# you may not use this file except in compliance with the License.
# You may obtain a copy of the License at
#
#     http://www.apache.org/licenses/LICENSE-2.0
#
# Unless required by applicable law or agreed to in writing, software
# distributed under the License is distributed on an "AS IS" BASIS,
# WITHOUT WARRANTIES OR CONDITIONS OF ANY KIND, either express or implied.
# See the License for the specific language governing permissions and
# limitations under the License.
# ==============================================================================
# Helper script for tools/utilities used by the JAX build CLI.
import collections
import hashlib
import logging
import os
import pathlib
import platform
import re
import shutil
import stat
import subprocess
import sys
import urllib.request

logger = logging.getLogger(__name__)

BAZEL_BASE_URI = "https://github.com/bazelbuild/bazel/releases/download/6.5.0/"
BazelPackage = collections.namedtuple(
    "BazelPackage", ["base_uri", "file", "sha256"]
)
bazel_packages = {
    ("Linux", "x86_64"): BazelPackage(
        base_uri=None,
        file="bazel-6.5.0-linux-x86_64",
        sha256=(
            "a40ac69263440761199fcb8da47ad4e3f328cbe79ffbf4ecc14e5ba252857307"
        ),
    ),
    ("Linux", "aarch64"): BazelPackage(
        base_uri=None,
        file="bazel-6.5.0-linux-arm64",
        sha256=(
            "5afe973cadc036496cac66f1414ca9be36881423f576db363d83afc9084c0c2f"
        ),
    ),
    ("Darwin", "x86_64"): BazelPackage(
        base_uri=None,
        file="bazel-6.5.0-darwin-x86_64",
        sha256=(
            "bbf9c2c03bac48e0514f46db0295027935535d91f6d8dcd960c53393559eab29"
        ),
    ),
    ("Darwin", "arm64"): BazelPackage(
        base_uri=None,
        file="bazel-6.5.0-darwin-arm64",
        sha256=(
            "c6b6dc17efcdf13fba484c6fe0b6c3361b888ae7b9573bc25a2dbe8c502448eb"
        ),
    ),
    ("Windows", "AMD64"): BazelPackage(
        base_uri=None,
        file="bazel-6.5.0-windows-x86_64.exe",
        sha256=(
            "6eae8e7f28e1b68b833503d1a58caf139c11e52de19df0d787d974653a0ea4c6"
        ),
    ),
}

def download_and_verify_bazel():
  """Downloads a bazel binary from GitHub, verifying its SHA256 hash."""
  package = bazel_packages.get((platform.system(), platform.machine()))
  if package is None:
    return None

  if not os.access(package.file, os.X_OK):
    uri = (package.base_uri or BAZEL_BASE_URI) + package.file
    sys.stdout.write(f"Downloading bazel from: {uri}\n")

    def progress(block_count, block_size, total_size):
      if total_size <= 0:
        total_size = 170**6
      progress = (block_count * block_size) / total_size
      num_chars = 40
      progress_chars = int(num_chars * progress)
      sys.stdout.write(
          "{} [{}{}] {}%\r".format(
              package.file,
              "#" * progress_chars,
              "." * (num_chars - progress_chars),
              int(progress * 100.0),
          )
      )

    tmp_path, _ = urllib.request.urlretrieve(
        uri, None, progress if sys.stdout.isatty() else None
    )
    sys.stdout.write("\n")

    # Verify that the downloaded Bazel binary has the expected SHA256.
    with open(tmp_path, "rb") as downloaded_file:
      contents = downloaded_file.read()

    digest = hashlib.sha256(contents).hexdigest()
    if digest != package.sha256:
      print(
          "Checksum mismatch for downloaded bazel binary (expected {}; got {})."
          .format(package.sha256, digest)
      )
      sys.exit(-1)

    # Write the file as the bazel file name.
    with open(package.file, "wb") as out_file:
      out_file.write(contents)

    # Mark the file as executable.
    st = os.stat(package.file)
    os.chmod(
        package.file, st.st_mode | stat.S_IXUSR | stat.S_IXGRP | stat.S_IXOTH
    )

  return os.path.join(".", package.file)

def get_bazel_paths(bazel_path_flag):
  """Yields a sequence of guesses about bazel path.

  Some of sequence elements can be None. The resulting iterator is lazy and
  potentially has a side effects.
  """
  yield bazel_path_flag
  yield shutil.which("bazel")
  yield download_and_verify_bazel()

def get_bazel_path(bazel_path_flag):
  """Returns the path to a Bazel binary, downloading Bazel if not found.

  Also, checks Bazel's version is at least newer than 6.5.0

  A manual version check is needed only for really old bazel versions.
  Newer bazel releases perform their own version check against .bazelversion
  (see for details
  https://blog.bazel.build/2019/12/19/bazel-2.0.html#other-important-changes).
  """
  for path in filter(None, get_bazel_paths(bazel_path_flag)):
    version = get_bazel_version(path)
    if version is not None and version >= (6, 5, 0):
      return path, ".".join(map(str, version))

  print(
      "Cannot find or download a suitable version of bazel."
      "Please install bazel >= 6.5.0."
  )
  sys.exit(-1)

def get_bazel_version(bazel_path):
  try:
    version_output = subprocess.run(
        [bazel_path, "--version"],
        encoding="utf-8",
        capture_output=True,
        check=True,
    ).stdout.strip()
  except (subprocess.CalledProcessError, OSError):
    return None
  match = re.search(r"bazel *([0-9\\.]+)", version_output)
  if match is None:
    return None
  return tuple(int(x) for x in match.group(1).split("."))

def get_clang_path_or_exit():
  which_clang_output = shutil.which("clang")
  if which_clang_output:
    # If we've found a clang on the path, need to get the fully resolved path
    # to ensure that system headers are found.
    return str(pathlib.Path(which_clang_output).resolve())
  else:
    print(
        "--clang_path is unset and clang cannot be found"
        " on the PATH. Please pass --clang_path directly."
    )
    sys.exit(-1)

<<<<<<< HEAD
=======
def get_clang_major_version(clang_path):
  clang_version_proc = subprocess.run(
      [clang_path, "-E", "-P", "-"],
      input="__clang_major__",
      check=True,
      capture_output=True,
      text=True,
  )
  major_version = int(clang_version_proc.stdout)

  return major_version
>>>>>>> 13726690

def get_jax_configure_bazel_options(bazel_command: list[str]):
  """Returns the bazel options to be written to .jax_configure.bazelrc."""
  # Get the index of the "run" parameter. Build options will come after "run" so
  # we find the index of "run" and filter everything after it.
  start = bazel_command.index("run")
  jax_configure_bazel_options = ""
  try:
    for i in range(start + 1, len(bazel_command)):
      bazel_flag = bazel_command[i]
      # On Windows, replace all backslashes with double backslashes to avoid
      # unintended escape sequences.
      if platform.system() == "Windows":
        bazel_flag = bazel_flag.replace("\\", "\\\\")
      jax_configure_bazel_options += f"build {bazel_flag}\n"
    return jax_configure_bazel_options
  except ValueError:
    logging.error("Unable to find index for 'run' in the Bazel command")
    return ""
<<<<<<< HEAD

=======
>>>>>>> 13726690

def get_githash():
  try:
    return subprocess.run(
        ["git", "rev-parse", "HEAD"],
        encoding="utf-8",
        capture_output=True,
        check=True,
    ).stdout.strip()
  except OSError:
    return ""

def _parse_string_as_bool(s):
  """Parses a string as a boolean value."""
  lower = s.lower()
  if lower == "true":
    return True
  elif lower == "false":
    return False
  else:
    raise ValueError(f"Expected either 'true' or 'false'; got {s}")<|MERGE_RESOLUTION|>--- conflicted
+++ resolved
@@ -12,232 +12,100 @@
 # See the License for the specific language governing permissions and
 # limitations under the License.
 # ==============================================================================
-# Helper script for tools/utilities used by the JAX build CLI.
-import collections
-import hashlib
+# Helper script for the JAX build CLI for running subprocess commands.
+import asyncio
+import dataclasses
+import datetime
+import os
 import logging
-import os
-import pathlib
-import platform
-import re
-import shutil
-import stat
-import subprocess
-import sys
-import urllib.request
+from typing import Dict, Optional
 
 logger = logging.getLogger(__name__)
 
-BAZEL_BASE_URI = "https://github.com/bazelbuild/bazel/releases/download/6.5.0/"
-BazelPackage = collections.namedtuple(
-    "BazelPackage", ["base_uri", "file", "sha256"]
-)
-bazel_packages = {
-    ("Linux", "x86_64"): BazelPackage(
-        base_uri=None,
-        file="bazel-6.5.0-linux-x86_64",
-        sha256=(
-            "a40ac69263440761199fcb8da47ad4e3f328cbe79ffbf4ecc14e5ba252857307"
-        ),
-    ),
-    ("Linux", "aarch64"): BazelPackage(
-        base_uri=None,
-        file="bazel-6.5.0-linux-arm64",
-        sha256=(
-            "5afe973cadc036496cac66f1414ca9be36881423f576db363d83afc9084c0c2f"
-        ),
-    ),
-    ("Darwin", "x86_64"): BazelPackage(
-        base_uri=None,
-        file="bazel-6.5.0-darwin-x86_64",
-        sha256=(
-            "bbf9c2c03bac48e0514f46db0295027935535d91f6d8dcd960c53393559eab29"
-        ),
-    ),
-    ("Darwin", "arm64"): BazelPackage(
-        base_uri=None,
-        file="bazel-6.5.0-darwin-arm64",
-        sha256=(
-            "c6b6dc17efcdf13fba484c6fe0b6c3361b888ae7b9573bc25a2dbe8c502448eb"
-        ),
-    ),
-    ("Windows", "AMD64"): BazelPackage(
-        base_uri=None,
-        file="bazel-6.5.0-windows-x86_64.exe",
-        sha256=(
-            "6eae8e7f28e1b68b833503d1a58caf139c11e52de19df0d787d974653a0ea4c6"
-        ),
-    ),
-}
+class CommandBuilder:
+  def __init__(self, base_command: str):
+    self.command = [base_command]
 
-def download_and_verify_bazel():
-  """Downloads a bazel binary from GitHub, verifying its SHA256 hash."""
-  package = bazel_packages.get((platform.system(), platform.machine()))
-  if package is None:
-    return None
+  def append(self, parameter: str):
+    self.command.append(parameter)
+    return self
 
-  if not os.access(package.file, os.X_OK):
-    uri = (package.base_uri or BAZEL_BASE_URI) + package.file
-    sys.stdout.write(f"Downloading bazel from: {uri}\n")
+  def get_command_as_string(self) -> str:
+    return " ".join(self.command)
 
-    def progress(block_count, block_size, total_size):
-      if total_size <= 0:
-        total_size = 170**6
-      progress = (block_count * block_size) / total_size
-      num_chars = 40
-      progress_chars = int(num_chars * progress)
-      sys.stdout.write(
-          "{} [{}{}] {}%\r".format(
-              package.file,
-              "#" * progress_chars,
-              "." * (num_chars - progress_chars),
-              int(progress * 100.0),
-          )
-      )
+  def get_command_as_list(self) -> list[str]:
+    return self.command
 
-    tmp_path, _ = urllib.request.urlretrieve(
-        uri, None, progress if sys.stdout.isatty() else None
-    )
-    sys.stdout.write("\n")
+@dataclasses.dataclass
+class CommandResult:
+  """
+  Represents the result of executing a subprocess command.
+  """
 
-    # Verify that the downloaded Bazel binary has the expected SHA256.
-    with open(tmp_path, "rb") as downloaded_file:
-      contents = downloaded_file.read()
+  command: str
+  return_code: int = 2  # Defaults to not successful
+  logs: str = ""
+  start_time: datetime.datetime = dataclasses.field(
+    default_factory=datetime.datetime.now
+  )
+  end_time: Optional[datetime.datetime] = None
 
-    digest = hashlib.sha256(contents).hexdigest()
-    if digest != package.sha256:
-      print(
-          "Checksum mismatch for downloaded bazel binary (expected {}; got {})."
-          .format(package.sha256, digest)
-      )
-      sys.exit(-1)
 
-    # Write the file as the bazel file name.
-    with open(package.file, "wb") as out_file:
-      out_file.write(contents)
+async def _process_log_stream(stream, result: CommandResult):
+  """Logs the output of a subprocess stream."""
+  while True:
+    line_bytes = await stream.readline()
+    if not line_bytes:
+      break
+    line = line_bytes.decode().rstrip()
+    result.logs += line
+    logger.info("%s", line)
 
-    # Mark the file as executable.
-    st = os.stat(package.file)
-    os.chmod(
-        package.file, st.st_mode | stat.S_IXUSR | stat.S_IXGRP | stat.S_IXOTH
+
+class SubprocessExecutor:
+  """
+  Manages execution of subprocess commands with reusable environment and logging.
+  """
+
+  def __init__(self, environment: Dict[str, str] = None):
+    """
+
+    Args:
+      environment:
+    """
+    self.environment = environment or dict(os.environ)
+
+  async def run(self, cmd: str, dry_run: bool = False) -> CommandResult:
+    """
+    Executes a subprocess command.
+
+    Args:
+        cmd: The command to execute.
+        dry_run: If True, prints the command instead of executing it.
+
+    Returns:
+        A CommandResult instance.
+    """
+    result = CommandResult(command=cmd)
+    if dry_run:
+      logger.info("[DRY RUN] %s", cmd)
+      result.return_code = 0  # Dry run is a success
+      return result
+
+    logger.info("[EXECUTING] %s", cmd)
+
+    process = await asyncio.create_subprocess_shell(
+      cmd,
+      stdout=asyncio.subprocess.PIPE,
+      stderr=asyncio.subprocess.PIPE,
+      env=self.environment,
     )
 
-  return os.path.join(".", package.file)
+    await asyncio.gather(
+      _process_log_stream(process.stdout, result), _process_log_stream(process.stderr, result)
+    )
 
-def get_bazel_paths(bazel_path_flag):
-  """Yields a sequence of guesses about bazel path.
-
-  Some of sequence elements can be None. The resulting iterator is lazy and
-  potentially has a side effects.
-  """
-  yield bazel_path_flag
-  yield shutil.which("bazel")
-  yield download_and_verify_bazel()
-
-def get_bazel_path(bazel_path_flag):
-  """Returns the path to a Bazel binary, downloading Bazel if not found.
-
-  Also, checks Bazel's version is at least newer than 6.5.0
-
-  A manual version check is needed only for really old bazel versions.
-  Newer bazel releases perform their own version check against .bazelversion
-  (see for details
-  https://blog.bazel.build/2019/12/19/bazel-2.0.html#other-important-changes).
-  """
-  for path in filter(None, get_bazel_paths(bazel_path_flag)):
-    version = get_bazel_version(path)
-    if version is not None and version >= (6, 5, 0):
-      return path, ".".join(map(str, version))
-
-  print(
-      "Cannot find or download a suitable version of bazel."
-      "Please install bazel >= 6.5.0."
-  )
-  sys.exit(-1)
-
-def get_bazel_version(bazel_path):
-  try:
-    version_output = subprocess.run(
-        [bazel_path, "--version"],
-        encoding="utf-8",
-        capture_output=True,
-        check=True,
-    ).stdout.strip()
-  except (subprocess.CalledProcessError, OSError):
-    return None
-  match = re.search(r"bazel *([0-9\\.]+)", version_output)
-  if match is None:
-    return None
-  return tuple(int(x) for x in match.group(1).split("."))
-
-def get_clang_path_or_exit():
-  which_clang_output = shutil.which("clang")
-  if which_clang_output:
-    # If we've found a clang on the path, need to get the fully resolved path
-    # to ensure that system headers are found.
-    return str(pathlib.Path(which_clang_output).resolve())
-  else:
-    print(
-        "--clang_path is unset and clang cannot be found"
-        " on the PATH. Please pass --clang_path directly."
-    )
-    sys.exit(-1)
-
-<<<<<<< HEAD
-=======
-def get_clang_major_version(clang_path):
-  clang_version_proc = subprocess.run(
-      [clang_path, "-E", "-P", "-"],
-      input="__clang_major__",
-      check=True,
-      capture_output=True,
-      text=True,
-  )
-  major_version = int(clang_version_proc.stdout)
-
-  return major_version
->>>>>>> 13726690
-
-def get_jax_configure_bazel_options(bazel_command: list[str]):
-  """Returns the bazel options to be written to .jax_configure.bazelrc."""
-  # Get the index of the "run" parameter. Build options will come after "run" so
-  # we find the index of "run" and filter everything after it.
-  start = bazel_command.index("run")
-  jax_configure_bazel_options = ""
-  try:
-    for i in range(start + 1, len(bazel_command)):
-      bazel_flag = bazel_command[i]
-      # On Windows, replace all backslashes with double backslashes to avoid
-      # unintended escape sequences.
-      if platform.system() == "Windows":
-        bazel_flag = bazel_flag.replace("\\", "\\\\")
-      jax_configure_bazel_options += f"build {bazel_flag}\n"
-    return jax_configure_bazel_options
-  except ValueError:
-    logging.error("Unable to find index for 'run' in the Bazel command")
-    return ""
-<<<<<<< HEAD
-
-=======
->>>>>>> 13726690
-
-def get_githash():
-  try:
-    return subprocess.run(
-        ["git", "rev-parse", "HEAD"],
-        encoding="utf-8",
-        capture_output=True,
-        check=True,
-    ).stdout.strip()
-  except OSError:
-    return ""
-
-def _parse_string_as_bool(s):
-  """Parses a string as a boolean value."""
-  lower = s.lower()
-  if lower == "true":
-    return True
-  elif lower == "false":
-    return False
-  else:
-    raise ValueError(f"Expected either 'true' or 'false'; got {s}")+    result.return_code = await process.wait()
+    result.end_time = datetime.datetime.now()
+    logger.debug("Command finished with return code %s", result.return_code)
+    return result