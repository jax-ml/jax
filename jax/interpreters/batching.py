--- conflicted
+++ resolved
@@ -165,12 +165,8 @@
   try:
     return primitive_batchers[p]
   except KeyError:
-<<<<<<< HEAD
     msg = "Batching rule for '{}' not implemented"
     raise NotImplementedError(msg.format(p))
-=======
-    raise NotImplementedError("Batching rule for '{}' not implemented".format(p))
->>>>>>> 9ac7a317
 
 def defvectorized(prim):
   primitive_batchers[prim] = partial(vectorized_batcher, prim)
@@ -251,12 +247,9 @@
 class _Last(object):
   pass
 
-<<<<<<< HEAD
 class _Last(object):
   pass
 
-=======
->>>>>>> 9ac7a317
 last = _Last()
 
 def broadcast(x, sz, axis):
