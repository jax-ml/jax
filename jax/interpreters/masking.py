--- conflicted
+++ resolved
@@ -5,12 +5,9 @@
 import operator as op
 
 import numpy as onp
-<<<<<<< HEAD
 from contextlib import contextmanager
-=======
 
 from .. import abstract_arrays
->>>>>>> 511d3398
 from .. import core
 from ..core import Trace, Tracer
 from ..util import safe_map, safe_zip, unzip2, prod
@@ -74,7 +71,6 @@
   out_vals, out_shapes = unzip2((t.val, t.shape_expr) for t in out_tracers)
   yield out_vals, out_shapes
 
-<<<<<<< HEAD
 def to_index(x):
   """Like operator.index, but allowing polymorphic dimensions.
   Not implemented as `Poly.__index__`, since operator.index only allows ints."""
@@ -86,10 +82,6 @@
 
 def _ensure_poly(p):
   if type(p) is Poly:
-=======
-def ensure_poly(p):
-  if isinstance(p, Poly):
->>>>>>> 511d3398
     return p
 
   return Poly({Mon(): p})
@@ -218,14 +210,10 @@
   def is_constant(self):
     return len(self) == 1 and next(iter(self)).degree == 0
 
-<<<<<<< HEAD
+abstract_arrays._DIMENSION_TYPES.add(Poly)
+
+
 class Mon(dict):  # type Mon = Map Id Int -- ids to degrees
-=======
-abstract_arrays._DIMENSION_TYPES.add(Poly)
-
-
-class Mon(Counter):  # type Mon = Map Id Int -- ids to degrees
->>>>>>> 511d3398
   def __hash__(self):
     return hash(tuple(self.items()))
 
@@ -373,83 +361,4 @@
       return map(partial(MaskTracer, self), out, out_shape)
 
   def process_call(self, call_primitive, f, tracers, params):
-<<<<<<< HEAD
-    raise NotImplementedError  # TODO mask-of-jit
-=======
-    raise NotImplementedError  # TODO mask-of-jit
-
-shape_parameterized_primitive_rules = {}
-masking_rules = {}
-shape_rules = {}
-
-def defvectorized(prim):
-  masking_rules[prim] = partial(vectorized_masking_rule, prim)
-
-def vectorized_masking_rule(prim, padded_vals, logical_shapes, **params):
-  del logical_shapes  # Unused.
-  padded_val, = padded_vals
-  return prim.bind(padded_val, **params)
-
-
-def defnaryop(prim):
-  masking_rules[prim] = partial(naryop_masking_rule, prim)
-
-def naryop_masking_rule(prim, padded_vals, logical_shapes):
-  del logical_shapes  # Unused.
-  return prim.bind(*padded_vals)
-
-
-### definition-time (import-time) shape checker tracer machinery
-
-def shapecheck(fun, in_shapes):
-  with core.new_master(ShapeCheckTrace) as master:
-    out_shapes = check_subtrace(fun, master).call_wrapped(in_shapes)
-    del master
-  return out_shapes
-
-@lu.transformation
-def check_subtrace(master, in_shapes):
-  trace = ShapeCheckTrace(master, core.cur_sublevel())
-  in_tracers = map(partial(ShapeCheckTracer, trace), in_shapes)
-  outs = yield in_tracers, {}
-  out_tracers = map(trace.full_raise, outs)
-  yield [t.shape_expr for t in out_tracers]
-
-
-# TODO(mattjj): add dtypes?
-class ShapeCheckTracer(Tracer):
-  __slots__ = ["shape_expr"]
-
-  def __init__(self, trace, shape_expr):
-    self._trace = trace
-    self.shape_expr = shape_expr
-
-  @property
-  def aval(self):
-    return ShapedArray(self.shape_expr, None)
-
-  def full_lower(self):
-    return self
-
-class ShapeCheckTrace(Trace):
-  def pure(self, val):
-    return ShapeCheckTracer(self, onp.shape(val))
-
-  def lift(self, val):
-    return ShapeCheckTracer(self, onp.shape(val))
-
-  def sublift(self, val):
-    return ShapeCheckTracer(self, val.shape_expr)
-
-  def process_primitive(self, primitive, tracers, params):
-    avals = [t.aval for t in tracers]
-    shape_rule = shape_rules.get(primitive)
-    if shape_rule is None:
-      raise NotImplementedError('Shape rule for {} not implemented yet.'.format(primitive))
-    out_shape = shape_rule(*avals, **params)
-    return ShapeCheckTracer(self, out_shape)
-
-  def process_call(self, call_primitive, f, tracers, params):
-    # TODO apply proper subtrace:
-    return map(self.full_raise, f.call_wrapped(*tracers))
->>>>>>> 511d3398
+    raise NotImplementedError  # TODO mask-of-jit