# Copyright 2022 The JAX Authors.
#
# Licensed under the Apache License, Version 2.0 (the "License");
# you may not use this file except in compliance with the License.
# You may obtain a copy of the License at
#
#     https://www.apache.org/licenses/LICENSE-2.0
#
# Unless required by applicable law or agreed to in writing, software
# distributed under the License is distributed on an "AS IS" BASIS,
# WITHOUT WARRANTIES OR CONDITIONS OF ANY KIND, either express or implied.
# See the License for the specific language governing permissions and
# limitations under the License.

from __future__ import annotations

import builtins
from collections.abc import Callable, Sequence
import math
import operator
from typing import overload, Any, Literal, Protocol, Union

import numpy as np

<<<<<<< HEAD
from jax._src import config
=======
>>>>>>> 0e5e5c75
from jax._src import api
from jax._src import config
from jax._src import core
from jax._src import dtypes
from jax._src.numpy.util import (
<<<<<<< HEAD
    _broadcast_to, check_arraylike, ensure_arraylike, _complex_elem_type,
=======
    _broadcast_to, ensure_arraylike,
>>>>>>> 0e5e5c75
    promote_dtypes_inexact, promote_dtypes_numeric, _where)
from jax._src.lax import control_flow
from jax._src.lax import lax as lax
from jax._src.lax import other as lax_other
from jax._src.lax import parallel as lax_parallel
from jax._src.lax import slicing as lax_slicing
from jax._src.typing import Array, ArrayLike, DType, DTypeLike, DeprecatedArg
from jax._src.util import canonicalize_axis, canonicalize_axis_tuple, maybe_named_axis, set_module


export = set_module('jax.numpy')

_all = builtins.all


Axis = Union[int, Sequence[int], None]

def _isscalar(element: Any) -> bool:
  if hasattr(element, '__jax_array__'):
    element = element.__jax_array__()
  return dtypes.is_python_scalar(element) or np.isscalar(element)

def _moveaxis(a: ArrayLike, source: int, destination: int) -> Array:
  # simplified version of jnp.moveaxis() for local use.
  a = ensure_arraylike("moveaxis", a)
  source = canonicalize_axis(source, np.ndim(a))
  destination = canonicalize_axis(destination, np.ndim(a))
  perm = [i for i in range(np.ndim(a)) if i != source]
  perm.insert(destination, source)
  return lax.transpose(a, perm)

def _upcast_f16(dtype: DTypeLike) -> DType:
  if np.dtype(dtype) in [np.float16, dtypes.bfloat16]:
    return np.dtype('float32')
  return np.dtype(dtype)

def _promote_integer_dtype(dtype: DType) -> DType:
  # Note: NumPy always promotes to 64-bit; jax instead promotes to the
  # default dtype as defined by dtypes.int_ or dtypes.uint.
  if dtypes.issubdtype(dtype, np.bool_):
    return dtypes.default_int_dtype()
  elif dtypes.issubdtype(dtype, np.unsignedinteger):
    default_uint_dtype = dtypes.default_uint_dtype()
    if np.iinfo(dtype).bits < np.iinfo(default_uint_dtype).bits:
      return default_uint_dtype
  elif dtypes.issubdtype(dtype, np.integer):
    default_int_dtype = dtypes.default_int_dtype()
    if np.iinfo(dtype).bits < np.iinfo(default_int_dtype).bits:
      return default_int_dtype
  return dtype

def check_where(name: str, where: ArrayLike | None) -> Array | None:
  if where is None:
    return where
  where = ensure_arraylike(name, where)
  if where.dtype != bool:
    raise ValueError(
      f"jnp.{name}: where must be None or a boolean array; got {where.dtype=}."
    )
  return where

ReductionOp = Callable[[Any, Any], Any]

def _reduction(a: ArrayLike, name: str, op: ReductionOp, init_val: ArrayLike,
               *, has_identity: bool = True,
               preproc: Callable[[Array], Array] | None = None,
               bool_op: ReductionOp | None = None,
               upcast_f16_for_computation: bool = False,
               axis: Axis = None, dtype: DTypeLike | None = None, out: None = None,
               keepdims: bool = False, initial: ArrayLike | None = None,
               where_: ArrayLike | None = None,
               parallel_reduce: Callable[..., Array] | None = None,
               promote_integers: bool = False) -> Array:
  bool_op = bool_op or op
  # Note: we must accept out=None as an argument, because numpy reductions delegate to
  # object methods. For example `np.sum(x)` will call `x.sum()` if the `sum()` method
  # exists, passing along all its arguments.
  if out is not None:
    raise NotImplementedError(f"The 'out' argument to jnp.{name} is not supported.")
  a = ensure_arraylike(name, a)
  where_ = check_where(name, where_)
  axis = core.concrete_or_error(None, axis, f"axis argument to jnp.{name}().")

  if initial is None and not has_identity and where_ is not None:
    raise ValueError(f"reduction operation {name} does not have an identity, so to use a "
                     f"where mask one has to specify 'initial'")

  a = preproc(a) if preproc else a
  pos_dims, dims = _reduction_dims(a, axis)

  if initial is None and not has_identity:
    shape = np.shape(a)
    if not _all(shape[d] >= 1 for d in pos_dims):
      raise ValueError(f"zero-size array to reduction operation {name} which has no identity")

  result_dtype: DType
  if dtype is None:
    result_dtype = a.dtype
    if promote_integers:
      result_dtype = _promote_integer_dtype(result_dtype)
  else:
    result_dtype = dtypes.check_and_canonicalize_user_dtype(dtype, name)

  if upcast_f16_for_computation and dtypes.issubdtype(result_dtype, np.inexact):
    computation_dtype = _upcast_f16(result_dtype)
  else:
    computation_dtype = result_dtype
  a = lax.convert_element_type(a, computation_dtype)
  op = op if computation_dtype != np.bool_ else bool_op
  # NB: in XLA, init_val must be an identity for the op, so the user-specified
  # initial value must be applied afterward.
  init_val = _reduction_init_val(a, init_val)
  if where_ is not None:
    a = _where(where_, a, init_val)
  if pos_dims is not dims:
    if parallel_reduce is None:
      raise NotImplementedError(f"Named reductions not implemented for jnp.{name}()")
    result = parallel_reduce(a, dims)
  else:
    result = lax.reduce(a, init_val, op, dims)
  if initial is not None:
    initial_arr = lax.convert_element_type(initial, lax.asarray(a).dtype)
    if initial_arr.shape != ():
      raise ValueError("initial value must be a scalar. "
                       f"Got array of shape {initial_arr.shape}")
    result = op(initial_arr, result)
  if keepdims:
    result = lax.expand_dims(result, pos_dims)
  return lax.convert_element_type(result, dtype or result_dtype)

def _canonicalize_axis_allow_named(x, rank):
  return maybe_named_axis(x, lambda i: canonicalize_axis(i, rank), lambda name: name)

def _reduction_dims(a: ArrayLike, axis: Axis):
  if axis is None:
    return (tuple(range(np.ndim(a))),) * 2
  elif not isinstance(axis, (np.ndarray, tuple, list)):
    axis = (axis,)  # type: ignore[assignment]
  canon_axis = tuple(_canonicalize_axis_allow_named(x, np.ndim(a))
                     for x in axis)  # type: ignore[union-attr]
  if len(canon_axis) != len(set(canon_axis)):
    raise ValueError(f"duplicate value in 'axis': {axis}")
  canon_pos_axis = tuple(x for x in canon_axis if isinstance(x, int))
  if len(canon_pos_axis) != len(canon_axis):
    return canon_pos_axis, canon_axis
  else:
    return canon_axis, canon_axis

def _reduction_init_val(a: Array, init_val: Any) -> np.ndarray:
  # This function uses np.* functions because lax pattern matches against the
  # specific concrete values of the reduction inputs.
  a_dtype = a.dtype
  if a_dtype == 'bool':
    return np.array(init_val > 0, dtype=a_dtype)
  if (np.isinf(init_val) and dtypes.issubdtype(a_dtype, np.floating)
      and not dtypes.supports_inf(a_dtype)):
    init_val = np.array(dtypes.finfo(a_dtype).min if np.isneginf(init_val)
                        else dtypes.finfo(a_dtype).max, dtype=a_dtype)
  try:
    return np.array(init_val, dtype=a_dtype)
  except OverflowError:
    assert dtypes.issubdtype(a_dtype, np.integer)
    sign, info = np.sign(init_val), dtypes.iinfo(a_dtype)
    return np.array(info.min if sign < 0 else info.max, dtype=a_dtype)

def _cast_to_bool(operand: Array) -> Array:
  if dtypes.issubdtype(operand.dtype, np.complexfloating):
    operand = operand.real
  return lax.convert_element_type(operand, np.bool_)

def _cast_to_numeric(operand: Array) -> Array:
  return promote_dtypes_numeric(operand)[0]

def _require_integer(arr: Array) -> Array:
  if not dtypes.isdtype(arr, ("bool", "integral")):
    raise ValueError(f"integer argument required; got dtype={arr.dtype}")
  return arr

def _ensure_optional_axes(x: Axis) -> Axis:
  def force(x):
    if x is None:
      return None
    try:
      return operator.index(x)
    except TypeError:
      return tuple(i if isinstance(i, str) else operator.index(i) for i in x)
  return core.concrete_or_error(
    force, x, "The axis argument must be known statically.")


@api.jit(static_argnames=('axis', 'dtype', 'keepdims', 'promote_integers'), inline=True)
def _reduce_sum(a: ArrayLike, axis: Axis = None, dtype: DTypeLike | None = None,
                out: None = None, keepdims: bool = False,
                initial: ArrayLike | None = None, where: ArrayLike | None = None,
                promote_integers: bool = True) -> Array:
  return _reduction(a, "sum", lax.add, 0, preproc=_cast_to_numeric,
                    bool_op=lax.bitwise_or, upcast_f16_for_computation=(dtype is None),
                    axis=axis, dtype=dtype, out=out, keepdims=keepdims,
                    initial=initial, where_=where, parallel_reduce=lax_parallel.psum,
                    promote_integers=promote_integers)


@export
def sum(a: ArrayLike, axis: Axis = None, dtype: DTypeLike | None = None,
        out: None = None, keepdims: bool = False, initial: ArrayLike | None = None,
        where: ArrayLike | None = None, promote_integers: bool = True) -> Array:
  r"""Sum of the elements of the array over a given axis.

  JAX implementation of :func:`numpy.sum`.

  Args:
    a: Input array.
    axis: int or array, default=None. Axis along which the sum to be computed.
      If None, the sum is computed along all the axes.
    dtype: The type of the output array. Default=None.
    out: Unused by JAX
    keepdims: bool, default=False. If true, reduced axes are left in the result
      with size 1.
    initial: int or array, Default=None. Initial value for the sum.
    where: int or array, default=None. The elements to be used in the sum. Array
      should be broadcast compatible to the input.
    promote_integers : bool, default=True. If True, then integer inputs will be
      promoted to the widest available integer dtype, following numpy's behavior.
      If False, the result will have the same dtype as the input.
      ``promote_integers`` is ignored if ``dtype`` is specified.

  Returns:
    An array of the sum along the given axis.

  See also:
    - :func:`jax.numpy.prod`: Compute the product of array elements over a given
      axis.
    - :func:`jax.numpy.max`: Compute the maximum of array elements over given axis.
    - :func:`jax.numpy.min`: Compute the minimum of array elements over given axis.

  Examples:

    By default, the sum is computed along all the axes.

    >>> x = jnp.array([[1, 3, 4, 2],
    ...                [5, 2, 6, 3],
    ...                [8, 1, 3, 9]])
    >>> jnp.sum(x)
    Array(47, dtype=int32)

    If ``axis=1``, the sum is computed along axis 1.

    >>> jnp.sum(x, axis=1)
    Array([10, 16, 21], dtype=int32)

    If ``keepdims=True``, ``ndim`` of the output is equal to that of the input.

    >>> jnp.sum(x, axis=1, keepdims=True)
    Array([[10],
           [16],
           [21]], dtype=int32)

    To include only specific elements in the sum, you can use ``where``.

    >>> where=jnp.array([[0, 0, 1, 0],
    ...                  [0, 0, 1, 1],
    ...                  [1, 1, 1, 0]], dtype=bool)
    >>> jnp.sum(x, axis=1, keepdims=True, where=where)
    Array([[ 4],
           [ 9],
           [12]], dtype=int32)
    >>> where=jnp.array([[False],
    ...                  [False],
    ...                  [False]])
    >>> jnp.sum(x, axis=0, keepdims=True, where=where)
    Array([[0, 0, 0, 0]], dtype=int32)
  """
  return _reduce_sum(a, axis=_ensure_optional_axes(axis), dtype=dtype, out=out,
                     keepdims=keepdims, initial=initial, where=where,
                     promote_integers=promote_integers)



@api.jit(static_argnames=('axis', 'dtype', 'keepdims', 'promote_integers'), inline=True)
def _reduce_prod(a: ArrayLike, axis: Axis = None, dtype: DTypeLike | None = None,
                 out: None = None, keepdims: bool = False,
                 initial: ArrayLike | None = None, where: ArrayLike | None = None,
                 promote_integers: bool = True) -> Array:
  return _reduction(a, "prod", lax.mul, 1, preproc=_cast_to_numeric,
                    bool_op=lax.bitwise_and, upcast_f16_for_computation=(dtype is None),
                    axis=axis, dtype=dtype, out=out, keepdims=keepdims,
                    initial=initial, where_=where, promote_integers=promote_integers)


@export
def prod(a: ArrayLike, axis: Axis = None, dtype: DTypeLike | None = None,
         out: None = None, keepdims: bool = False,
         initial: ArrayLike | None = None, where: ArrayLike | None = None,
         promote_integers: bool = True) -> Array:
  r"""Return product of the array elements over a given axis.

  JAX implementation of :func:`numpy.prod`.

  Args:
    a: Input array.
    axis: int or array, default=None. Axis along which the product to be computed.
      If None, the product is computed along all the axes.
    dtype: The type of the output array. Default=None.
    keepdims: bool, default=False. If true, reduced axes are left in the result
      with size 1.
    initial: int or array, Default=None. Initial value for the product.
    where: int or array, default=None. The elements to be used in the product.
      Array should be broadcast compatible to the input.
    promote_integers : bool, default=True. If True, then integer inputs will be
      promoted to the widest available integer dtype, following numpy's behavior.
      If False, the result will have the same dtype as the input.
      ``promote_integers`` is ignored if ``dtype`` is specified.
    out: Unused by JAX.

  Returns:
    An array of the product along the given axis.

  See also:
    - :func:`jax.numpy.sum`: Compute the sum of array elements over a given axis.
    - :func:`jax.numpy.max`: Compute the maximum of array elements over given axis.
    - :func:`jax.numpy.min`: Compute the minimum of array elements over given axis.

  Examples:
    By default, ``jnp.prod`` computes along all the axes.

    >>> x = jnp.array([[1, 3, 4, 2],
    ...                [5, 2, 1, 3],
    ...                [2, 1, 3, 1]])
    >>> jnp.prod(x)
    Array(4320, dtype=int32)

    If ``axis=1``, product is computed along axis 1.

    >>> jnp.prod(x, axis=1)
    Array([24, 30,  6], dtype=int32)

    If ``keepdims=True``, ``ndim`` of the output is equal to that of the input.

    >>> jnp.prod(x, axis=1, keepdims=True)
    Array([[24],
           [30],
           [ 6]], dtype=int32)

    To include only specific elements in the sum, you can use a``where``.

    >>> where=jnp.array([[1, 0, 1, 0],
    ...                  [0, 0, 1, 1],
    ...                  [1, 1, 1, 0]], dtype=bool)
    >>> jnp.prod(x, axis=1, keepdims=True, where=where)
    Array([[4],
           [3],
           [6]], dtype=int32)
    >>> where = jnp.array([[False],
    ...                    [False],
    ...                    [False]])
    >>> jnp.prod(x, axis=1, keepdims=True, where=where)
    Array([[1],
           [1],
           [1]], dtype=int32)
  """
  return _reduce_prod(a, axis=_ensure_optional_axes(axis), dtype=dtype,
                      out=out, keepdims=keepdims, initial=initial, where=where,
                      promote_integers=promote_integers)


@api.jit(static_argnames=('axis', 'keepdims'), inline=True)
def _reduce_max(a: ArrayLike, axis: Axis = None, dtype: DTypeLike | None = None,
                out: None = None, keepdims: bool = False,
                initial: ArrayLike | None = None, where: ArrayLike | None = None) -> Array:
  return _reduction(a, "max", lax.max, -np.inf, has_identity=False,
                    axis=axis, dtype=dtype, out=out, keepdims=keepdims,
                    initial=initial, where_=where, parallel_reduce=lax_parallel.pmax)


@export
def max(a: ArrayLike, axis: Axis = None, out: None = None,
        keepdims: bool = False, initial: ArrayLike | None = None,
        where: ArrayLike | None = None) -> Array:
  r"""Return the maximum of the array elements along a given axis.

  JAX implementation of :func:`numpy.max`.

  Args:
    a: Input array.
    axis: int or array, default=None. Axis along which the maximum to be computed.
      If None, the maximum is computed along all the axes.
    keepdims: bool, default=False. If true, reduced axes are left in the result
      with size 1.
    initial: int or array, default=None. Initial value for the maximum.
    where: int or array of boolean dtype, default=None. The elements to be used
      in the maximum. Array should be broadcast compatible to the input.
      ``initial`` must be specified when ``where`` is used.
    out: Unused by JAX.

  Returns:
    An array of maximum values along the given axis.

  See also:
    - :func:`jax.numpy.min`: Compute the minimum of array elements along a given
      axis.
    - :func:`jax.numpy.sum`: Compute the sum of array elements along a given axis.
    - :func:`jax.numpy.prod`: Compute the product of array elements along a given
      axis.

  Examples:

    By default, ``jnp.max`` computes the maximum of elements along all the axes.

    >>> x = jnp.array([[9, 3, 4, 5],
    ...                [5, 2, 7, 4],
    ...                [8, 1, 3, 6]])
    >>> jnp.max(x)
    Array(9, dtype=int32)

    If ``axis=1``, the maximum will be computed along axis 1.

    >>> jnp.max(x, axis=1)
    Array([9, 7, 8], dtype=int32)

    If ``keepdims=True``, ``ndim`` of the output will be same of that of the input.

    >>> jnp.max(x, axis=1, keepdims=True)
    Array([[9],
           [7],
           [8]], dtype=int32)

    To include only specific elements in computing the maximum, you can use
    ``where``. It can either have same dimension as input

    >>> where=jnp.array([[0, 0, 1, 0],
    ...                  [0, 0, 1, 1],
    ...                  [1, 1, 1, 0]], dtype=bool)
    >>> jnp.max(x, axis=1, keepdims=True, initial=0, where=where)
    Array([[4],
           [7],
           [8]], dtype=int32)

    or must be broadcast compatible with input.

    >>> where = jnp.array([[False],
    ...                    [False],
    ...                    [False]])
    >>> jnp.max(x, axis=0, keepdims=True, initial=0, where=where)
    Array([[0, 0, 0, 0]], dtype=int32)
  """
  return _reduce_max(a, axis=_ensure_optional_axes(axis), out=out,
                     keepdims=keepdims, initial=initial, where=where)

@api.jit(static_argnames=('axis', 'keepdims', 'dtype'), inline=True)
def _reduce_min(a: ArrayLike, axis: Axis = None, dtype: DTypeLike | None = None,
                out: None = None, keepdims: bool = False,
                initial: ArrayLike | None = None, where: ArrayLike | None = None) -> Array:
  return _reduction(a, "min", lax.min, np.inf, has_identity=False,
                    axis=axis, dtype=dtype, out=out, keepdims=keepdims,
                    initial=initial, where_=where, parallel_reduce=lax_parallel.pmin)


@export
def min(a: ArrayLike, axis: Axis = None, out: None = None,
        keepdims: bool = False, initial: ArrayLike | None = None,
        where: ArrayLike | None = None) -> Array:
  r"""Return the minimum of array elements along a given axis.

  JAX implementation of :func:`numpy.min`.

  Args:
    a: Input array.
    axis: int or array, default=None. Axis along which the minimum to be computed.
      If None, the minimum is computed along all the axes.
    keepdims: bool, default=False. If true, reduced axes are left in the result
      with size 1.
    initial: int or array, Default=None. Initial value for the minimum.
    where: int or array, default=None. The elements to be used in the minimum.
      Array should be broadcast compatible to the input. ``initial`` must be
      specified when ``where`` is used.
    out: Unused by JAX.

  Returns:
    An array of minimum values along the given axis.

  See also:
    - :func:`jax.numpy.max`: Compute the maximum of array elements along a given
      axis.
    - :func:`jax.numpy.sum`: Compute the sum of array elements along a given axis.
    - :func:`jax.numpy.prod`: Compute the product of array elements along a given
      axis.

  Examples:
    By default, the minimum is computed along all the axes.

    >>> x = jnp.array([[2, 5, 1, 6],
    ...                [3, -7, -2, 4],
    ...                [8, -4, 1, -3]])
    >>> jnp.min(x)
    Array(-7, dtype=int32)

    If ``axis=1``, the minimum is computed along axis 1.

    >>> jnp.min(x, axis=1)
    Array([ 1, -7, -4], dtype=int32)

    If ``keepdims=True``, ``ndim`` of the output will be same of that of the input.

    >>> jnp.min(x, axis=1, keepdims=True)
    Array([[ 1],
           [-7],
           [-4]], dtype=int32)

    To include only specific elements in computing the minimum, you can use
    ``where``. ``where`` can either have same dimension as input.

    >>> where=jnp.array([[1, 0, 1, 0],
    ...                  [0, 0, 1, 1],
    ...                  [1, 1, 1, 0]], dtype=bool)
    >>> jnp.min(x, axis=1, keepdims=True, initial=0, where=where)
    Array([[ 0],
           [-2],
           [-4]], dtype=int32)

    or must be broadcast compatible with input.

    >>> where = jnp.array([[False],
    ...                    [False],
    ...                    [False]])
    >>> jnp.min(x, axis=0, keepdims=True, initial=0, where=where)
    Array([[0, 0, 0, 0]], dtype=int32)
  """
  return _reduce_min(a, axis=_ensure_optional_axes(axis), out=out,
                     keepdims=keepdims, initial=initial, where=where)

@api.jit(static_argnames=('axis', 'keepdims'), inline=True)
def _reduce_all(a: ArrayLike, axis: Axis = None, out: None = None,
                keepdims: bool = False, *, where: ArrayLike | None = None) -> Array:
  return _reduction(a, "all", lax.bitwise_and, True, preproc=_cast_to_bool,
                    axis=axis, out=out, keepdims=keepdims, where_=where)


@export
def all(a: ArrayLike, axis: Axis = None, out: None = None,
        keepdims: bool = False, *, where: ArrayLike | None = None) -> Array:
  r"""Test whether all array elements along a given axis evaluate to True.

  JAX implementation of :func:`numpy.all`.

  Args:
    a: Input array.
    axis: int or array, default=None. Axis along which to be tested. If None,
      tests along all the axes.
    keepdims: bool, default=False. If true, reduced axes are left in the result
      with size 1.
    where: int or array of boolean dtype, default=None. The elements to be used
      in the test. Array should be broadcast compatible to the input.
    out: Unused by JAX.

  Returns:
    An array of boolean values.

  Examples:
    By default, ``jnp.all`` tests for True values along all the axes.

    >>> x = jnp.array([[True, True, True, False],
    ...                [True, False, True, False],
    ...                [True, True, False, False]])
    >>> jnp.all(x)
    Array(False, dtype=bool)

    If ``axis=0``, tests for True values along axis 0.

    >>> jnp.all(x, axis=0)
    Array([ True, False, False, False], dtype=bool)

    If ``keepdims=True``, ``ndim`` of the output will be same of that of the input.

    >>> jnp.all(x, axis=0, keepdims=True)
    Array([[ True, False, False, False]], dtype=bool)

    To include specific elements in testing for True values, you can use a``where``.

    >>> where=jnp.array([[1, 0, 1, 0],
    ...                  [0, 0, 1, 1],
    ...                  [1, 1, 1, 0]], dtype=bool)
    >>> jnp.all(x, axis=0, keepdims=True, where=where)
    Array([[ True,  True, False, False]], dtype=bool)
  """
  return _reduce_all(a, axis=_ensure_optional_axes(axis), out=out,
                     keepdims=keepdims, where=where)

@api.jit(static_argnames=('axis', 'keepdims'), inline=True)
def _reduce_any(a: ArrayLike, axis: Axis = None, out: None = None,
                keepdims: bool = False, *, where: ArrayLike | None = None) -> Array:
  return _reduction(a, "any", lax.bitwise_or, False, preproc=_cast_to_bool,
                    axis=axis, out=out, keepdims=keepdims, where_=where)


@export
def any(a: ArrayLike, axis: Axis = None, out: None = None,
        keepdims: bool = False, *, where: ArrayLike | None = None) -> Array:
  r"""Test whether any of the array elements along a given axis evaluate to True.

  JAX implementation of :func:`numpy.any`.

  Args:
    a: Input array.
    axis: int or array, default=None. Axis along which to be tested. If None,
      tests along all the axes.
    keepdims: bool, default=False. If true, reduced axes are left in the result
      with size 1.
    where: int or array of boolean dtype, default=None. The elements to be used
      in the test. Array should be broadcast compatible to the input.
    out: Unused by JAX.

  Returns:
    An array of boolean values.

  Examples:
    By default, ``jnp.any`` tests along all the axes.

    >>> x = jnp.array([[True, True, True, False],
    ...                [True, False, True, False],
    ...                [True, True, False, False]])
    >>> jnp.any(x)
    Array(True, dtype=bool)

    If ``axis=0``, tests along axis 0.

    >>> jnp.any(x, axis=0)
    Array([ True,  True,  True, False], dtype=bool)

    If ``keepdims=True``, ``ndim`` of the output will be same of that of the input.

    >>> jnp.any(x, axis=0, keepdims=True)
    Array([[ True,  True,  True, False]], dtype=bool)

    To include specific elements in testing for True values, you can use a``where``.

    >>> where=jnp.array([[1, 0, 1, 0],
    ...                  [0, 1, 0, 1],
    ...                  [1, 0, 1, 0]], dtype=bool)
    >>> jnp.any(x, axis=0, keepdims=True, where=where)
    Array([[ True, False,  True, False]], dtype=bool)
  """
  return _reduce_any(a, axis=_ensure_optional_axes(axis), out=out,
                     keepdims=keepdims, where=where)


@api.jit(static_argnames=('axis', 'keepdims', 'dtype'), inline=True)
def _reduce_bitwise_and(a: ArrayLike, axis: Axis = None, dtype: DTypeLike | None = None,
                        out: None = None, keepdims: bool = False,
                        initial: ArrayLike | None = None, where: ArrayLike | None = None) -> Array:
  arr = lax.asarray(a)
  init_val = np.array(-1).astype(dtype or arr.dtype)
  return _reduction(arr, name="reduce_bitwise_and", op=lax.bitwise_and, init_val=init_val, preproc=_require_integer,
                    axis=_ensure_optional_axes(axis), dtype=dtype, out=out, keepdims=keepdims,
                    initial=initial, where_=where)


@api.jit(static_argnames=('axis', 'keepdims', 'dtype'), inline=True)
def _reduce_bitwise_or(a: ArrayLike, axis: Axis = None, dtype: DTypeLike | None = None,
                        out: None = None, keepdims: bool = False,
                        initial: ArrayLike | None = None, where: ArrayLike | None = None) -> Array:
  return _reduction(a, name="reduce_bitwise_or", op=lax.bitwise_or, init_val=0, preproc=_require_integer,
                    axis=_ensure_optional_axes(axis), dtype=dtype, out=out, keepdims=keepdims,
                    initial=initial, where_=where)


@api.jit(static_argnames=('axis', 'keepdims', 'dtype'), inline=True)
def _reduce_bitwise_xor(a: ArrayLike, axis: Axis = None, dtype: DTypeLike | None = None,
                        out: None = None, keepdims: bool = False,
                        initial: ArrayLike | None = None, where: ArrayLike | None = None) -> Array:
  return _reduction(a, name="reduce_bitwise_xor", op=lax.bitwise_xor, init_val=0, preproc=_require_integer,
                    axis=_ensure_optional_axes(axis), dtype=dtype, out=out, keepdims=keepdims,
                    initial=initial, where_=where)


@api.jit(static_argnames=('axis', 'keepdims', 'dtype'), inline=True)
def _reduce_logical_and(a: ArrayLike, axis: Axis = None, dtype: DTypeLike | None = None,
                        out: None = None, keepdims: bool = False,
                        initial: ArrayLike | None = None, where: ArrayLike | None = None) -> Array:
  return _reduction(a, name="reduce_logical_and", op=lax.bitwise_and, init_val=True, preproc=_cast_to_bool,
                    axis=_ensure_optional_axes(axis), dtype=dtype, out=out, keepdims=keepdims,
                    initial=initial, where_=where)


@api.jit(static_argnames=('axis', 'keepdims', 'dtype'), inline=True)
def _reduce_logical_or(a: ArrayLike, axis: Axis = None, dtype: DTypeLike | None = None,
                       out: None = None, keepdims: bool = False,
                       initial: ArrayLike | None = None, where: ArrayLike | None = None) -> Array:
  return _reduction(a, name="reduce_logical_or", op=lax.bitwise_or, init_val=False, preproc=_cast_to_bool,
                    axis=_ensure_optional_axes(axis), dtype=dtype, out=out, keepdims=keepdims,
                    initial=initial, where_=where)


@api.jit(static_argnames=('axis', 'keepdims', 'dtype'), inline=True)
def _reduce_logical_xor(a: ArrayLike, axis: Axis = None, dtype: DTypeLike | None = None,
                        out: None = None, keepdims: bool = False,
                        initial: ArrayLike | None = None, where: ArrayLike | None = None) -> Array:
  return _reduction(a, name="reduce_logical_xor", op=lax.bitwise_xor, init_val=False, preproc=_cast_to_bool,
                    axis=_ensure_optional_axes(axis), dtype=dtype, out=out, keepdims=keepdims,
                    initial=initial, where_=where)


def _logsumexp(a: ArrayLike, axis: Axis = None, dtype: DTypeLike | None = None,
               out: None = None, keepdims: bool = False,
               initial: ArrayLike | None = None, where: ArrayLike | None = None) -> Array:
  """Compute log(sum(exp(a))) while avoiding precision loss."""
  if out is not None:
    raise NotImplementedError("The 'out' argument to jnp.logaddexp.reduce is not supported.")
  if dtype is not None:
    dtype = dtypes.check_and_canonicalize_user_dtype(dtype, "jnp.logaddexp.reduce")
  # TODO(phawkins): dtype isn't used here. That seems like a bug!
  del dtype
  a = ensure_arraylike("logsumexp", a)
  where = check_where("logsumexp", where)
  a_arr, = promote_dtypes_inexact(a)
  pos_dims, dims = _reduction_dims(a_arr, axis)
  amax = max(a_arr.real, axis=dims, keepdims=keepdims, where=where, initial=-np.inf)
  amax = lax.stop_gradient(lax.select(lax.is_finite(amax), amax, lax.full_like(amax, 0)))
  amax_with_dims = amax if keepdims else lax.expand_dims(amax, pos_dims)
  exp_a = lax.exp(lax.sub(a_arr, amax_with_dims.astype(a_arr.dtype)))
  sumexp = exp_a.sum(axis=dims, keepdims=keepdims, where=where)
  result = lax.add(lax.log(sumexp), amax.astype(sumexp.dtype))
  return result if initial is None else lax_other.logaddexp(initial, result)


def _logsumexp2(a: ArrayLike, axis: Axis = None, dtype: DTypeLike | None = None,
                out: None = None, keepdims: bool = False,
                initial: ArrayLike | None = None, where: ArrayLike | None = None) -> Array:
  """Compute log2(sum(2 ** a)) via logsumexp."""
  if out is not None:
    raise NotImplementedError("The 'out' argument to jnp.logaddexp2.reduce is not supported.")
  if dtype is not None:
    dtype = dtypes.check_and_canonicalize_user_dtype(
        dtype, "jnp.logaddexp2.reduce")
  a = ensure_arraylike("logsumexp2", a)
  where = check_where("logsumexp2", where)
  ln2 = float(np.log(2))
  if initial is not None:
    initial *= ln2
  return _logsumexp(a * ln2, axis=axis, dtype=dtype, keepdims=keepdims,
                    where=where, initial=initial) / ln2

@export
def amin(a: ArrayLike, axis: Axis = None, out: None = None,
        keepdims: bool = False, initial: ArrayLike | None = None,
        where: ArrayLike | None = None) -> Array:
  """Alias of :func:`jax.numpy.min`."""
  return min(a, axis=axis, out=out, keepdims=keepdims,
             initial=initial, where=where)

@export
def amax(a: ArrayLike, axis: Axis = None, out: None = None,
        keepdims: bool = False, initial: ArrayLike | None = None,
        where: ArrayLike | None = None) -> Array:
  """Alias of :func:`jax.numpy.max`."""
  return max(a, axis=axis, out=out, keepdims=keepdims,
             initial=initial, where=where)

def _axis_size(a: ArrayLike, axis: int | Sequence[int]):
  if not isinstance(axis, (tuple, list)):
    axis_seq: Sequence[int] = (axis,)  # type: ignore[assignment]
  else:
    axis_seq = axis
  size = 1
  a_shape = np.shape(a)
  for a in axis_seq:
    size *= maybe_named_axis(a, lambda i: a_shape[i], lax_parallel.axis_size)
  return size


@export
def mean(a: ArrayLike, axis: Axis = None, dtype: DTypeLike | None = None,
         out: None = None, keepdims: bool = False, *,
         where: ArrayLike | None = None) -> Array:
  r"""Return the mean of array elements along a given axis.

  JAX implementation of :func:`numpy.mean`.

  Args:
    a: input array.
    axis: optional, int or sequence of ints, default=None. Axis along which the
      mean to be computed. If None, mean is computed along all the axes.
    dtype: The type of the output array. If None (default) then the output dtype
      will be match the input dtype for floating point inputs, or be set to float32
      or float64 for non-floating-point inputs.
    keepdims: bool, default=False. If true, reduced axes are left in the result
      with size 1.
    where: optional, boolean array, default=None. The elements to be used in the
      mean. Array should be broadcast compatible to the input.
    out: Unused by JAX.

  Returns:
    An array of the mean along the given axis.

  Notes:
    For inputs of type `float16` or `bfloat16`, the reductions will be performed at
    float32 precision.

  See also:
    - :func:`jax.numpy.average`: Compute the weighted average of array elements
    - :func:`jax.numpy.sum`: Compute the sum of array elements.

  Examples:
    By default, the mean is computed along all the axes.

    >>> x = jnp.array([[1, 3, 4, 2],
    ...                [5, 2, 6, 3],
    ...                [8, 1, 2, 9]])
    >>> jnp.mean(x)
    Array(3.8333335, dtype=float32)

    If ``axis=1``, the mean is computed along axis 1.

    >>> jnp.mean(x, axis=1)
    Array([2.5, 4. , 5. ], dtype=float32)

    If ``keepdims=True``, ``ndim`` of the output is equal to that of the input.

    >>> jnp.mean(x, axis=1, keepdims=True)
    Array([[2.5],
           [4. ],
           [5. ]], dtype=float32)

    To use only specific elements of ``x`` to compute the mean, you can use
    ``where``.

    >>> where = jnp.array([[1, 0, 1, 0],
    ...                    [0, 1, 0, 1],
    ...                    [1, 1, 0, 1]], dtype=bool)
    >>> jnp.mean(x, axis=1, keepdims=True, where=where)
    Array([[2.5],
           [2.5],
           [6. ]], dtype=float32)
  """
  return _mean(a, _ensure_optional_axes(axis), dtype, out, keepdims,
               where=where, upcast_f16_for_computation=(dtype is None))

def _count(
    a: ArrayLike,
    axis: Axis,
    keepdims: bool,
    where: ArrayLike | None,
    dtype: DTypeLike,
):
  if where is None:
    if axis is None:
      count = core.dimension_as_value(np.size(a))
    else:
      count = core.dimension_as_value(_axis_size(a, axis))
    count = lax.convert_element_type(count, dtype)
  else:
    count = sum(_broadcast_to(where, np.shape(a)), axis, dtype=dtype, keepdims=keepdims)
  return count

@api.jit(static_argnames=('axis', 'dtype', 'keepdims', 'upcast_f16_for_computation'),
         inline=True)
def _mean(a: ArrayLike, axis: Axis = None, dtype: DTypeLike | None = None,
          out: None = None, keepdims: bool = False, *,
          upcast_f16_for_computation: bool = True,
          where: ArrayLike | None = None) -> Array:
  a = ensure_arraylike("mean", a)
  where = check_where("mean", where)
  if out is not None:
    raise NotImplementedError("The 'out' argument to jnp.mean is not supported.")

  if dtype is None:
    result_dtype = dtypes.to_inexact_dtype(a.dtype)
  else:
    result_dtype = dtypes.check_and_canonicalize_user_dtype(dtype, "mean")

  if upcast_f16_for_computation and dtypes.issubdtype(result_dtype, np.inexact):
    computation_dtype = _upcast_f16(result_dtype)
  else:
    computation_dtype = result_dtype

  normalizer = _count(
      a,
      axis=axis,
      keepdims=keepdims,
      where=where,
      dtype=computation_dtype,
  )

  return lax.div(
      sum(a, axis, dtype=computation_dtype, keepdims=keepdims, where=where),
      normalizer,
  ).astype(result_dtype)

@overload
def average(a: ArrayLike, axis: Axis = None, weights: ArrayLike | None = None,
            returned: Literal[False] = False, keepdims: bool = False) -> Array: ...
@overload
def average(a: ArrayLike, axis: Axis = None, weights: ArrayLike | None = None, *,
            returned: Literal[True], keepdims: bool = False) -> Array: ...
@overload
def average(a: ArrayLike, axis: Axis = None, weights: ArrayLike | None = None,
            returned: bool = False, keepdims: bool = False) -> Array | tuple[Array, Array]: ...
@export
def average(a: ArrayLike, axis: Axis = None, weights: ArrayLike | None = None,
            returned: bool = False, keepdims: bool = False) -> Array | tuple[Array, Array]:
  """Compute the weighed average.

  JAX Implementation of :func:`numpy.average`.

  Args:
    a: array to be averaged
    axis: an optional integer or sequence of integers specifying the axis along which
      the mean to be computed. If not specified, mean is computed along all the axes.
    weights: an optional array of weights for a weighted average. This must either exactly
      match the shape of `a`, or if `axis` is specified, it must have shape ``a.shape[axis]``
      for a single axis, or shape ``tuple(a.shape[ax] for ax in axis)`` for multiple axes.
    returned: If False (default) then return only the average. If True then return both
      the average and the normalization factor (i.e. the sum of weights).
    keepdims: If True, reduced axes are left in the result with size 1. If False (default)
      then reduced axes are squeezed out.

  Returns:
    An array ``average`` or tuple of arrays ``(average, normalization)`` if
    ``returned`` is True.

  See also:
    - :func:`jax.numpy.mean`: unweighted mean.

  Examples:
    Simple average:

    >>> x = jnp.array([1, 2, 3, 2, 4])
    >>> jnp.average(x)
    Array(2.4, dtype=float32)

    Weighted average:

    >>> weights = jnp.array([2, 1, 3, 2, 2])
    >>> jnp.average(x, weights=weights)
    Array(2.5, dtype=float32)

    Use ``returned=True`` to optionally return the normalization, i.e. the
    sum of weights:

    >>> jnp.average(x, returned=True)
    (Array(2.4, dtype=float32), Array(5., dtype=float32))
    >>> jnp.average(x, weights=weights, returned=True)
    (Array(2.5, dtype=float32), Array(10., dtype=float32))

    Weighted average along a specified axis:

    >>> x = jnp.array([[8, 2, 7],
    ...                [3, 6, 4]])
    >>> weights = jnp.array([1, 2, 3])
    >>> jnp.average(x, weights=weights, axis=1)
    Array([5.5, 4.5], dtype=float32)
  """
  return _average(a, _ensure_optional_axes(axis), weights, returned, keepdims)

@api.jit(static_argnames=('axis', 'returned', 'keepdims'), inline=True)
def _average(a: ArrayLike, axis: Axis = None, weights: ArrayLike | None = None,
             returned: bool = False, keepdims: bool = False) -> Array | tuple[Array, Array]:
  axis = None if axis is None else canonicalize_axis_tuple(axis, np.ndim(a))

  if weights is None: # Treat all weights as 1
    a = ensure_arraylike("average", a)
    a, = promote_dtypes_inexact(a)
    avg = mean(a, axis=axis, keepdims=keepdims)
    if axis is None:
      weights_sum = lax.full((), core.dimension_as_value(a.size), dtype=avg.dtype)
    elif isinstance(axis, tuple):
      weights_sum = lax.full((), math.prod(core.dimension_as_value(a.shape[d]) for d in axis), dtype=avg.dtype)
  else:
    a, weights = ensure_arraylike("average", a, weights)
    a, weights = promote_dtypes_inexact(a, weights)

    if a.shape != weights.shape:
      if axis is None:
        raise ValueError("Axis must be specified when shapes of a and "
                         "weights differ.")
      if weights.shape != tuple(a.shape[ax] for ax in axis):
        raise ValueError("Shape of weights must be consistent with shape "
                         "of a along specified axis.")
      new_shape = tuple(dim if i in axis else 1 for i, dim in enumerate(a.shape))
      weights = lax.reshape(weights, new_shape, dimensions=tuple(np.argsort(axis)))

    weights_sum = sum(weights, axis=axis, keepdims=keepdims)
    avg = sum(a * weights, axis=axis, keepdims=keepdims) / weights_sum

  if returned:
    if avg.shape != weights_sum.shape:
      weights_sum = _broadcast_to(weights_sum, avg.shape)
    return avg, weights_sum
  return avg


@export
def var(a: ArrayLike, axis: Axis = None, dtype: DTypeLike | None = None,
        out: None = None, ddof: int = 0, keepdims: bool = False, *,
        where: ArrayLike | None = None, mean: ArrayLike | None = None,
        correction: int | float | None = None) -> Array:
  r"""Compute the variance along a given axis.

  JAX implementation of :func:`numpy.var`.

  Args:
    a: input array.
    axis: optional, int or sequence of ints, default=None. Axis along which the
      variance is computed. If None, variance is computed along all the axes.
    dtype: The type of the output array. Default=None.
    ddof: int, default=0. Degrees of freedom. The divisor in the variance computation
      is ``N-ddof``, ``N`` is number of elements along given axis.
    keepdims: bool, default=False. If true, reduced axes are left in the result
      with size 1.
    where: optional, boolean array, default=None. The elements to be used in the
      variance. Array should be broadcast compatible to the input.
    mean: optional, mean of the input array, computed along the given axis.
      If provided, it will be used to compute the variance instead of
      computing it from the input array. If specified, mean must be broadcast-compatible
      with the input array. In the general case, this can be achieved by computing the mean with
      ``keepdims=True`` and ``axis`` matching this function's ``axis`` argument.
    correction: int or float, default=None. Alternative name for ``ddof``.
      Both ddof and correction can't be provided simultaneously.
    out: Unused by JAX.

  Returns:
    An array of the variance along the given axis.

  See also:
    - :func:`jax.numpy.mean`: Compute the mean of array elements over a given axis.
    - :func:`jax.numpy.std`: Compute the standard deviation of array elements over
      given axis.
    - :func:`jax.numpy.nanvar`: Compute the variance along a given axis, ignoring
      NaNs values.
    - :func:`jax.numpy.nanstd`: Computed the standard deviation of a given axis,
      ignoring NaN values.

  Examples:
    By default, ``jnp.var`` computes the variance along all axes.

    >>> x = jnp.array([[1, 3, 4, 2],
    ...                [5, 2, 6, 3],
    ...                [8, 4, 2, 9]])
    >>> with jnp.printoptions(precision=2, suppress=True):
    ...   jnp.var(x)
    Array(5.74, dtype=float32)

    If ``axis=1``, variance is computed along axis 1.

    >>> jnp.var(x, axis=1)
    Array([1.25  , 2.5   , 8.1875], dtype=float32)

    To preserve the dimensions of input, you can set ``keepdims=True``.

    >>> jnp.var(x, axis=1, keepdims=True)
    Array([[1.25  ],
           [2.5   ],
           [8.1875]], dtype=float32)

    If ``ddof=1``:

    >>> with jnp.printoptions(precision=2, suppress=True):
    ...   print(jnp.var(x, axis=1, keepdims=True, ddof=1))
    [[ 1.67]
     [ 3.33]
     [10.92]]

    To include specific elements of the array to compute variance, you can use
    ``where``.

    >>> where = jnp.array([[1, 0, 1, 0],
    ...                    [0, 1, 1, 0],
    ...                    [1, 1, 1, 0]], dtype=bool)
    >>> with jnp.printoptions(precision=2, suppress=True):
    ...   print(jnp.var(x, axis=1, keepdims=True, where=where))
    [[2.25]
     [4.  ]
     [6.22]]
  """
  if correction is None:
    correction = ddof
  elif not isinstance(ddof, int) or ddof != 0:
    raise ValueError("ddof and correction can't be provided simultaneously.")
  a = ensure_arraylike("var", a)
  return _var(a, axis=_ensure_optional_axes(axis), dtype=dtype, out=out, correction=correction, keepdims=keepdims,
              where=where, a_mean=mean)

@api.jit(static_argnames=('axis', 'dtype', 'keepdims'))
def _var(a: Array, *, axis: Axis = None, dtype: DTypeLike | None = None,
         out: None = None, correction: int | float = 0, keepdims: bool = False,
         where: ArrayLike | None = None, a_mean: ArrayLike | None = None) -> Array:
  where = check_where("var", where)
  if dtype is not None:
    dtype = dtypes.check_and_canonicalize_user_dtype(dtype, "var")
  if out is not None:
    raise NotImplementedError("The 'out' argument to jnp.var is not supported.")

  computation_dtype, dtype = _var_promote_types(a.dtype, dtype)
  a = lax.asarray(a).astype(computation_dtype)
  if a_mean is None:
    a_mean = mean(a, axis, dtype=computation_dtype, keepdims=True, where=where)
  else:
    a_mean = ensure_arraylike("var", a_mean).astype(computation_dtype)

  centered = lax.sub(a, a_mean)
  if dtypes.issubdtype(computation_dtype, np.complexfloating):
    centered = lax.real(lax.mul(centered, lax.conj(centered)))
    computation_dtype = centered.dtype  # avoid casting to complex below.
  else:
    centered = lax.square(centered)

  normalizer = _count(
      a,
      axis=axis,
      keepdims=keepdims,
      where=where,
      dtype=computation_dtype,
  )

  normalizer = lax.sub(normalizer, lax.convert_element_type(correction, computation_dtype))
  result = sum(centered, axis, dtype=computation_dtype, keepdims=keepdims, where=where)
  result = lax.div(result, normalizer).astype(dtype)
  with config.debug_nans(False):
    result = _where(normalizer > 0, result, np.nan)
  return result


def _var_promote_types(a_dtype: DTypeLike, dtype: DTypeLike | None) -> tuple[DType, DType]:
  if dtype:
    if (not dtypes.issubdtype(dtype, np.complexfloating) and
        dtypes.issubdtype(a_dtype, np.complexfloating)):
      msg = ("jax.numpy.var does not yet support real dtype parameters when "
             "computing the variance of an array of complex values. The "
             "semantics of numpy.var seem unclear in this case. Please comment "
             "on https://github.com/jax-ml/jax/issues/2283 if this behavior is "
             "important to you.")
      raise ValueError(msg)
    computation_dtype = dtype
  else:
    if not dtypes.issubdtype(a_dtype, np.inexact):
      dtype = dtypes.to_inexact_dtype(a_dtype)
      computation_dtype = dtype
    else:
      dtype = np.array(0, a_dtype).real.dtype
      computation_dtype = a_dtype
  return _upcast_f16(computation_dtype), np.dtype(dtype)


@export
def std(a: ArrayLike, axis: Axis = None, dtype: DTypeLike | None = None,
        out: None = None, ddof: int = 0, keepdims: bool = False, *,
        where: ArrayLike | None = None, mean: ArrayLike | None = None,
        correction: int | float | None = None) -> Array:
  r"""Compute the standard deviation along a given axis.

  JAX implementation of :func:`numpy.std`.

  Args:
    a: input array.
    axis: optional, int or sequence of ints, default=None. Axis along which the
      standard deviation is computed. If None, standard deviaiton is computed
      along all the axes.
    dtype: The type of the output array. Default=None.
    ddof: int, default=0. Degrees of freedom. The divisor in the standard deviation
      computation is ``N-ddof``, ``N`` is number of elements along given axis.
    keepdims: bool, default=False. If true, reduced axes are left in the result
      with size 1.
    where: optional, boolean array, default=None. The elements to be used in the
      standard deviation. Array should be broadcast compatible to the input.
    mean: optional, mean of the input array, computed along the given axis.
      If provided, it will be used to compute the standard deviation instead of
      computing it from the input array. If specified, mean must be broadcast-compatible
      with the input array. In the general case, this can be achieved by computing the mean with
      ``keepdims=True`` and ``axis`` matching this function's ``axis`` argument.
    correction: int or float, default=None. Alternative name for ``ddof``.
      Both ddof and correction can't be provided simultaneously.
    out: Unused by JAX.

  Returns:
    An array of the standard deviation along the given axis.

  See also:
    - :func:`jax.numpy.var`: Compute the variance of array elements over given
      axis.
    - :func:`jax.numpy.mean`: Compute the mean of array elements over a given axis.
    - :func:`jax.numpy.nanvar`: Compute the variance along a given axis, ignoring
      NaNs values.
    - :func:`jax.numpy.nanstd`: Computed the standard deviation of a given axis,
      ignoring NaN values.

  Examples:
    By default, ``jnp.std`` computes the standard deviation along all axes.

    >>> x = jnp.array([[1, 3, 4, 2],
    ...                [4, 2, 5, 3],
    ...                [5, 4, 2, 3]])
    >>> with jnp.printoptions(precision=2, suppress=True):
    ...   jnp.std(x)
    Array(1.21, dtype=float32)

    If ``axis=0``, computes along axis 0.

    >>> with jnp.printoptions(precision=2, suppress=True):
    ...   print(jnp.std(x, axis=0))
    [1.7  0.82 1.25 0.47]

    To preserve the dimensions of input, you can set ``keepdims=True``.

    >>> with jnp.printoptions(precision=2, suppress=True):
    ...   print(jnp.std(x, axis=0, keepdims=True))
    [[1.7  0.82 1.25 0.47]]

    If ``ddof=1``:

    >>> with jnp.printoptions(precision=2, suppress=True):
    ...   print(jnp.std(x, axis=0, keepdims=True, ddof=1))
    [[2.08 1.   1.53 0.58]]

    To include specific elements of the array to compute standard deviation, you
    can use ``where``.

    >>> where = jnp.array([[1, 0, 1, 0],
    ...                    [0, 1, 0, 1],
    ...                    [1, 1, 1, 0]], dtype=bool)
    >>> jnp.std(x, axis=0, keepdims=True, where=where)
    Array([[2., 1., 1., 0.]], dtype=float32)
  """
  if correction is None:
    correction = ddof
  elif not isinstance(ddof, int) or ddof != 0:
    raise ValueError("ddof and correction can't be provided simultaneously.")
  a = ensure_arraylike("std", a)
  return _std(a, axis=_ensure_optional_axes(axis), dtype=dtype, out=out, correction=correction, keepdims=keepdims,
              where=where, mean=mean)

@api.jit(static_argnames=('axis', 'dtype', 'keepdims'))
def _std(a: Array, *, axis: Axis = None, dtype: DTypeLike | None = None,
         out: None = None, correction: int | float = 0, keepdims: bool = False,
         where: ArrayLike | None = None, mean: ArrayLike | None = None) -> Array:
  where = check_where("std", where)
  if dtype is not None:
    dtype = dtypes.check_and_canonicalize_user_dtype(dtype, "std")
    if not dtypes.issubdtype(dtype, np.inexact):
      raise ValueError(f"dtype argument to jnp.std must be inexact; got {dtype}")
  if out is not None:
    raise NotImplementedError("The 'out' argument to jnp.std is not supported.")
  return lax.sqrt(var(a, axis=axis, dtype=dtype, correction=correction,
                      keepdims=keepdims, where=where, mean=mean))


@export
def ptp(a: ArrayLike, axis: Axis = None, out: None = None,
        keepdims: bool = False) -> Array:
  r"""Return the peak-to-peak range along a given axis.

  JAX implementation of :func:`numpy.ptp`.

  Args:
    a: input array.
    axis: optional, int or sequence of ints, default=None. Axis along which the
      range is computed. If None, the range is computed on the flattened array.
    keepdims: bool, default=False. If true, reduced axes are left in the result
      with size 1.
    out: Unused by JAX.

  Returns:
    An array with the range of elements along specified axis of input.

  Examples:
    By default, ``jnp.ptp`` computes the range along all axes.

    >>> x = jnp.array([[1, 3, 5, 2],
    ...                [4, 6, 8, 1],
    ...                [7, 9, 3, 4]])
    >>> jnp.ptp(x)
    Array(8, dtype=int32)

    If ``axis=1``, computes the range along axis 1.

    >>> jnp.ptp(x, axis=1)
    Array([4, 7, 6], dtype=int32)

    To preserve the dimensions of input, you can set ``keepdims=True``.

    >>> jnp.ptp(x, axis=1, keepdims=True)
    Array([[4],
           [7],
           [6]], dtype=int32)
  """
  a = ensure_arraylike("ptp", a)
  return _ptp(a, _ensure_optional_axes(axis), out, keepdims)

@api.jit(static_argnames=('axis', 'keepdims'))
def _ptp(a: Array, axis: Axis = None, out: None = None,
         keepdims: bool = False) -> Array:
  if out is not None:
    raise NotImplementedError("The 'out' argument to jnp.ptp is not supported.")
  x = amax(a, axis=axis, keepdims=keepdims)
  y = amin(a, axis=axis, keepdims=keepdims)
  return lax.sub(x, y)


@export
@api.jit(static_argnames=('axis', 'keepdims'))
def count_nonzero(a: ArrayLike, axis: Axis = None,
                  keepdims: bool = False) -> Array:
  r"""Return the number of nonzero elements along a given axis.

  JAX implementation of :func:`numpy.count_nonzero`.

  Args:
    a: input array.
    axis: optional, int or sequence of ints, default=None. Axis along which the
      number of nonzeros are counted. If None, counts within the flattened array.
    keepdims: bool, default=False. If true, reduced axes are left in the result
      with size 1.

  Returns:
    An array with number of nonzeros elements along specified axis of the input.

  Examples:
    By default, ``jnp.count_nonzero`` counts the nonzero values along all axes.

    >>> x = jnp.array([[1, 0, 0, 0],
    ...                [0, 0, 1, 0],
    ...                [1, 1, 1, 0]])
    >>> jnp.count_nonzero(x)
    Array(5, dtype=int32)

    If ``axis=1``, counts along axis 1.

    >>> jnp.count_nonzero(x, axis=1)
    Array([1, 1, 3], dtype=int32)

    To preserve the dimensions of input, you can set ``keepdims=True``.

    >>> jnp.count_nonzero(x, axis=1, keepdims=True)
    Array([[1],
           [1],
           [3]], dtype=int32)
  """
  a = ensure_arraylike("count_nonzero", a)
  return sum(lax.ne(a, lax._const(a, 0)), axis=axis,
             dtype=dtypes.default_int_dtype(), keepdims=keepdims)


def _nan_reduction(a: ArrayLike, name: str, jnp_reduction: Callable[..., Array],
                   init_val: ArrayLike, nan_if_all_nan: bool,
                   axis: Axis = None, keepdims: bool = False, where: ArrayLike | None = None,
                   **kwargs) -> Array:
  a = ensure_arraylike(name, a)
  where = check_where(name, where)
  if not dtypes.issubdtype(a.dtype, np.inexact):
    return jnp_reduction(a, axis=axis, keepdims=keepdims, where=where, **kwargs)

  out = jnp_reduction(_where(lax._isnan(a), _reduction_init_val(a, init_val), a),
                      axis=axis, keepdims=keepdims, where=where, **kwargs)
  if nan_if_all_nan:
    return _where(all(lax._isnan(a), axis=axis, keepdims=keepdims),
                  lax._const(a, np.nan), out)
  else:
    return out


@export
@api.jit(static_argnames=('axis', 'keepdims'))
def nanmin(a: ArrayLike, axis: Axis = None, out: None = None,
           keepdims: bool = False, initial: ArrayLike | None = None,
           where: ArrayLike | None = None) -> Array:
  r"""Return the minimum of the array elements along a given axis, ignoring NaNs.

  JAX implementation of :func:`numpy.nanmin`.

  Args:
    a: Input array.
    axis: int or sequence of ints, default=None. Axis along which the minimum is
      computed. If None, the minimum is computed along the flattened array.
    keepdims: bool, default=False. If True, reduced axes are left in the result
      with size 1.
    initial: int or array, default=None. Initial value for the minimum.
    where: array of boolean dtype, default=None. The elements to be used in the
      minimum. Array should be broadcast compatible to the input. ``initial``
      must be specified when ``where`` is used.
    out: Unused by JAX.

  Returns:
    An array of minimum values along the given axis, ignoring NaNs. If all values
    are NaNs along the given axis, returns ``nan``.

  See also:
    - :func:`jax.numpy.nanmax`: Compute the maximum of array elements along a
      given axis, ignoring NaNs.
    - :func:`jax.numpy.nansum`: Compute the sum of array elements along a given
      axis, ignoring NaNs.
    - :func:`jax.numpy.nanprod`: Compute the product of array elements along a
      given axis, ignoring NaNs.
    - :func:`jax.numpy.nanmean`: Compute the mean of array elements along a given
      axis, ignoring NaNs.

  Examples:

    By default, ``jnp.nanmin`` computes the minimum of elements along the flattened
    array.

    >>> nan = jnp.nan
    >>> x = jnp.array([[1, nan, 4, 5],
    ...                [nan, -2, nan, -4],
    ...                [2, 1, 3, nan]])
    >>> jnp.nanmin(x)
    Array(-4., dtype=float32)

    If ``axis=1``, the maximum will be computed along axis 1.

    >>> jnp.nanmin(x, axis=1)
    Array([ 1., -4.,  1.], dtype=float32)

    If ``keepdims=True``, ``ndim`` of the output will be same of that of the input.

    >>> jnp.nanmin(x, axis=1, keepdims=True)
    Array([[ 1.],
           [-4.],
           [ 1.]], dtype=float32)

    To include only specific elements in computing the maximum, you can use
    ``where``. It can either have same dimension as input

    >>> where=jnp.array([[0, 0, 1, 0],
    ...                  [0, 0, 1, 1],
    ...                  [1, 1, 1, 0]], dtype=bool)
    >>> jnp.nanmin(x, axis=1, keepdims=True, initial=0, where=where)
    Array([[ 0.],
           [-4.],
           [ 0.]], dtype=float32)

    or must be broadcast compatible with input.

    >>> where = jnp.array([[False],
    ...                    [True],
    ...                    [False]])
    >>> jnp.nanmin(x, axis=0, keepdims=True, initial=0, where=where)
    Array([[ 0., -2.,  0., -4.]], dtype=float32)
  """
  return _nan_reduction(a, 'nanmin', min, np.inf, nan_if_all_nan=initial is None,
                        axis=axis, out=out, keepdims=keepdims,
                        initial=initial, where=where)


@export
@api.jit(static_argnames=('axis', 'keepdims'))
def nanmax(a: ArrayLike, axis: Axis = None, out: None = None,
           keepdims: bool = False, initial: ArrayLike | None = None,
           where: ArrayLike | None = None) -> Array:
  r"""Return the maximum of the array elements along a given axis, ignoring NaNs.

  JAX implementation of :func:`numpy.nanmax`.

  Args:
    a: Input array.
    axis: int or sequence of ints, default=None. Axis along which the maximum is
      computed. If None, the maximum is computed along the flattened array.
    keepdims: bool, default=False. If True, reduced axes are left in the result
      with size 1.
    initial: int or array, default=None. Initial value for the maximum.
    where: array of boolean dtype, default=None. The elements to be used in the
      maximum. Array should be broadcast compatible to the input. ``initial``
      must be specified when ``where`` is used.
    out: Unused by JAX.

  Returns:
    An array of maximum values along the given axis, ignoring NaNs. If all values
    are NaNs along the given axis, returns ``nan``.

  See also:
    - :func:`jax.numpy.nanmin`: Compute the minimum of array elements along a
      given axis, ignoring NaNs.
    - :func:`jax.numpy.nansum`: Compute the sum of array elements along a given
      axis, ignoring NaNs.
    - :func:`jax.numpy.nanprod`: Compute the product of array elements along a
      given axis, ignoring NaNs.
    - :func:`jax.numpy.nanmean`: Compute the mean of array elements along a given
      axis, ignoring NaNs.

  Examples:

    By default, ``jnp.nanmax`` computes the maximum of elements along the flattened
    array.

    >>> nan = jnp.nan
    >>> x = jnp.array([[8, nan, 4, 6],
    ...                [nan, -2, nan, -4],
    ...                [-2, 1, 7, nan]])
    >>> jnp.nanmax(x)
    Array(8., dtype=float32)

    If ``axis=1``, the maximum will be computed along axis 1.

    >>> jnp.nanmax(x, axis=1)
    Array([ 8., -2.,  7.], dtype=float32)

    If ``keepdims=True``, ``ndim`` of the output will be same of that of the input.

    >>> jnp.nanmax(x, axis=1, keepdims=True)
    Array([[ 8.],
           [-2.],
           [ 7.]], dtype=float32)

    To include only specific elements in computing the maximum, you can use
    ``where``. It can either have same dimension as input

    >>> where=jnp.array([[0, 0, 1, 0],
    ...                  [0, 0, 1, 1],
    ...                  [1, 1, 1, 0]], dtype=bool)
    >>> jnp.nanmax(x, axis=1, keepdims=True, initial=0, where=where)
    Array([[4.],
           [0.],
           [7.]], dtype=float32)

    or must be broadcast compatible with input.

    >>> where = jnp.array([[True],
    ...                    [False],
    ...                    [False]])
    >>> jnp.nanmax(x, axis=0, keepdims=True, initial=0, where=where)
    Array([[8., 0., 4., 6.]], dtype=float32)
  """
  return _nan_reduction(a, 'nanmax', max, -np.inf, nan_if_all_nan=initial is None,
                        axis=axis, out=out, keepdims=keepdims,
                        initial=initial, where=where)


@export
@api.jit(static_argnames=('axis', 'dtype', 'keepdims'))
def nansum(a: ArrayLike, axis: Axis = None, dtype: DTypeLike | None = None,
           out: None = None,
           keepdims: bool = False, initial: ArrayLike | None = None,
           where: ArrayLike | None = None) -> Array:
  r"""Return the sum of the array elements along a given axis, ignoring NaNs.

  JAX implementation of :func:`numpy.nansum`.

  Args:
    a: Input array.
    axis: int or sequence of ints, default=None. Axis along which the sum is
      computed. If None, the sum is computed along the flattened array.
    dtype: The type of the output array. Default=None.
    keepdims: bool, default=False. If True, reduced axes are left in the result
      with size 1.
    initial: int or array, default=None. Initial value for the sum.
    where: array of boolean dtype, default=None. The elements to be used in the
      sum. Array should be broadcast compatible to the input.
    out: Unused by JAX.

  Returns:
    An array containing the sum of array elements along the given axis, ignoring
    NaNs. If all elements along the given axis are NaNs, returns 0.

  See also:
    - :func:`jax.numpy.nanmin`: Compute the minimum of array elements along a
      given axis, ignoring NaNs.
    - :func:`jax.numpy.nanmax`: Compute the maximum of array elements along a
      given axis, ignoring NaNs.
    - :func:`jax.numpy.nanprod`: Compute the product of array elements along a
      given axis, ignoring NaNs.
    - :func:`jax.numpy.nanmean`: Compute the mean of array elements along a given
      axis, ignoring NaNs.

  Examples:

    By default, ``jnp.nansum`` computes the sum of elements along the flattened
    array.

    >>> nan = jnp.nan
    >>> x = jnp.array([[3, nan, 4, 5],
    ...                [nan, -2, nan, 7],
    ...                [2, 1, 6, nan]])
    >>> jnp.nansum(x)
    Array(26., dtype=float32)

    If ``axis=1``, the sum will be computed along axis 1.

    >>> jnp.nansum(x, axis=1)
    Array([12.,  5.,  9.], dtype=float32)

    If ``keepdims=True``, ``ndim`` of the output will be same of that of the input.

    >>> jnp.nansum(x, axis=1, keepdims=True)
    Array([[12.],
           [ 5.],
           [ 9.]], dtype=float32)

    To include only specific elements in computing the sum, you can use ``where``.

    >>> where=jnp.array([[1, 0, 1, 0],
    ...                  [0, 0, 1, 1],
    ...                  [1, 1, 1, 0]], dtype=bool)
    >>> jnp.nansum(x, axis=1, keepdims=True, where=where)
    Array([[7.],
           [7.],
           [9.]], dtype=float32)

    If ``where`` is ``False`` at all elements, ``jnp.nansum`` returns 0 along
    the given axis.

    >>> where = jnp.array([[False],
    ...                    [False],
    ...                    [False]])
    >>> jnp.nansum(x, axis=0, keepdims=True, where=where)
    Array([[0., 0., 0., 0.]], dtype=float32)
  """
  if dtype is not None:
    dtype = dtypes.check_and_canonicalize_user_dtype(dtype, "nanprod")
  return _nan_reduction(a, 'nansum', sum, 0, nan_if_all_nan=False,
                        axis=axis, dtype=dtype, out=out, keepdims=keepdims,
                        initial=initial, where=where)


@export
@api.jit(static_argnames=('axis', 'dtype', 'keepdims'))
def nanprod(a: ArrayLike, axis: Axis = None, dtype: DTypeLike | None = None, out: None = None,
            keepdims: bool = False, initial: ArrayLike | None = None,
            where: ArrayLike | None = None) -> Array:
  r"""Return the product of the array elements along a given axis, ignoring NaNs.

  JAX implementation of :func:`numpy.nanprod`.

  Args:
    a: Input array.
    axis: int or sequence of ints, default=None. Axis along which the product is
      computed. If None, the product is computed along the flattened array.
    dtype: The type of the output array. Default=None.
    keepdims: bool, default=False. If True, reduced axes are left in the result
      with size 1.
    initial: int or array, default=None. Initial value for the product.
    where: array of boolean dtype, default=None. The elements to be used in the
      product. Array should be broadcast compatible to the input.
    out: Unused by JAX.

  Returns:
    An array containing the product of array elements along the given axis,
    ignoring NaNs. If all elements along the given axis are NaNs, returns 1.

  See also:
    - :func:`jax.numpy.nanmin`: Compute the minimum of array elements along a
      given axis, ignoring NaNs.
    - :func:`jax.numpy.nanmax`: Compute the maximum of array elements along a
      given axis, ignoring NaNs.
    - :func:`jax.numpy.nansum`: Compute the sum of array elements along a given
      axis, ignoring NaNs.
    - :func:`jax.numpy.nanmean`: Compute the mean of array elements along a given
      axis, ignoring NaNs.

  Examples:

    By default, ``jnp.nanprod`` computes the product of elements along the flattened
    array.

    >>> nan = jnp.nan
    >>> x = jnp.array([[nan, 3, 4, nan],
    ...                [5, nan, 1, 3],
    ...                [2, 1, nan, 1]])
    >>> jnp.nanprod(x)
    Array(360., dtype=float32)

    If ``axis=1``, the product will be computed along axis 1.

    >>> jnp.nanprod(x, axis=1)
    Array([12., 15.,  2.], dtype=float32)

    If ``keepdims=True``, ``ndim`` of the output will be same of that of the input.

    >>> jnp.nanprod(x, axis=1, keepdims=True)
    Array([[12.],
           [15.],
           [ 2.]], dtype=float32)

    To include only specific elements in computing the maximum, you can use ``where``.

    >>> where=jnp.array([[1, 0, 1, 0],
    ...                  [0, 0, 1, 1],
    ...                  [1, 1, 1, 0]], dtype=bool)
    >>> jnp.nanprod(x, axis=1, keepdims=True, where=where)
    Array([[4.],
           [3.],
           [2.]], dtype=float32)

    If ``where`` is ``False`` at all elements, ``jnp.nanprod`` returns 1 along
    the given axis.

    >>> where = jnp.array([[False],
    ...                    [False],
    ...                    [False]])
    >>> jnp.nanprod(x, axis=0, keepdims=True, where=where)
    Array([[1., 1., 1., 1.]], dtype=float32)
  """
  if dtype is not None:
    dtype = dtypes.check_and_canonicalize_user_dtype(dtype, "nanprod")
  return _nan_reduction(a, 'nanprod', prod, 1, nan_if_all_nan=False,
                        axis=axis, dtype=dtype, out=out, keepdims=keepdims,
                        initial=initial, where=where)


@export
@api.jit(static_argnames=('axis', 'dtype', 'keepdims'))
def nanmean(a: ArrayLike, axis: Axis = None, dtype: DTypeLike | None = None, out: None = None,
            keepdims: bool = False, where: ArrayLike | None = None) -> Array:
  r"""Return the mean of the array elements along a given axis, ignoring NaNs.

  JAX implementation of :func:`numpy.nanmean`.

  Args:
    a: Input array.
    axis: int or sequence of ints, default=None. Axis along which the mean is
      computed. If None, the mean is computed along the flattened array.
    dtype: The type of the output array. Default=None.
    keepdims: bool, default=False. If True, reduced axes are left in the result
      with size 1.
    where: array of boolean dtype, default=None. The elements to be used in
      computing mean. Array should be broadcast compatible to the input.
    out: Unused by JAX.

  Returns:
    An array containing the mean of array elements along the given axis, ignoring
    NaNs. If all elements along the given axis are NaNs, returns ``nan``.

  See also:
    - :func:`jax.numpy.nanmin`: Compute the minimum of array elements along a
      given axis, ignoring NaNs.
    - :func:`jax.numpy.nanmax`: Compute the maximum of array elements along a
      given axis, ignoring NaNs.
    - :func:`jax.numpy.nansum`: Compute the sum of array elements along a given
      axis, ignoring NaNs.
    - :func:`jax.numpy.nanprod`: Compute the product of array elements along a
      given axis, ignoring NaNs.

  Examples:

    By default, ``jnp.nanmean`` computes the mean of elements along the flattened
    array.

    >>> nan = jnp.nan
    >>> x = jnp.array([[2, nan, 4, 3],
    ...                [nan, -2, nan, 9],
    ...                [4, -7, 6, nan]])
    >>> jnp.nanmean(x)
    Array(2.375, dtype=float32)

    If ``axis=1``, mean will be computed along axis 1.

    >>> jnp.nanmean(x, axis=1)
    Array([3. , 3.5, 1. ], dtype=float32)

    If ``keepdims=True``, ``ndim`` of the output will be same of that of the input.

    >>> jnp.nanmean(x, axis=1, keepdims=True)
    Array([[3. ],
           [3.5],
           [1. ]], dtype=float32)

    ``where`` can be used to include only specific elements in computing the mean.

    >>> where = jnp.array([[1, 0, 1, 0],
    ...                    [0, 0, 1, 1],
    ...                    [1, 1, 0, 1]], dtype=bool)
    >>> jnp.nanmean(x, axis=1, keepdims=True, where=where)
    Array([[ 3. ],
           [ 9. ],
           [-1.5]], dtype=float32)

    If ``where`` is ``False`` at all elements, ``jnp.nanmean`` returns ``nan``
    along the given axis.

    >>> where = jnp.array([[False],
    ...                    [False],
    ...                    [False]])
    >>> jnp.nanmean(x, axis=0, keepdims=True, where=where)
    Array([[nan, nan, nan, nan]], dtype=float32)
  """
  a = ensure_arraylike("nanmean", a)
  where = check_where("nanmean", where)
  if out is not None:
    raise NotImplementedError("The 'out' argument to jnp.nanmean is not supported.")
  if dtypes.issubdtype(a.dtype, np.bool_) or dtypes.issubdtype(a.dtype, np.integer):
    return mean(a, axis, dtype, out, keepdims, where=where)
  if dtype is None:
    dtype = dtypes.to_inexact_dtype(a.dtype)
  else:
    dtype = dtypes.check_and_canonicalize_user_dtype(dtype, "mean")
  nan_mask = lax.bitwise_not(lax._isnan(a))
  normalizer = sum(nan_mask, axis=axis, dtype=dtype, keepdims=keepdims, where=where)
  td = lax.div(nansum(a, axis, dtype=dtype, keepdims=keepdims, where=where), normalizer)
  return td


@export
@api.jit(static_argnames=('axis', 'dtype', 'keepdims'))
def nanvar(a: ArrayLike, axis: Axis = None, dtype: DTypeLike | None = None, out: None = None,
           ddof: int = 0, keepdims: bool = False,
           where: ArrayLike | None = None, mean: ArrayLike | None = None) -> Array:
  r"""Compute the variance of array elements along a given axis, ignoring NaNs.

  JAX implementation of :func:`numpy.nanvar`.

  Args:
    a: input array.
    axis: optional, int or sequence of ints, default=None. Axis along which the
      variance is computed. If None, variance is computed along flattened array.
    dtype: The type of the output array. Default=None.
    ddof: int, default=0. Degrees of freedom. The divisor in the variance computation
      is ``N-ddof``, ``N`` is number of elements along given axis.
    keepdims: bool, default=False. If true, reduced axes are left in the result
      with size 1.
    where: optional, boolean array, default=None. The elements to be used in the
      variance. Array should be broadcast compatible to the input.
    mean: optional, mean of the input array, computed along the given axis.
      If provided, it will be used to compute the variance instead of
      computing it from the input array. If specified, mean must be broadcast-compatible
      with the input array. In the general case, this can be achieved by computing the mean with
      ``keepdims=True`` and ``axis`` matching this function's ``axis`` argument.
    out: Unused by JAX.

  Returns:
    An array containing the variance of array elements along specified axis. If
    all elements along the given axis are NaNs, returns ``nan``.

  See also:
    - :func:`jax.numpy.nanmean`: Compute the mean of array elements over a given
      axis, ignoring NaNs.
    - :func:`jax.numpy.nanstd`: Computed the standard deviation of a given axis,
      ignoring NaNs.
    - :func:`jax.numpy.var`: Compute the variance of array elements along a given
      axis.

  Examples:
    By default, ``jnp.nanvar`` computes the variance along all axes.

    >>> nan = jnp.nan
    >>> x = jnp.array([[1, nan, 4, 3],
    ...                [nan, 2, nan, 9],
    ...                [4, 8, 6, nan]])
    >>> jnp.nanvar(x)
    Array(6.984375, dtype=float32)

    If ``axis=1``, variance is computed along axis 1.

    >>> with jnp.printoptions(precision=2, suppress=True):
    ...   print(jnp.nanvar(x, axis=1))
    [ 1.56 12.25  2.67]

    To preserve the dimensions of input, you can set ``keepdims=True``.

    >>> with jnp.printoptions(precision=2, suppress=True):
    ...   print(jnp.nanvar(x, axis=1, keepdims=True))
    [[ 1.56]
     [12.25]
     [ 2.67]]

    If ``ddof=1``:

    >>> with jnp.printoptions(precision=2, suppress=True):
    ...   print(jnp.nanvar(x, axis=1, keepdims=True, ddof=1))
    [[ 2.33]
     [24.5 ]
     [ 4.  ]]

    To include specific elements of the array to compute variance, you can use
    ``where``.

    >>> where = jnp.array([[1, 0, 1, 0],
    ...                    [0, 1, 1, 0],
    ...                    [1, 1, 0, 1]], dtype=bool)
    >>> jnp.nanvar(x, axis=1, keepdims=True, where=where)
    Array([[2.25],
           [0.  ],
           [4.  ]], dtype=float32)
  """
  a = ensure_arraylike("nanvar", a)
  where = check_where("nanvar", where)
  if dtype is not None:
    dtype = dtypes.check_and_canonicalize_user_dtype(dtype, "nanvar")
  if out is not None:
    raise NotImplementedError("The 'out' argument to jnp.nanvar is not supported.")
  return _nanvar(a, axis=axis, dtype=dtype, out=out, ddof=ddof, keepdims=keepdims, where=where, a_mean=mean)

def _nanvar(a: Array, *, axis: Axis = None, dtype: DTypeLike | None = None, out: None = None,
           ddof: int = 0, keepdims: bool = False,
           where: ArrayLike | None = None, a_mean: ArrayLike | None = None) -> Array:
  computation_dtype, dtype = _var_promote_types(a.dtype, dtype)
  a = lax.asarray(a).astype(computation_dtype)
  if a_mean is None:
    a_mean = nanmean(a, axis, dtype=computation_dtype, keepdims=True, where=where)
  else:
    a_mean = ensure_arraylike("nanvar", a_mean).astype(computation_dtype)

  centered = _where(lax._isnan(a), 0, lax.sub(a, a_mean))  # double-where trick for gradients.
  if dtypes.issubdtype(centered.dtype, np.complexfloating):
    centered = lax.real(lax.mul(centered, lax.conj(centered)))
  else:
    centered = lax.square(centered)

  normalizer = sum(lax.bitwise_not(lax._isnan(a)),
                   axis=axis, keepdims=keepdims, where=where)
  normalizer = normalizer - ddof
  normalizer_mask = lax.le(normalizer, lax._zero(normalizer))
  result = sum(centered, axis, keepdims=keepdims, where=where)
  result = _where(normalizer_mask, np.nan, result)
  divisor = _where(normalizer_mask, 1, normalizer)
  result = lax.div(result, lax.convert_element_type(divisor, result.dtype))
  return lax.convert_element_type(result, dtype)


@export
@api.jit(static_argnames=('axis', 'dtype', 'keepdims'))
def nanstd(a: ArrayLike, axis: Axis = None, dtype: DTypeLike | None = None, out: None = None,
           ddof: int = 0, keepdims: bool = False,
           where: ArrayLike | None = None, mean: ArrayLike | None = None) -> Array:
  r"""Compute the standard deviation along a given axis, ignoring NaNs.

  JAX implementation of :func:`numpy.nanstd`.

  Args:
    a: input array.
    axis: optional, int or sequence of ints, default=None. Axis along which the
      standard deviation is computed. If None, standard deviaiton is computed
      along flattened array.
    dtype: The type of the output array. Default=None.
    ddof: int, default=0. Degrees of freedom. The divisor in the standard deviation
      computation is ``N-ddof``, ``N`` is number of elements along given axis.
    keepdims: bool, default=False. If true, reduced axes are left in the result
      with size 1.
    where: optional, boolean array, default=None. The elements to be used in the
      standard deviation. Array should be broadcast compatible to the input.
    mean: optional, mean of the input array, computed along the given axis.
      If provided, it will be used to compute the standard deviation instead of
      computing it from the input array. If specified, mean must be broadcast-compatible
      with the input array. In the general case, this can be achieved by computing the mean with
      ``keepdims=True`` and ``axis`` matching this function's ``axis`` argument.
    out: Unused by JAX.

  Returns:
    An array containing the standard deviation of array elements along the given
    axis. If all elements along the given axis are NaNs, returns ``nan``.

  See also:
    - :func:`jax.numpy.nanmean`: Compute the mean of array elements over a given
      axis, ignoring NaNs.
    - :func:`jax.numpy.nanvar`: Compute the variance along the given axis, ignoring
      NaNs values.
    - :func:`jax.numpy.std`: Computed the standard deviation along the given axis.

  Examples:
    By default, ``jnp.nanstd`` computes the standard deviation along flattened array.

    >>> nan = jnp.nan
    >>> x = jnp.array([[3, nan, 4, 5],
    ...                [nan, 2, nan, 7],
    ...                [2, 1, 6, nan]])
    >>> jnp.nanstd(x)
    Array(1.9843135, dtype=float32)

    If ``axis=0``, computes standard deviation along axis 0.

    >>> jnp.nanstd(x, axis=0)
    Array([0.5, 0.5, 1. , 1. ], dtype=float32)

    To preserve the dimensions of input, you can set ``keepdims=True``.

    >>> jnp.nanstd(x, axis=0, keepdims=True)
    Array([[0.5, 0.5, 1. , 1. ]], dtype=float32)

    If ``ddof=1``:

    >>> with jnp.printoptions(precision=2, suppress=True):
    ...   print(jnp.nanstd(x, axis=0, keepdims=True, ddof=1))
    [[0.71 0.71 1.41 1.41]]

    To include specific elements of the array to compute standard deviation, you
    can use ``where``.

    >>> where=jnp.array([[1, 0, 1, 0],
    ...                  [0, 1, 0, 1],
    ...                  [1, 1, 0, 1]], dtype=bool)
    >>> jnp.nanstd(x, axis=0, keepdims=True, where=where)
    Array([[0.5, 0.5, 0. , 0. ]], dtype=float32)
  """
  a = ensure_arraylike("nanstd", a)
  where = check_where("nanstd", where)
  if dtype is not None:
    dtype = dtypes.check_and_canonicalize_user_dtype(dtype, "nanstd")
  if out is not None:
    raise NotImplementedError("The 'out' argument to jnp.nanstd is not supported.")
  return lax.sqrt(nanvar(a, axis=axis, dtype=dtype, ddof=ddof,
                         keepdims=keepdims, where=where, mean=mean))


class CumulativeReduction(Protocol):
  def __call__(self, a: ArrayLike, axis: Axis = None,
               dtype: DTypeLike | None = None, out: None = None) -> Array: ...


def _cumulative_reduction(
    name: str, reduction: Callable[..., Array],
    a: ArrayLike, axis: int | None, dtype: DTypeLike | None, out: None = None,
    fill_nan: bool = False, fill_value: ArrayLike = 0,
    promote_integers: bool = False) -> Array:
  """Helper function for implementing cumulative reductions."""
  a = ensure_arraylike(name, a)
  if out is not None:
    raise NotImplementedError(f"The 'out' argument to jnp.{name} is not supported")

  if axis is None or _isscalar(a):
    a = lax.reshape(a, (np.size(a),))
  if axis is None:
    axis = 0

  a_shape = list(np.shape(a))
  num_dims = len(a_shape)
  axis = canonicalize_axis(axis, num_dims)

  if fill_nan:
    a = _where(lax._isnan(a), lax._const(a, fill_value), a)

  a_type: DType = a.dtype
  result_type: DType
  if dtype is None:
    result_type = a_type
    if promote_integers or dtypes.issubdtype(result_type, np.bool_):
      result_type = _promote_integer_dtype(result_type)
  else:
    result_type = dtypes.check_and_canonicalize_user_dtype(dtype, name)
    if dtypes.issubdtype(result_type, np.bool_):
      result_type = _promote_integer_dtype(result_type)

  if a_type != np.bool_ and dtype == np.bool_:
    a = lax.asarray(a).astype(np.bool_)

  a = lax.convert_element_type(a, result_type)
  result = reduction(a, axis)

  # We downcast to boolean because we accumulate in integer types
  if dtype is not None and dtypes.issubdtype(dtype, np.bool_):
    result = lax.convert_element_type(result, np.bool_)
  return result


@export
@api.jit(static_argnames=('axis', 'dtype'))
def cumsum(a: ArrayLike, axis: int | None = None,
           dtype: DTypeLike | None = None, out: None = None) -> Array:
  """Cumulative sum of elements along an axis.

  JAX implementation of :func:`numpy.cumsum`.

  Args:
    a: N-dimensional array to be accumulated.
    axis: integer axis along which to accumulate. If None (default), then
      array will be flattened and accumulated along the flattened axis.
    dtype: optionally specify the dtype of the output. If not specified,
      then the output dtype will match the input dtype.
    out: unused by JAX

  Returns:
    An array containing the accumulated sum along the given axis.

  See also:
    - :func:`jax.numpy.cumulative_sum`: cumulative sum via the array API standard.
    - :meth:`jax.numpy.add.accumulate`: cumulative sum via ufunc methods.
    - :func:`jax.numpy.nancumsum`: cumulative sum ignoring NaN values.
    - :func:`jax.numpy.sum`: sum along axis

  Examples:
    >>> x = jnp.array([[1, 2, 3],
    ...                [4, 5, 6]])
    >>> jnp.cumsum(x)  # flattened cumulative sum
    Array([ 1,  3,  6, 10, 15, 21], dtype=int32)
    >>> jnp.cumsum(x, axis=1)  # cumulative sum along axis 1
    Array([[ 1,  3,  6],
           [ 4,  9, 15]], dtype=int32)
  """
  return _cumulative_reduction("cumsum", control_flow.cumsum, a, axis, dtype, out)


@export
@api.jit(static_argnames=('axis', 'dtype'))
def cumprod(a: ArrayLike, axis: int | None = None,
            dtype: DTypeLike | None = None, out: None = None) -> Array:
  """Cumulative product of elements along an axis.

  JAX implementation of :func:`numpy.cumprod`.

  Args:
    a: N-dimensional array to be accumulated.
    axis: integer axis along which to accumulate. If None (default), then
      array will be flattened and accumulated along the flattened axis.
    dtype: optionally specify the dtype of the output. If not specified,
      then the output dtype will match the input dtype.
    out: unused by JAX

  Returns:
    An array containing the accumulated product along the given axis.

  See also:
    - :meth:`jax.numpy.multiply.accumulate`: cumulative product via ufunc methods.
    - :func:`jax.numpy.nancumprod`: cumulative product ignoring NaN values.
    - :func:`jax.numpy.prod`: product along axis

  Examples:
    >>> x = jnp.array([[1, 2, 3],
    ...                [4, 5, 6]])
    >>> jnp.cumprod(x)  # flattened cumulative product
    Array([  1,   2,   6,  24, 120, 720], dtype=int32)
    >>> jnp.cumprod(x, axis=1)  # cumulative product along axis 1
    Array([[  1,   2,   6],
           [  4,  20, 120]], dtype=int32)
  """
  return _cumulative_reduction("cumprod", control_flow.cumprod, a, axis, dtype, out)


@export
@api.jit(static_argnames=('axis', 'dtype'))
def nancumsum(a: ArrayLike, axis: int | None = None,
              dtype: DTypeLike | None = None, out: None = None) -> Array:
  """Cumulative sum of elements along an axis, ignoring NaN values.

  JAX implementation of :func:`numpy.nancumsum`.

  Args:
    a: N-dimensional array to be accumulated.
    axis: integer axis along which to accumulate. If None (default), then
      array will be flattened and accumulated along the flattened axis.
    dtype: optionally specify the dtype of the output. If not specified,
      then the output dtype will match the input dtype.
    out: unused by JAX

  Returns:
    An array containing the accumulated sum along the given axis.

  See also:
    - :func:`jax.numpy.cumsum`: cumulative sum without ignoring NaN values.
    - :func:`jax.numpy.cumulative_sum`: cumulative sum via the array API standard.
    - :meth:`jax.numpy.add.accumulate`: cumulative sum via ufunc methods.
    - :func:`jax.numpy.sum`: sum along axis

  Examples:
    >>> x = jnp.array([[1., 2., jnp.nan],
    ...                [4., jnp.nan, 6.]])

    The standard cumulative sum will propagate NaN values:

    >>> jnp.cumsum(x)
    Array([ 1.,  3., nan, nan, nan, nan], dtype=float32)

    :func:`~jax.numpy.nancumsum` will ignore NaN values, effectively replacing
    them with zeros:

    >>> jnp.nancumsum(x)
    Array([ 1.,  3.,  3.,  7.,  7., 13.], dtype=float32)

    Cumulative sum along axis 1:

    >>> jnp.nancumsum(x, axis=1)
    Array([[ 1.,  3.,  3.],
           [ 4.,  4., 10.]], dtype=float32)
  """
  return _cumulative_reduction("nancumsum", control_flow.cumsum, a, axis, dtype, out,
                               fill_nan=True, fill_value=0)


@export
@api.jit(static_argnames=('axis', 'dtype'))
def nancumprod(a: ArrayLike, axis: int | None = None,
               dtype: DTypeLike | None = None, out: None = None) -> Array:
  """Cumulative product of elements along an axis, ignoring NaN values.

  JAX implementation of :func:`numpy.nancumprod`.

  Args:
    a: N-dimensional array to be accumulated.
    axis: integer axis along which to accumulate. If None (default), then
      array will be flattened and accumulated along the flattened axis.
    dtype: optionally specify the dtype of the output. If not specified,
      then the output dtype will match the input dtype.
    out: unused by JAX

  Returns:
    An array containing the accumulated product along the given axis.

  See also:
    - :func:`jax.numpy.cumprod`: cumulative product without ignoring NaN values.
    - :meth:`jax.numpy.multiply.accumulate`: cumulative product via ufunc methods.
    - :func:`jax.numpy.prod`: product along axis

  Examples:
    >>> x = jnp.array([[1., 2., jnp.nan],
    ...                [4., jnp.nan, 6.]])

    The standard cumulative product will propagate NaN values:

    >>> jnp.cumprod(x)
    Array([ 1.,  2., nan, nan, nan, nan], dtype=float32)

    :func:`~jax.numpy.nancumprod` will ignore NaN values, effectively replacing
    them with ones:

    >>> jnp.nancumprod(x)
    Array([ 1.,  2.,  2.,  8.,  8., 48.], dtype=float32)

    Cumulative product along axis 1:

    >>> jnp.nancumprod(x, axis=1)
    Array([[ 1.,  2.,  2.],
           [ 4.,  4., 24.]], dtype=float32)
  """
  return _cumulative_reduction("nancumprod", control_flow.cumprod, a, axis, dtype, out,
                               fill_nan=True, fill_value=1)


@api.jit(static_argnames=('axis', 'dtype'))
def _cumsum_with_promotion(a: ArrayLike, axis: int | None = None,
           dtype: DTypeLike | None = None, out: None = None) -> Array:
  """Utility function to compute cumsum with integer promotion."""
  return _cumulative_reduction("_cumsum_with_promotion", control_flow.cumsum,
                               a, axis, dtype, out, promote_integers=True)


@export
def cumulative_sum(
    x: ArrayLike, /, *, axis: int | None = None,
    dtype: DTypeLike | None = None,
    include_initial: bool = False) -> Array:
  """Cumulative sum along the axis of an array.

  JAX implementation of :func:`numpy.cumulative_sum`.

  Args:
    x: N-dimensional array
    axis: integer axis along which to accumulate. If ``x`` is one-dimensional,
      this argument is optional and defaults to zero.
    dtype: optional dtype of the output.
    include_initial: if True, then include the initial value in the cumulative
      sum. Default is False.

  Returns:
    An array containing the accumulated values.

  See Also:
    - :func:`jax.numpy.cumsum`: alternative API for cumulative sum.
    - :func:`jax.numpy.nancumsum`: cumulative sum while ignoring NaN values.
    - :func:`jax.numpy.add.accumulate`: cumulative sum via the ufunc API.

  Examples:
    >>> x = jnp.array([[1, 2, 3],
    ...                [4, 5, 6]])
    >>> jnp.cumulative_sum(x, axis=1)
    Array([[ 1,  3,  6],
           [ 4,  9, 15]], dtype=int32)
    >>> jnp.cumulative_sum(x, axis=1, include_initial=True)
    Array([[ 0,  1,  3,  6],
           [ 0,  4,  9, 15]], dtype=int32)
  """
  x = ensure_arraylike("cumulative_sum", x)
  if x.ndim == 0:
    raise ValueError(
      "The input must be non-scalar to take a cumulative sum, however a "
      "scalar value or scalar array was given."
    )
  if axis is None:
    axis = 0
    if x.ndim > 1:
      raise ValueError(
        f"The input array has rank {x.ndim}, however axis was not set to an "
        "explicit value. The axis argument is only optional for one-dimensional "
        "arrays.")

  axis = canonicalize_axis(axis, x.ndim)
  if dtype is not None:
    dtype = dtypes.check_and_canonicalize_user_dtype(dtype)
  out = _cumsum_with_promotion(x, axis=axis, dtype=dtype)
  if include_initial:
    zeros_shape = list(x.shape)
    zeros_shape[axis] = 1
    out = lax.concatenate(
      [lax.full(zeros_shape, 0, dtype=out.dtype), out],
      dimension=axis)
  return out


@export
def cumulative_prod(
    x: ArrayLike, /, *, axis: int | None = None,
    dtype: DTypeLike | None = None,
    include_initial: bool = False) -> Array:
  """Cumulative product along the axis of an array.

  JAX implementation of :func:`numpy.cumulative_prod`.

  Args:
    x: N-dimensional array
    axis: integer axis along which to accumulate. If ``x`` is one-dimensional,
      this argument is optional and defaults to zero.
    dtype: optional dtype of the output.
    include_initial: if True, then include the initial value in the cumulative
      product. Default is False.

  Returns:
    An array containing the accumulated values.

  See Also:
    - :func:`jax.numpy.cumprod`: alternative API for cumulative product.
    - :func:`jax.numpy.nancumprod`: cumulative product while ignoring NaN values.
    - :func:`jax.numpy.multiply.accumulate`: cumulative product via the ufunc API.

  Examples:
    >>> x = jnp.array([[1, 2, 3],
    ...                [4, 5, 6]])
    >>> jnp.cumulative_prod(x, axis=1)
    Array([[  1,   2,   6],
           [  4,  20, 120]], dtype=int32)
    >>> jnp.cumulative_prod(x, axis=1, include_initial=True)
    Array([[  1,   1,   2,   6],
           [  1,   4,  20, 120]], dtype=int32)
  """
  x = ensure_arraylike("cumulative_prod", x)
  if x.ndim == 0:
    raise ValueError(
      "The input must be non-scalar to take a cumulative product, however a "
      "scalar value or scalar array was given."
    )
  if axis is None:
    axis = 0
    if x.ndim > 1:
      raise ValueError(
        f"The input array has rank {x.ndim}, however axis was not set to an "
        "explicit value. The axis argument is only optional for one-dimensional "
        "arrays.")

  axis = canonicalize_axis(axis, x.ndim)
  if dtype is not None:
    dtype = dtypes.check_and_canonicalize_user_dtype(dtype)
  out = _cumulative_reduction("cumulative_prod", control_flow.cumprod, x, axis, dtype)
  if include_initial:
    zeros_shape = list(x.shape)
    zeros_shape[axis] = 1
    out = lax.concatenate(
      [lax.full(zeros_shape, 1, dtype=out.dtype), out],
      dimension=axis)
  return out

# Quantiles

# TODO(jakevdp): interpolation argument deprecated 2024-05-16
@export
@api.jit(static_argnames=('axis', 'overwrite_input', 'interpolation', 'keepdims', 'method'))
def quantile(a: ArrayLike, q: ArrayLike, axis: int | tuple[int, ...] | None = None,
             out: None = None, overwrite_input: bool = False, method: str = "linear",
<<<<<<< HEAD
             keepdims: bool = False, *, weights: ArrayLike | None = None,
             interpolation: DeprecatedArg | str = DeprecatedArg()) -> Array:
=======
             keepdims: bool = False, *, interpolation: DeprecatedArg = DeprecatedArg()) -> Array:
>>>>>>> 0e5e5c75
  """Compute the quantile of the data along the specified axis.

  JAX implementation of :func:`numpy.quantile`.

  Args:
    a: N-dimensional array input.
    q: scalar or 1-dimensional array specifying the desired quantiles. ``q``
      should contain floating-point values between ``0.0`` and ``1.0``.
    axis: optional axis or tuple of axes along which to compute the quantile
    out: not implemented by JAX; will error if not None
    overwrite_input: not implemented by JAX; will error if not False
    method: specify the interpolation method to use. Options are one of
      ``["linear", "lower", "higher", "midpoint", "nearest"]``.
      default is ``linear``.
    keepdims: if True, then the returned array will have the same number of
      dimensions as the input. Default is False.

  Returns:
    An array containing the specified quantiles along the specified axes.

  See also:
    - :func:`jax.numpy.nanquantile`: compute the quantile while ignoring NaNs
    - :func:`jax.numpy.percentile`: compute the percentile (0-100)

  Examples:
    Computing the median and quartiles of an array, with linear interpolation:

    >>> x = jnp.arange(10)
    >>> q = jnp.array([0.25, 0.5, 0.75])
    >>> jnp.quantile(x, q)
    Array([2.25, 4.5 , 6.75], dtype=float32)

    Computing the quartiles using nearest-value interpolation:

    >>> jnp.quantile(x, q, method='nearest')
    Array([2., 4., 7.], dtype=float32)
  """
<<<<<<< HEAD
  if weights is None:
    a, q = ensure_arraylike("quantile", a, q)
  else:
    a, q, weights = ensure_arraylike("quantile", a, q, weights)
=======
  a, q = ensure_arraylike("quantile", a, q)
>>>>>>> 0e5e5c75
  if overwrite_input or out is not None:
    raise ValueError("jax.numpy.quantile does not support overwrite_input=True "
                     "or out != None")
  # TODO(jakevdp): remove the interpolation argument in JAX v0.9.0
  if not isinstance(interpolation, DeprecatedArg):
    raise TypeError("quantile() argument interpolation was removed in JAX"
                    " v0.8.0. Use method instead.")
<<<<<<< HEAD
  return _quantile(a, q, axis, method, keepdims, False, weights)
=======
  return _quantile(lax.asarray(a), lax.asarray(q), axis, method, keepdims, False)
>>>>>>> 0e5e5c75

# TODO(jakevdp): interpolation argument deprecated 2024-05-16
@export
@api.jit(static_argnames=('axis', 'overwrite_input', 'interpolation', 'keepdims', 'method'))
def nanquantile(a: ArrayLike, q: ArrayLike, axis: int | tuple[int, ...] | None = None,
                out: None = None, overwrite_input: bool = False, method: str = "linear",
<<<<<<< HEAD
                keepdims: bool = False, *, weights: ArrayLike | None = None,
                interpolation: DeprecatedArg | str = DeprecatedArg()) -> Array:
=======
                keepdims: bool = False, *, interpolation: DeprecatedArg = DeprecatedArg()) -> Array:
>>>>>>> 0e5e5c75
  """Compute the quantile of the data along the specified axis, ignoring NaNs.

  JAX implementation of :func:`numpy.nanquantile`.

  Args:
    a: N-dimensional array input.
    q: scalar or 1-dimensional array specifying the desired quantiles. ``q``
      should contain floating-point values between ``0.0`` and ``1.0``.
    axis: optional axis or tuple of axes along which to compute the quantile
    out: not implemented by JAX; will error if not None
    overwrite_input: not implemented by JAX; will error if not False
    method: specify the interpolation method to use. Options are one of
      ``["linear", "lower", "higher", "midpoint", "nearest"]``.
      default is ``linear``.
    keepdims: if True, then the returned array will have the same number of
      dimensions as the input. Default is False.

  Returns:
    An array containing the specified quantiles along the specified axes.

  See also:
    - :func:`jax.numpy.quantile`: compute the quantile without ignoring nans
    - :func:`jax.numpy.nanpercentile`: compute the percentile (0-100)

  Examples:
    Computing the median and quartiles of a 1D array:

    >>> x = jnp.array([0, 1, 2, jnp.nan, 3, 4, 5, 6])
    >>> q = jnp.array([0.25, 0.5, 0.75])

    Because of the NaN value, :func:`jax.numpy.quantile` returns all NaNs,
    while :func:`~jax.numpy.nanquantile` ignores them:

    >>> jnp.quantile(x, q)
    Array([nan, nan, nan], dtype=float32)
    >>> jnp.nanquantile(x, q)
    Array([1.5, 3. , 4.5], dtype=float32)
  """
<<<<<<< HEAD
  if weights is None:
    a, q = ensure_arraylike("nanquantile", a, q)
  else:
    a, q, weights = ensure_arraylike("nanquantile", a, q, weights)
=======
  a, q = ensure_arraylike("nanquantile", a, q)
>>>>>>> 0e5e5c75
  if overwrite_input or out is not None:
    msg = ("jax.numpy.nanquantile does not support overwrite_input=True or "
           "out != None")
    raise ValueError(msg)
  # TODO(jakevdp): remove the interpolation argument in JAX v0.9.0
  if not isinstance(interpolation, DeprecatedArg):
    raise TypeError("nanquantile() argument interpolation was removed in JAX"
                    " v0.8.0. Use method instead.")
<<<<<<< HEAD
  return _quantile(a, q, axis, method, keepdims, True, weights)
=======
  return _quantile(lax.asarray(a), lax.asarray(q), axis, method, keepdims, True)
>>>>>>> 0e5e5c75

def _quantile(a: Array, q: Array, axis: int | tuple[int, ...] | None,
              method: str, keepdims: bool, squash_nans: bool, weights: Array | None = None) -> Array:
  if method not in ["linear", "lower", "higher", "midpoint", "nearest", "inverted_cdf"]:
    raise ValueError("method can only be 'linear', 'lower', 'higher', 'midpoint', 'nearest', or 'inverted_cdf'")
  keepdim = []
  if dtypes.issubdtype(a.dtype, np.complexfloating):
    raise ValueError("quantile does not support complex input, as the operation is poorly defined.")
  if axis is None:
    if keepdims:
      keepdim = [1] * a.ndim
    a = a.ravel()
    axis = 0
  elif isinstance(axis, tuple):
    keepdim = list(a.shape)
    nd = a.ndim
    axis = tuple(canonicalize_axis(ax, nd) for ax in axis)
    if len(set(axis)) != len(axis):
      raise ValueError('repeated axis')
    for ax in axis:
      keepdim[ax] = 1

    keep = set(range(nd)) - set(axis)
    # prepare permutation
    dimensions = list(range(nd))
    for i, s in enumerate(sorted(keep)):
      dimensions[i], dimensions[s] = dimensions[s], dimensions[i]
    do_not_touch_shape = tuple(x for idx,x in enumerate(a.shape) if idx not in axis)
    touch_shape = tuple(x for idx,x in enumerate(a.shape) if idx in axis)
    a = lax.reshape(a, do_not_touch_shape + (math.prod(touch_shape),), dimensions)
    axis = canonicalize_axis(-1, a.ndim)
  else:
    axis = canonicalize_axis(axis, a.ndim)

  q, = promote_dtypes_inexact(q)
  q_was_scalar = q.ndim == 0
  if q_was_scalar:
    q = lax.expand_dims(q, (0,))
  q_shape = q.shape
  q_ndim = q.ndim
  if q_ndim > 1:
    raise ValueError(f"q must be have rank <= 1, got shape {q.shape}")

  a_shape = a.shape
  # Handle weights
  if weights is None:
    a, = promote_dtypes_inexact(a)
  else:
    if method != "inverted_cdf":
      raise ValueError("Weighted quantiles are only supported for method='inverted_cdf'")
    if axis is None:
      raise TypeError("Axis must be specified when shapes of a and weights differ.")
    axis_tuple = canonicalize_axis_tuple(axis, a.ndim)

    a, q, weights = promote_dtypes_inexact(a, q, weights)
    a_shape = a.shape
    w_shape = np.shape(weights)
    if np.ndim(weights) == 0:
      weights = lax.broadcast_in_dim(weights, a_shape, ())
      w_shape = a_shape
    if w_shape != a_shape:
      expected_shape = tuple(a_shape[i] for i in axis_tuple)
      if w_shape != expected_shape:
       raise ValueError(f"Shape of weights must match the shape of the axes being reduced. "
                        f"Expected {expected_shape}, got {w_shape}")
      weights = lax.broadcast_in_dim(
         weights,
         shape=a_shape,
         broadcast_dimensions=axis_tuple
      )

    if squash_nans:
      nan_mask = ~lax_internal._isnan(a)
      weights = _where(nan_mask, weights, 0)
    else:
      with config.debug_nans(False):
        has_nan_data = any(lax_internal._isnan(a), axis=axis, keepdims=True)
        has_nan_weights = any(lax_internal._isnan(weights), axis=axis, keepdims=True)
        a = _where(has_nan_data | has_nan_weights, np.nan, a)

    total_weight = sum(weights, axis=axis, keepdims=True)
    a_sorted, weights_sorted = lax_internal.sort_key_val(a, weights, dimension=axis)
    cum_weights = cumsum(weights_sorted, axis=axis)
    cum_weights_norm = lax.div(cum_weights, total_weight)

    def _weighted_quantile(qi):
      qi = lax.convert_element_type(qi, cum_weights_norm.dtype)
      index_dtype = dtypes.default_int_dtype()
      idx = _reduce_sum(lax.lt(cum_weights_norm, qi), axis=axis, dtype=index_dtype, keepdims=keepdims)
      idx = lax.clamp(_lax_const(idx, 0), idx, _lax_const(idx, a_sorted.shape[axis] - 1))

      idx_expanded = lax.expand_dims(idx, (axis,)) if not keepdims else idx
      return jnp.take_along_axis(a_sorted, idx_expanded, axis=axis).squeeze(axis=axis)
    result = api.vmap(_weighted_quantile)(q)
    shape_after = list(a_shape)
    if keepdims:
      shape_after[axis] = 1
    else:
      del shape_after[axis]
    if not q_was_scalar:
      result = result.reshape((q_shape[0], *shape_after))
    else:
      if result.ndim > 0 and result.shape[0] == 1:
        result = result.reshape(tuple(shape_after))
    return result

  if squash_nans:
    a = _where(lax._isnan(a), np.nan, a) # Ensure nans are positive so they sort to the end.
    a = lax.sort(a, dimension=axis)
    counts = sum(lax.bitwise_not(lax._isnan(a)), axis=axis, dtype=q.dtype, keepdims=keepdims)
    shape_after_reduction = counts.shape
    q = lax.expand_dims(
      q, tuple(range(q_ndim, len(shape_after_reduction) + q_ndim)))
    counts = lax.expand_dims(counts, tuple(range(q_ndim)))
    q = lax.mul(q, lax.sub(counts, lax._const(q, 1)))
    low = lax.floor(q)
    high = lax.ceil(q)
    high_weight = lax.sub(q, low)
    low_weight = lax.sub(lax._const(high_weight, 1), high_weight)

    low = lax.max(lax._const(low, 0), lax.min(low, counts - 1))
    high = lax.max(lax._const(high, 0), lax.min(high, counts - 1))
    low = lax.convert_element_type(low, int)
    high = lax.convert_element_type(high, int)
    out_shape = q_shape + shape_after_reduction
    index = [lax.broadcasted_iota(int, out_shape, dim + q_ndim)
             for dim in range(len(shape_after_reduction))]
    if keepdims:
      index[axis] = low
    else:
      index.insert(axis, low)
    low_value = a[tuple(index)]
    index[axis] = high
    high_value = a[tuple(index)]
  else:
    with config.debug_nans(False):
      a = _where(any(lax._isnan(a), axis=axis, keepdims=True), np.nan, a)
    a = lax.sort(a, dimension=axis)
    n = lax.convert_element_type(a_shape[axis], lax._dtype(q))
    q = lax.mul(q, n - 1)
    low = lax.floor(q)
    high = lax.ceil(q)
    high_weight = lax.sub(q, low)
    low_weight = lax.sub(lax._const(high_weight, 1), high_weight)

    low = lax.clamp(lax._const(low, 0), low, n - 1)
    high = lax.clamp(lax._const(high, 0), high, n - 1)
    low = lax.convert_element_type(low, int)
    high = lax.convert_element_type(high, int)

    slice_sizes = list(a_shape)
    slice_sizes[axis] = 1
    dnums = lax_slicing.GatherDimensionNumbers(
      offset_dims=tuple(range(
        q_ndim,
        len(a_shape) + q_ndim if keepdims else len(a_shape) + q_ndim - 1)),
      collapsed_slice_dims=() if keepdims else (axis,),
      start_index_map=(axis,))
    low_value = lax_slicing.gather(a, low[..., None], dimension_numbers=dnums,
                                   slice_sizes=slice_sizes)
    high_value = lax_slicing.gather(a, high[..., None], dimension_numbers=dnums,
                                    slice_sizes=slice_sizes)
    if q_ndim == 1:
      low_weight = lax.broadcast_in_dim(low_weight, low_value.shape,
                                        broadcast_dimensions=(0,))
      high_weight = lax.broadcast_in_dim(high_weight, high_value.shape,
                                        broadcast_dimensions=(0,))

  if method == "linear":
    result = lax.add(lax.mul(low_value.astype(q.dtype), low_weight),
                     lax.mul(high_value.astype(q.dtype), high_weight))
  elif method == "lower":
    result = low_value
  elif method == "higher":
    result = high_value
  elif method == "nearest":
    pred = lax.le(high_weight, lax._const(high_weight, 0.5))
    result = lax.select(pred, low_value, high_value)
  elif method == "midpoint":
<<<<<<< HEAD
    result = lax.mul(lax.add(low_value, high_value), _lax_const(low_value, 0.5))
  elif method == "inverted_cdf":
    result = high_value
=======
    result = lax.mul(lax.add(low_value, high_value), lax._const(low_value, 0.5))
>>>>>>> 0e5e5c75
  else:
    raise ValueError(f"{method=!r} not recognized")
  keepdim_out = list(keepdim)
  if not q_was_scalar:
    keepdim_out = [q_shape[0], *keepdim_out]
    result = result.reshape(tuple(keepdim_out))
  elif q_was_scalar and result.ndim > 0 and result.shape[0] == 1:
    result = result.squeeze(axis=0)
  return result


# TODO(jakevdp): interpolation argument deprecated 2024-05-16
@export
@api.jit(static_argnames=('axis', 'overwrite_input', 'interpolation', 'keepdims', 'method'))
def percentile(a: ArrayLike, q: ArrayLike,
               axis: int | tuple[int, ...] | None = None,
               out: None = None, overwrite_input: bool = False, method: str = "linear",
<<<<<<< HEAD
               keepdims: bool = False, *, weights: ArrayLike | None = None, interpolation: str | DeprecatedArg = DeprecatedArg()) -> Array:
=======
               keepdims: bool = False, *, interpolation: DeprecatedArg = DeprecatedArg()) -> Array:
>>>>>>> 0e5e5c75
  """Compute the percentile of the data along the specified axis.

  JAX implementation of :func:`numpy.percentile`.

  Args:
    a: N-dimensional array input.
    q: scalar or 1-dimensional array specifying the desired quantiles. ``q``
      should contain integer or floating point values between ``0`` and ``100``.
    axis: optional axis or tuple of axes along which to compute the quantile
    out: not implemented by JAX; will error if not None
    overwrite_input: not implemented by JAX; will error if not False
    method: specify the interpolation method to use. Options are one of
      ``["linear", "lower", "higher", "midpoint", "nearest"]``.
      default is ``linear``.
    keepdims: if True, then the returned array will have the same number of
      dimensions as the input. Default is False.

  Returns:
    An array containing the specified percentiles along the specified axes.

  See also:
    - :func:`jax.numpy.quantile`: compute the quantile (0.0-1.0)
    - :func:`jax.numpy.nanpercentile`: compute the percentile while ignoring NaNs

  Examples:
    Computing the median and quartiles of a 1D array:

    >>> x = jnp.array([0, 1, 2, 3, 4, 5, 6])
    >>> q = jnp.array([25, 50, 75])
    >>> jnp.percentile(x, q)
    Array([1.5, 3. , 4.5], dtype=float32)

    Computing the same percentiles with nearest rather than linear interpolation:

    >>> jnp.percentile(x, q, method='nearest')
    Array([1., 3., 4.], dtype=float32)
  """
<<<<<<< HEAD
  if weights is None:
    a, q = ensure_arraylike("percentile", a, q)
  else:
    a, q, weights = ensure_arraylike("percentile", a, q, weights)
=======
  a, q = ensure_arraylike("percentile", a, q)
>>>>>>> 0e5e5c75
  q, = promote_dtypes_inexact(q)
  # TODO(jakevdp): remove the interpolation argument in JAX v0.9.0
  if not isinstance(interpolation, DeprecatedArg):
    raise TypeError("percentile() argument interpolation was removed in JAX"
                    " v0.8.0. Use method instead.")
  return quantile(a, q / 100, axis=axis, out=out, overwrite_input=overwrite_input,
                  method=method, keepdims=keepdims, weights=weights)


# TODO(jakevdp): interpolation argument deprecated 2024-05-16
@export
@api.jit(static_argnames=('axis', 'overwrite_input', 'interpolation', 'keepdims', 'method'))
def nanpercentile(a: ArrayLike, q: ArrayLike,
                  axis: int | tuple[int, ...] | None = None,
                  out: None = None, overwrite_input: bool = False, method: str = "linear",
<<<<<<< HEAD
                  keepdims: bool = False, *, weights: ArrayLike | None = None, interpolation: str | DeprecatedArg = DeprecatedArg()) -> Array:
=======
                  keepdims: bool = False, *, interpolation: DeprecatedArg = DeprecatedArg()) -> Array:
>>>>>>> 0e5e5c75
  """Compute the percentile of the data along the specified axis, ignoring NaN values.

  JAX implementation of :func:`numpy.nanpercentile`.

  Args:
    a: N-dimensional array input.
    q: scalar or 1-dimensional array specifying the desired quantiles. ``q``
      should contain integer or floating point values between ``0`` and ``100``.
    axis: optional axis or tuple of axes along which to compute the quantile
    out: not implemented by JAX; will error if not None
    overwrite_input: not implemented by JAX; will error if not False
    method: specify the interpolation method to use. Options are one of
      ``["linear", "lower", "higher", "midpoint", "nearest"]``.
      default is ``linear``.
    keepdims: if True, then the returned array will have the same number of
      dimensions as the input. Default is False.

  Returns:
    An array containing the specified percentiles along the specified axes.

  See also:
    - :func:`jax.numpy.nanquantile`: compute the nan-aware quantile (0.0-1.0)
    - :func:`jax.numpy.percentile`: compute the percentile without special
      handling of NaNs.

  Examples:
    Computing the median and quartiles of a 1D array:

    >>> x = jnp.array([0, 1, 2, jnp.nan, 3, 4, 5, 6])
    >>> q = jnp.array([25, 50, 75])

    Because of the NaN value, :func:`jax.numpy.percentile` returns all NaNs,
    while :func:`~jax.numpy.nanpercentile` ignores them:

    >>> jnp.percentile(x, q)
    Array([nan, nan, nan], dtype=float32)
    >>> jnp.nanpercentile(x, q)
    Array([1.5, 3. , 4.5], dtype=float32)
  """
<<<<<<< HEAD
  if weights is None:
    a, q = ensure_arraylike("nanpercentile", a, q)
  else:
    a, q, weights = ensure_arraylike("nanpercentile", a, q, weights)
=======
  a, q = ensure_arraylike("nanpercentile", a, q)
>>>>>>> 0e5e5c75
  q, = promote_dtypes_inexact(q)
  q = q / 100
  # TODO(jakevdp): remove the interpolation argument in JAX v0.9.0
  if not isinstance(interpolation, DeprecatedArg):
    raise TypeError("nanpercentile() argument interpolation was removed in JAX"
                    " v0.8.0. Use method instead.")
  return nanquantile(a, q, axis=axis, out=out, overwrite_input=overwrite_input,
                     method=method, keepdims=keepdims, weights=weights)


@export
@api.jit(static_argnames=('axis', 'overwrite_input', 'keepdims'))
def median(a: ArrayLike, axis: int | tuple[int, ...] | None = None,
           out: None = None, overwrite_input: bool = False,
           keepdims: bool = False) -> Array:
  r"""Return the median of array elements along a given axis.

  JAX implementation of :func:`numpy.median`.

  Args:
    a: input array.
    axis: optional, int or sequence of ints, default=None. Axis along which the
      median to be computed. If None, median is computed for the flattened array.
    keepdims: bool, default=False. If true, reduced axes are left in the result
      with size 1.
    out: Unused by JAX.
    overwrite_input: Unused by JAX.

  Returns:
    An array of the median along the given axis.

  See also:
    - :func:`jax.numpy.mean`: Compute the mean of array elements over a given axis.
    - :func:`jax.numpy.max`: Compute the maximum of array elements over given axis.
    - :func:`jax.numpy.min`: Compute the minimum of array elements over given axis.

  Examples:
    By default, the median is computed for the flattened array.

    >>> x = jnp.array([[2, 4, 7, 1],
    ...                [3, 5, 9, 2],
    ...                [6, 1, 8, 3]])
    >>> jnp.median(x)
    Array(3.5, dtype=float32)

    If ``axis=1``, the median is computed along axis 1.

    >>> jnp.median(x, axis=1)
    Array([3. , 4. , 4.5], dtype=float32)

    If ``keepdims=True``, ``ndim`` of the output is equal to that of the input.

    >>> jnp.median(x, axis=1, keepdims=True)
    Array([[3. ],
           [4. ],
           [4.5]], dtype=float32)
  """
  a = ensure_arraylike("median", a)
  return quantile(a, 0.5, axis=axis, out=out, overwrite_input=overwrite_input,
                  keepdims=keepdims, method='midpoint')


@export
@api.jit(static_argnames=('axis', 'overwrite_input', 'keepdims'))
def nanmedian(a: ArrayLike, axis: int | tuple[int, ...] | None = None,
              out: None = None, overwrite_input: bool = False,
              keepdims: bool = False) -> Array:
  r"""Return the median of array elements along a given axis, ignoring NaNs.

  JAX implementation of :func:`numpy.nanmedian`.

  Args:
    a: input array.
    axis: optional, int or sequence of ints, default=None. Axis along which the
      median to be computed. If None, median is computed for the flattened array.
    keepdims: bool, default=False. If true, reduced axes are left in the result
      with size 1.
    out: Unused by JAX.
    overwrite_input: Unused by JAX.

  Returns:
    An array containing the median along the given axis, ignoring NaNs. If all
    elements along the given axis are NaNs, returns ``nan``.

  See also:
    - :func:`jax.numpy.nanmean`: Compute the mean of array elements over a given
      axis, ignoring NaNs.
    - :func:`jax.numpy.nanmax`: Compute the maximum of array elements over given
      axis, ignoring NaNs.
    - :func:`jax.numpy.nanmin`: Compute the minimum of array elements over given
      axis, ignoring NaNs.

  Examples:
    By default, the median is computed for the flattened array.

    >>> nan = jnp.nan
    >>> x = jnp.array([[2, nan, 7, nan],
    ...                [nan, 5, 9, 2],
    ...                [6, 1, nan, 3]])
    >>> jnp.nanmedian(x)
    Array(4., dtype=float32)

    If ``axis=1``, the median is computed along axis 1.

    >>> jnp.nanmedian(x, axis=1)
    Array([4.5, 5. , 3. ], dtype=float32)

    If ``keepdims=True``, ``ndim`` of the output is equal to that of the input.

    >>> jnp.nanmedian(x, axis=1, keepdims=True)
    Array([[4.5],
           [5. ],
           [3. ]], dtype=float32)
  """
  a = ensure_arraylike("nanmedian", a)
  return nanquantile(a, 0.5, axis=axis, out=out,
                     overwrite_input=overwrite_input, keepdims=keepdims,
                     method='midpoint')<|MERGE_RESOLUTION|>--- conflicted
+++ resolved
@@ -22,20 +22,12 @@
 
 import numpy as np
 
-<<<<<<< HEAD
-from jax._src import config
-=======
->>>>>>> 0e5e5c75
 from jax._src import api
 from jax._src import config
 from jax._src import core
 from jax._src import dtypes
 from jax._src.numpy.util import (
-<<<<<<< HEAD
     _broadcast_to, check_arraylike, ensure_arraylike, _complex_elem_type,
-=======
-    _broadcast_to, ensure_arraylike,
->>>>>>> 0e5e5c75
     promote_dtypes_inexact, promote_dtypes_numeric, _where)
 from jax._src.lax import control_flow
 from jax._src.lax import lax as lax
@@ -2384,12 +2376,8 @@
 @api.jit(static_argnames=('axis', 'overwrite_input', 'interpolation', 'keepdims', 'method'))
 def quantile(a: ArrayLike, q: ArrayLike, axis: int | tuple[int, ...] | None = None,
              out: None = None, overwrite_input: bool = False, method: str = "linear",
-<<<<<<< HEAD
              keepdims: bool = False, *, weights: ArrayLike | None = None,
              interpolation: DeprecatedArg | str = DeprecatedArg()) -> Array:
-=======
-             keepdims: bool = False, *, interpolation: DeprecatedArg = DeprecatedArg()) -> Array:
->>>>>>> 0e5e5c75
   """Compute the quantile of the data along the specified axis.
 
   JAX implementation of :func:`numpy.quantile`.
@@ -2427,14 +2415,10 @@
     >>> jnp.quantile(x, q, method='nearest')
     Array([2., 4., 7.], dtype=float32)
   """
-<<<<<<< HEAD
   if weights is None:
     a, q = ensure_arraylike("quantile", a, q)
   else:
     a, q, weights = ensure_arraylike("quantile", a, q, weights)
-=======
-  a, q = ensure_arraylike("quantile", a, q)
->>>>>>> 0e5e5c75
   if overwrite_input or out is not None:
     raise ValueError("jax.numpy.quantile does not support overwrite_input=True "
                      "or out != None")
@@ -2442,23 +2426,15 @@
   if not isinstance(interpolation, DeprecatedArg):
     raise TypeError("quantile() argument interpolation was removed in JAX"
                     " v0.8.0. Use method instead.")
-<<<<<<< HEAD
   return _quantile(a, q, axis, method, keepdims, False, weights)
-=======
-  return _quantile(lax.asarray(a), lax.asarray(q), axis, method, keepdims, False)
->>>>>>> 0e5e5c75
 
 # TODO(jakevdp): interpolation argument deprecated 2024-05-16
 @export
 @api.jit(static_argnames=('axis', 'overwrite_input', 'interpolation', 'keepdims', 'method'))
 def nanquantile(a: ArrayLike, q: ArrayLike, axis: int | tuple[int, ...] | None = None,
                 out: None = None, overwrite_input: bool = False, method: str = "linear",
-<<<<<<< HEAD
                 keepdims: bool = False, *, weights: ArrayLike | None = None,
                 interpolation: DeprecatedArg | str = DeprecatedArg()) -> Array:
-=======
-                keepdims: bool = False, *, interpolation: DeprecatedArg = DeprecatedArg()) -> Array:
->>>>>>> 0e5e5c75
   """Compute the quantile of the data along the specified axis, ignoring NaNs.
 
   JAX implementation of :func:`numpy.nanquantile`.
@@ -2497,14 +2473,10 @@
     >>> jnp.nanquantile(x, q)
     Array([1.5, 3. , 4.5], dtype=float32)
   """
-<<<<<<< HEAD
   if weights is None:
     a, q = ensure_arraylike("nanquantile", a, q)
   else:
     a, q, weights = ensure_arraylike("nanquantile", a, q, weights)
-=======
-  a, q = ensure_arraylike("nanquantile", a, q)
->>>>>>> 0e5e5c75
   if overwrite_input or out is not None:
     msg = ("jax.numpy.nanquantile does not support overwrite_input=True or "
            "out != None")
@@ -2513,11 +2485,7 @@
   if not isinstance(interpolation, DeprecatedArg):
     raise TypeError("nanquantile() argument interpolation was removed in JAX"
                     " v0.8.0. Use method instead.")
-<<<<<<< HEAD
   return _quantile(a, q, axis, method, keepdims, True, weights)
-=======
-  return _quantile(lax.asarray(a), lax.asarray(q), axis, method, keepdims, True)
->>>>>>> 0e5e5c75
 
 def _quantile(a: Array, q: Array, axis: int | tuple[int, ...] | None,
               method: str, keepdims: bool, squash_nans: bool, weights: Array | None = None) -> Array:
@@ -2697,13 +2665,9 @@
     pred = lax.le(high_weight, lax._const(high_weight, 0.5))
     result = lax.select(pred, low_value, high_value)
   elif method == "midpoint":
-<<<<<<< HEAD
     result = lax.mul(lax.add(low_value, high_value), _lax_const(low_value, 0.5))
   elif method == "inverted_cdf":
     result = high_value
-=======
-    result = lax.mul(lax.add(low_value, high_value), lax._const(low_value, 0.5))
->>>>>>> 0e5e5c75
   else:
     raise ValueError(f"{method=!r} not recognized")
   keepdim_out = list(keepdim)
@@ -2721,11 +2685,7 @@
 def percentile(a: ArrayLike, q: ArrayLike,
                axis: int | tuple[int, ...] | None = None,
                out: None = None, overwrite_input: bool = False, method: str = "linear",
-<<<<<<< HEAD
                keepdims: bool = False, *, weights: ArrayLike | None = None, interpolation: str | DeprecatedArg = DeprecatedArg()) -> Array:
-=======
-               keepdims: bool = False, *, interpolation: DeprecatedArg = DeprecatedArg()) -> Array:
->>>>>>> 0e5e5c75
   """Compute the percentile of the data along the specified axis.
 
   JAX implementation of :func:`numpy.percentile`.
@@ -2763,14 +2723,10 @@
     >>> jnp.percentile(x, q, method='nearest')
     Array([1., 3., 4.], dtype=float32)
   """
-<<<<<<< HEAD
   if weights is None:
     a, q = ensure_arraylike("percentile", a, q)
   else:
     a, q, weights = ensure_arraylike("percentile", a, q, weights)
-=======
-  a, q = ensure_arraylike("percentile", a, q)
->>>>>>> 0e5e5c75
   q, = promote_dtypes_inexact(q)
   # TODO(jakevdp): remove the interpolation argument in JAX v0.9.0
   if not isinstance(interpolation, DeprecatedArg):
@@ -2786,11 +2742,7 @@
 def nanpercentile(a: ArrayLike, q: ArrayLike,
                   axis: int | tuple[int, ...] | None = None,
                   out: None = None, overwrite_input: bool = False, method: str = "linear",
-<<<<<<< HEAD
                   keepdims: bool = False, *, weights: ArrayLike | None = None, interpolation: str | DeprecatedArg = DeprecatedArg()) -> Array:
-=======
-                  keepdims: bool = False, *, interpolation: DeprecatedArg = DeprecatedArg()) -> Array:
->>>>>>> 0e5e5c75
   """Compute the percentile of the data along the specified axis, ignoring NaN values.
 
   JAX implementation of :func:`numpy.nanpercentile`.
@@ -2830,14 +2782,10 @@
     >>> jnp.nanpercentile(x, q)
     Array([1.5, 3. , 4.5], dtype=float32)
   """
-<<<<<<< HEAD
   if weights is None:
     a, q = ensure_arraylike("nanpercentile", a, q)
   else:
     a, q, weights = ensure_arraylike("nanpercentile", a, q, weights)
-=======
-  a, q = ensure_arraylike("nanpercentile", a, q)
->>>>>>> 0e5e5c75
   q, = promote_dtypes_inexact(q)
   q = q / 100
   # TODO(jakevdp): remove the interpolation argument in JAX v0.9.0
