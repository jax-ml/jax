--- conflicted
+++ resolved
@@ -34,7 +34,7 @@
 from jax._src.lax import other as lax_other
 from jax._src.lax import parallel as lax_parallel
 from jax._src.lax import slicing as lax_slicing
-from jax._src.typing import Array, ArrayLike, DType, DTypeLike
+from jax._src.typing import Array, ArrayLike, DType, DTypeLike, DeprecatedArg
 from jax._src.util import canonicalize_axis, canonicalize_axis_tuple, maybe_named_axis, set_module
 
 
@@ -2374,13 +2374,8 @@
 @export
 @api.jit(static_argnames=('axis', 'overwrite_input', 'keepdims', 'method'))
 def quantile(a: ArrayLike, q: ArrayLike, axis: int | tuple[int, ...] | None = None,
-<<<<<<< HEAD
              weights: ArrayLike | None = None, out: None = None, overwrite_input: bool = False, method: str = "linear",
              keepdims: bool = False, *, interpolation: DeprecatedArg = DeprecatedArg()) -> Array:
-=======
-             out: None = None, overwrite_input: bool = False, method: str = "linear",
-             keepdims: bool = False) -> Array:
->>>>>>> 2da97136
   """Compute the quantile of the data along the specified axis.
 
   JAX implementation of :func:`numpy.quantile`.
@@ -2422,27 +2417,18 @@
   if overwrite_input or out is not None:
     raise ValueError("jax.numpy.quantile does not support overwrite_input=True "
                      "or out != None")
-<<<<<<< HEAD
   # TODO(jakevdp): remove the interpolation argument in JAX v0.9.0
   if not isinstance(interpolation, DeprecatedArg):
     raise TypeError("quantile() argument interpolation was removed in JAX"
                     " v0.8.0. Use method instead.")
   return _quantile(lax.asarray(a), lax.asarray(q), weights, axis, method, keepdims, False)
-=======
-  return _quantile(lax.asarray(a), lax.asarray(q), axis, method, keepdims, False)
->>>>>>> 2da97136
 
 
 @export
 @api.jit(static_argnames=('axis', 'overwrite_input', 'keepdims', 'method'))
 def nanquantile(a: ArrayLike, q: ArrayLike, axis: int | tuple[int, ...] | None = None,
-<<<<<<< HEAD
                 weights: ArrayLike | None = None, out: None = None, overwrite_input: bool = False, method: str = "linear",
                 keepdims: bool = False, *, interpolation: DeprecatedArg = DeprecatedArg()) -> Array:
-=======
-                out: None = None, overwrite_input: bool = False, method: str = "linear",
-                keepdims: bool = False) -> Array:
->>>>>>> 2da97136
   """Compute the quantile of the data along the specified axis, ignoring NaNs.
 
   JAX implementation of :func:`numpy.nanquantile`.
@@ -2486,17 +2472,13 @@
     msg = ("jax.numpy.nanquantile does not support overwrite_input=True or "
            "out != None")
     raise ValueError(msg)
-<<<<<<< HEAD
   # TODO(jakevdp): remove the interpolation argument in JAX v0.9.0
   if not isinstance(interpolation, DeprecatedArg):
     raise TypeError("nanquantile() argument interpolation was removed in JAX"
                     " v0.8.0. Use method instead.")
   return _quantile(lax.asarray(a), lax.asarray(q), weights, axis, method, keepdims, True)
-=======
-  return _quantile(lax.asarray(a), lax.asarray(q), axis, method, keepdims, True)
->>>>>>> 2da97136
-
-def _quantile(a: Array, q: Array, weights: Array | None, axis: int | tuple[int, ...] | None,
+
+def _quantile(a: Array, q: Array, weights: ArrayLike | None, axis: int | tuple[int, ...] | None,
               method: str, keepdims: bool, squash_nans: bool) -> Array:
   if method not in ["linear", "lower", "higher", "midpoint", "nearest", "inverted_cdf"]:
     raise ValueError("method can only be 'linear', 'lower', 'higher', 'midpoint', 'nearest' or 'inverted_cdf'")
@@ -2517,7 +2499,7 @@
         raise ValueError(f"Weights shape {weights.shape} must match reduction axes "
                           f"{tuple(a.shape[ax] for ax in ax_tuple)}")
       weights = lax.broadcast_in_dim(weights, a.shape, broadcast_dimensions=ax_tuple)
-  else: 
+  else:
     a, = promote_dtypes_inexact(a)
   keepdim = []
   if dtypes.issubdtype(a.dtype, np.complexfloating):
@@ -2558,7 +2540,7 @@
     raise ValueError(f"q must be have rank <= 1, got shape {q.shape}")
 
   a_shape = a.shape
-  q_orig = q 
+  q_orig = q
   if squash_nans:
     a = _where(lax._isnan(a), np.nan, a) # Ensure nans are positive so they sort to the end.
     if weights is not None:
@@ -2673,7 +2655,7 @@
           curr_out_axis += 1
       else:
         index.append(lax.broadcasted_iota(np.int32, out_shape, curr_out_axis))
-        curr_out_axis += 1  
+        curr_out_axis += 1
     result = a[tuple(index)]
     all_nan_data = lax.eq(valid_counts, lax.full_like(valid_counts, 0))
     any_bad_weight = any(bad_weights, axis=axis, keepdims=keepdims)
@@ -2697,11 +2679,7 @@
 def percentile(a: ArrayLike, q: ArrayLike,
                axis: int | tuple[int, ...] | None = None,
                out: None = None, overwrite_input: bool = False, method: str = "linear",
-<<<<<<< HEAD
                weights: ArrayLike | None = None, keepdims: bool = False, *, interpolation: DeprecatedArg = DeprecatedArg()) -> Array:
-=======
-               keepdims: bool = False) -> Array:
->>>>>>> 2da97136
   """Compute the percentile of the data along the specified axis.
 
   JAX implementation of :func:`numpy.percentile`.
@@ -2750,11 +2728,7 @@
 def nanpercentile(a: ArrayLike, q: ArrayLike,
                   axis: int | tuple[int, ...] | None = None,
                   out: None = None, overwrite_input: bool = False, method: str = "linear",
-<<<<<<< HEAD
                   weights: ArrayLike | None = None, keepdims: bool = False, *, interpolation: DeprecatedArg = DeprecatedArg()) -> Array:
-=======
-                  keepdims: bool = False) -> Array:
->>>>>>> 2da97136
   """Compute the percentile of the data along the specified axis, ignoring NaN values.
 
   JAX implementation of :func:`numpy.nanpercentile`.
