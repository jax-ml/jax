# Copyright 2018 Google LLC
#
# Licensed under the Apache License, Version 2.0 (the "License");
# you may not use this file except in compliance with the License.
# You may obtain a copy of the License at
#
#     https://www.apache.org/licenses/LICENSE-2.0
#
# Unless required by applicable law or agreed to in writing, software
# distributed under the License is distributed on an "AS IS" BASIS,
# WITHOUT WARRANTIES OR CONDITIONS OF ANY KIND, either express or implied.
# See the License for the specific language governing permissions and
# limitations under the License.

import contextlib
import functools
import itertools as it
import operator
import threading
import types
from typing import Any, Callable, Mapping, TypeVar

import numpy as np

import jax
from jax.config import config

partial = functools.partial


def safe_zip(*args):
  n = len(args[0])
  for arg in args[1:]:
    assert len(arg) == n, 'length mismatch: {}'.format(list(map(len, args)))
  return list(zip(*args))

def safe_map(f, *args):
  args = list(map(list, args))
  n = len(args[0])
  for arg in args[1:]:
    assert len(arg) == n, 'length mismatch: {}'.format(list(map(len, args)))
  return list(map(f, *args))

def unzip2(xys):
  xs = []
  ys = []
  for x, y in xys:
    xs.append(x)
    ys.append(y)
  return tuple(xs), tuple(ys)

def unzip3(xyzs):
  xs = []
  ys = []
  zs = []
  for x, y, z in xyzs:
    xs.append(x)
    ys.append(y)
    zs.append(z)
  return tuple(xs), tuple(ys), tuple(zs)

def unzip4(wxyzs):
  ws = []
  xs = []
  ys = []
  zs = []
  for w, x, y, z in wxyzs:
    ws.append(w)
    xs.append(x)
    ys.append(y)
    zs.append(z)
  return tuple(ws), tuple(xs), tuple(ys), tuple(zs)

def subvals(lst, replace):
  lst = list(lst)
  for i, v in replace:
    lst[i] = v
  return tuple(lst)

def split_list(args, ns):
  assert type(ns) is list
  args = list(args)
  lists = []
  for n in ns:
    lists.append(args[:n])
    args = args[n:]
  lists.append(args)
  return lists

def split_dict(dct, names):
  dct = dict(dct)
  lst = [dct.pop(name) for name in names]
  assert not dct
  return lst

def concatenate(xs):
  return list(it.chain.from_iterable(xs))

class partialmethod(functools.partial):
  def __get__(self, instance, owner):
    if instance is None:
      return self
    else:
      return partial(self.func, instance,
                     *(self.args or ()), **(self.keywords or {}))

def curry(f):
  """Curries arguments of f, returning a function on any remaining arguments.

  For example:
  >>> f = lambda x, y, z, w: x * y + z * w
  >>> f(2,3,4,5)
  26
  >>> curry(f)(2)(3, 4, 5)
  26
  >>> curry(f)(2, 3)(4, 5)
  26
  >>> curry(f)(2, 3, 4, 5)()
  26
  """
  return partial(partial, f)

def toposort(end_nodes):
  if not end_nodes: return []
  end_nodes = _remove_duplicates(end_nodes)

  child_counts = {}
  stack = list(end_nodes)
  while stack:
    node = stack.pop()
    if id(node) in child_counts:
      child_counts[id(node)] += 1
    else:
      child_counts[id(node)] = 1
      stack.extend(node.parents)
  for node in end_nodes:
    child_counts[id(node)] -= 1

  sorted_nodes = []
  childless_nodes = [node for node in end_nodes if child_counts[id(node)] == 0]
  assert childless_nodes
  while childless_nodes:
    node = childless_nodes.pop()
    sorted_nodes.append(node)
    for parent in node.parents:
      if child_counts[id(parent)] == 1:
        childless_nodes.append(parent)
      else:
        child_counts[id(parent)] -= 1

  check_toposort(sorted_nodes[::-1])
  return sorted_nodes[::-1]

def check_toposort(nodes):
  visited = set()
  for node in nodes:
    assert all(id(parent) in visited for parent in node.parents)
    visited.add(id(node))

def _remove_duplicates(node_list):
  seen = set()
  out = []
  for n in node_list:
    if id(n) not in seen:
      seen.add(id(n))
      out.append(n)
  return out

def split_merge(predicate, xs):
  sides = list(map(predicate, xs))
  lhs = [x for x, s in zip(xs, sides) if s]
  rhs = [x for x, s in zip(xs, sides) if not s]
  def merge(new_lhs, new_rhs):
    out = []
    for s in sides:
      if s:
        out.append(new_lhs[0])
        new_lhs = new_lhs[1:]
      else:
        out.append(new_rhs[0])
        new_rhs = new_rhs[1:]
    assert not new_rhs
    assert not new_lhs
    return out

  return lhs, rhs, merge

def cache(max_size=4096):
  def wrap(f):
    @functools.lru_cache(max_size)
    def cached(_, *args, **kwargs):
      return f(*args, **kwargs)

    @functools.wraps(f)
    def wrapper(*args, **kwargs):
      if jax.core.debug_state.check_leaks:
        return f(*args, **kwargs)
      else:
        return cached(bool(config.x64_enabled), *args, **kwargs)

    wrapper.cache_clear = cached.cache_clear
    wrapper.cache_info = cached.cache_info
    return wrapper
  return wrap

def memoize(f):
  @functools.lru_cache(None)
  def memoized(_, *args, **kwargs):
    return f(*args, **kwargs)

  @functools.wraps(f)
  def wrapper(*args, **kwargs):
    return memoized(bool(config.x64_enabled), *args, **kwargs)

  wrapper.cache_clear = memoized.cache_clear
  wrapper.cache_info = memoized.cache_info
  return wrapper

def prod(xs):
  out = 1
  for x in xs:
    out *= x
  return out

class WrapHashably(object):
  __slots__ = ["val"]

  def __init__(self, val):
    self.val = val

  def __hash__(self):
    return id(self.val)

  def __eq__(self, other):
    return self.val is other.val

class Hashable(object):
  __slots__ = ["val"]

  def __init__(self, val):
    self.val = val

  def __hash__(self):
    return hash(self.val)

  def __eq__(self, other):
    return self.val == other.val

def get_module_functions(module):
  """Finds functions in module.
  Args:
    module: A Python module.
  Returns:
    module_fns: A dict of names mapped to functions, builtins or ufuncs in `module`.
  """
  module_fns = {}
  for key in dir(module):
    # Omitting module level __getattr__, __dir__ which was added in Python 3.7
    # https://www.python.org/dev/peps/pep-0562/
    if key in ('__getattr__', '__dir__'):
      continue
    attr = getattr(module, key)
    if isinstance(
        attr, (types.BuiltinFunctionType, types.FunctionType, np.ufunc)):
      module_fns[key] = attr
  return module_fns

def wrap_name(name, transform_name):
  return transform_name + '(' + name + ')'

def extend_name_stack(stack, name=''):
  return stack + name + '/'

def canonicalize_axis(axis, num_dims) -> int:
  """Canonicalize an axis in [-num_dims, num_dims) to [0, num_dims)."""
  axis = operator.index(axis)
  if not -num_dims <= axis < num_dims:
    raise ValueError(
        "axis {} is out of bounds for array of dimension {}".format(
            axis, num_dims))
  if axis < 0:
    axis = axis + num_dims
  return axis

def moveaxis(x, src, dst):
  if src == dst:
    return x
  if isinstance(src, int):
    src = (src,)
  if isinstance(dst, int):
    dst = (dst,)
  src = [canonicalize_axis(a, x.ndim) for a in src]
  dst = [canonicalize_axis(a, x.ndim) for a in dst]
  perm = [i for i in range(np.ndim(x)) if i not in src]
  for d, s in sorted(zip(dst, src)):
    perm.insert(d, s)
  return x.transpose(perm)

def ceil_of_ratio(x, y):
  return -(-x // y)

@curry
def wraps(wrapped, fun, namestr="{fun}", docstr="{doc}", **kwargs):
  """
  Like functools.wraps, but with finer-grained control over the name and docstring
  of the resulting function.
  """
  try:
    name = getattr(wrapped, "__name__", "<unnamed function>")
    doc = getattr(wrapped, "__doc__", "") or ""
    fun.__dict__.update(getattr(wrapped, "__dict__", {}))
    fun.__annotations__ = getattr(wrapped, "__annotations__", {})
    fun.__name__ = namestr.format(fun=name)
    fun.__module__ = getattr(wrapped, "__module__", "<unknown module>")
    fun.__doc__ = docstr.format(fun=name, doc=doc, **kwargs)
    fun.__qualname__ = getattr(wrapped, "__qualname__", fun.__name__)
    fun.__wrapped__ = wrapped
  finally:
    return fun

# NOTE: Ideally we would annotate both the argument and return type as NoReturn
#       but it seems like pytype doesn't support that...
def assert_unreachable(x):
  raise AssertionError(f"Unhandled case: {type(x).__name__}")

def tuple_insert(t, idx, val):
  assert 0 <= idx <= len(t), (idx, len(t))
  return t[:idx] + (val,) + t[idx:]

def tuple_delete(t, idx):
  assert 0 <= idx < len(t), (idx, len(t))
  return t[:idx] + t[idx + 1:]

def tuple_replace(t, idx, val):
  assert 0 <= idx < len(t), (idx, len(t))
  return t[:idx] + (val,) + t[idx:]

# TODO(mattjj): replace with dataclass when Python 2 support is removed
def taggedtuple(name, fields) -> Callable[..., Any]:
  """Lightweight version of namedtuple where equality depends on the type."""
  def __new__(cls, *xs):
    return tuple.__new__(cls, (cls,) + xs)
  def __repr__(self):
    return '{}{}'.format(name, tuple.__str__(self[1:]))
  class_namespace = {'__new__' : __new__, '__repr__': __repr__}
  for i, f in enumerate(fields):
    class_namespace[f] = property(operator.itemgetter(i+1))  # type: ignore
  return type(name, (tuple,), class_namespace)

class HashableFunction:
  """Decouples function equality and hash from its identity.

  Local lambdas and functiond defs are reallocated on each function call, making
  the functions created on different calls compare as unequal. This breaks our
  caching logic, which should really only care about comparing the semantics and
  not actual identity.

  This class makes it possible to compare different functions based on their
  semantics. The parts that are taken into account are: the bytecode of
  the wrapped function (which is cached by the CPython interpreter and is stable
  across the invocations of the surrounding function), and `closure` which should
  contain all values in scope that affect the function semantics. In particular
  `closure` should contain all elements of the function closure, or it should be
  possible to derive the relevant elements of the true function closure based
  solely on the contents of the `closure` argument (e.g. in case some closed-over
  values are not hashable, but are entirely determined by hashable locals).
  """

  def __init__(self, f, closure):
    self.f = f
    self.closure = closure

  def __eq__(self, other):
    return (type(other) is HashableFunction and
            self.f.__code__ == other.f.__code__ and
            self.closure == other.closure)

  def __hash__(self):
    return hash((self.f.__code__, self.closure))

  def __call__(self, *args, **kwargs):
    return self.f(*args, **kwargs)

  def __repr__(self):
    return f'<hashable {self.f.__name__} with closure={self.closure}>'

def as_hashable_function(closure):
  return lambda f: HashableFunction(f, closure)

<<<<<<< HEAD

class ContextVar:
  """Like contextvars.ContextVar, but implemented with threading.local()."""
  # TODO(shoyer): remove in favor of contextvars when JAX requires Python 3.7+

  def __init__(self, name, *, default):
    self.name = name
    self.default = default
    self._state = threading.local()
    self._state.value = default
    self._lock = threading.Lock()

  def get(self):
    return getattr(self._state, 'value', self.default)

  def set(self, value):
    with self._lock:
      old_value = self.get()
      self._state.value = value
    return old_value

  def reset(self, token):
    self._state.value = token


_OVERRIDES = {}


F = TypeVar('F', bound=Callable[..., Any])


def overrideable(name: str) -> Callable[[F], F]:
  """Make an internal JAX function overrideable."""
  def decorator(fun):
    _OVERRIDES[name] = ContextVar(name, default=fun)
    @functools.wraps(fun)
    def wrapper(*args, **kwargs):
      impl = _OVERRIDES[name].get()
      # A typical override will call back into the original JAX function after
      # doing some processing. We remove the override here, because otherwise
      # this would end up in an infinite loop.
      with override_context({name: fun}):
        return impl(*args, **kwargs)
    return wrapper
  return decorator


@contextlib.contextmanager
def override_context(implementations: Mapping[str, Callable]):
  """Experimental override for JAX functions within a context.

  This context manager allows for overriding the implementation of higher order
  JAX functions within a limited scope. It is intended for libraries such as
  Haiku and Flax that implement their own versions of these functions that
  support mutation, and may be removed in the future if/when JAX has a unified
  interface for handling mutable state.

  Usage example::

    import jax

    def my_grad(f):
      print("inside my_grad")
      return jax.grad(f)

    with jax.experimental.override_context({'grad': my_grad}):
      # All calls to jax.grad() are replaced by my_grad().
      # However, calls to jax.grad() from *inside* the implementation of
      # my_grad() will use the original.
      y = jax.grad(lambda x: x ** 2)(1.0)  # prints "inside my_grad"
      assert y == 2

  This context manager only overrides implementations within the current thread,
  and hence is thread-safe.

  Currently supported functions:
  checkpoint, eval_shape, grad, hessian, invertible, jacfwd, jacrev, jit, jvp,
  lax.associative_scan, lax.cond, lax.fori_loop, lax.scan, lax.switch,
  lax.while_loop, linear_transpose, linearize, named_call, pmap, value_and_grad,
  vjp, vmap
  """
  tokens = {k: _OVERRIDES[k].set(v) for k, v in implementations.items()}
  try:
    yield
  finally:
    for k, v in tokens.items():
      _OVERRIDES[k].reset(v)
=======
def maybe_named_axis(axis, if_pos, if_named):
  try:
    pos = operator.index(axis)
    named = False
  except TypeError:
    named = True
  return if_named(axis) if named else if_pos(pos)
>>>>>>> c2455d97
<|MERGE_RESOLUTION|>--- conflicted
+++ resolved
@@ -387,7 +387,6 @@
 def as_hashable_function(closure):
   return lambda f: HashableFunction(f, closure)
 
-<<<<<<< HEAD
 
 class ContextVar:
   """Like contextvars.ContextVar, but implemented with threading.local()."""
@@ -475,12 +474,12 @@
   finally:
     for k, v in tokens.items():
       _OVERRIDES[k].reset(v)
-=======
+
+
 def maybe_named_axis(axis, if_pos, if_named):
   try:
     pos = operator.index(axis)
     named = False
   except TypeError:
     named = True
-  return if_named(axis) if named else if_pos(pos)
->>>>>>> c2455d97
+  return if_named(axis) if named else if_pos(pos)