# Copyright 2018 The JAX Authors.
#
# Licensed under the Apache License, Version 2.0 (the "License");
# you may not use this file except in compliance with the License.
# You may obtain a copy of the License at
#
#     https://www.apache.org/licenses/LICENSE-2.0
#
# Unless required by applicable law or agreed to in writing, software
# distributed under the License is distributed on an "AS IS" BASIS,
# WITHOUT WARRANTIES OR CONDITIONS OF ANY KIND, either express or implied.
# See the License for the specific language governing permissions and
# limitations under the License.
from __future__ import annotations

from collections import Counter, defaultdict, deque, namedtuple
from collections.abc import (Callable, Collection, Generator, Hashable,
                             Iterable, Iterator, Set, Sequence, MutableSet,
                             MutableMapping)
from contextlib import contextmanager, ExitStack
from dataclasses import dataclass
import functools
from functools import partial, partialmethod, total_ordering
import gc
import inspect
import itertools as it
import math
import operator
import threading
import types
from typing import (Any, ClassVar, Generic, NamedTuple, TypeVar,
                    cast, overload, Union)
import warnings
from weakref import ref

import numpy as np

from jax._src import deprecations
from jax._src import dtypes
from jax._src import config
from jax._src import effects
from jax._src import compute_on
from jax._src.errors import (
    ConcretizationTypeError, TracerArrayConversionError, TracerBoolConversionError,
    TracerIntegerConversionError, UnexpectedTracerError)
from jax._src import linear_util as lu

from jax._src import source_info_util
from jax._src.util import (safe_zip, safe_map, curry, tuple_insert,
                           tuple_delete, as_hashable_function,
                           HashableFunction, HashableWrapper, weakref_lru_cache,
                           partition_list, StrictABCMeta)
import jax._src.pretty_printer as pp
from jax._src.lib import jax_jit
from jax._src import traceback_util
from jax._src.typing import Array, DimSize, Shape
from jax._src import typing

traceback_util.register_exclusion(__file__)

zip, unsafe_zip = safe_zip, zip
map, unsafe_map = safe_map, map


_TRACER_ERROR_NUM_TRACEBACK_FRAMES = config.int_flag(
    'jax_tracer_error_num_traceback_frames',
    config.int_env('JAX_TRACER_ERROR_NUM_TRACEBACK_FRAMES', 5),
    help='Set the number of stack frames in JAX tracer error messages.'
)


# -------------------- jaxprs --------------------

Effect = effects.Effect
Effects = effects.Effects
EffectTypeSet = effects.EffectTypeSet
no_effects: Effects = effects.no_effects

class JaxprDebugInfo(NamedTuple):
  traced_for: str     # e.g. 'jit', 'scan', etc
  func_src_info: str | None  # e.g. f'{fun.__name__} at {filename}:{lineno}'
  arg_names: tuple[str | None, ...]     # e.g. ('args[0]', ... )
  result_paths: tuple[str, ...]  # e.g. ('[0]', '[1]', ...)

class Jaxpr:
  __slots__ = ['__weakref__', '_constvars', '_invars', '_outvars', '_eqns',
               '_effects', '_debug_info']

  _constvars: list[Var]
  _invars: list[Var]
  _outvars: list[Atom]
  _eqns: list[JaxprEqn]
  _effects: Effects
  _debug_info: JaxprDebugInfo | None

  @property
  def constvars(self) -> list[Var]:
    return self._constvars

  @property
  def invars(self) -> list[Var]:
    return self._invars

  @property
  def outvars(self) -> list[Atom]:
    return self._outvars

  @property
  def eqns(self) -> list[JaxprEqn]:
    return self._eqns

  @property
  def effects(self) -> Effects:
    return self._effects

  @property
  def debug_info(self) -> JaxprDebugInfo | None:
    return self._debug_info

  def __init__(self, constvars: Sequence[Var], invars: Sequence[Var],
               outvars: Sequence[Atom], eqns: Sequence[JaxprEqn],
               effects: Effects = no_effects,
               debug_info: JaxprDebugInfo | None = None):
    """
    Args:
      constvars: list of variables introduced for constants. Array constants are
        replaced with such variables while scalar constants are kept inline.
      invars: list of input variables. Together, `constvars` and `invars` are
        the inputs to the Jaxpr.
      outvars: list of output atoms.
      eqns: list of equations.
      effects: set of effects. The effects on a jaxpr are a superset of the
        union of the effects for each equation.
      debug_info: optional JaxprDebugInfo.
    """
    self._constvars = list(constvars)
    self._invars = list(invars)
    self._outvars = list(outvars)
    self._eqns = list(eqns)
    self._effects = effects
    self._debug_info = debug_info
    assert (not debug_info or len(debug_info.arg_names) == len(invars) and
            len(debug_info.result_paths) == len(outvars))

  def __str__(self):
    return str(self.pretty_print())

  __repr__ = __str__

  def pretty_print(self, *, source_info=False, print_shapes=True,
                   custom_pp_eqn_rules=True, name_stack=False,
                   print_effects: bool = False, **kwargs):
    doc = pp_toplevel_jaxpr(
      self, source_info=source_info, print_shapes=print_shapes,
      custom_pp_eqn_rules=custom_pp_eqn_rules, name_stack=name_stack,
      print_effects=print_effects)
    return doc.format(**kwargs)

  def _repr_pretty_(self, p, cycle):
    return p.text(self.pretty_print(use_color=True))

  def replace(self, **kwargs):
    jaxpr = Jaxpr(
        constvars=kwargs.pop("constvars", self.constvars),
        invars=kwargs.pop("invars", self.invars),
        outvars=kwargs.pop("outvars", self.outvars),
        eqns=kwargs.pop("eqns", self.eqns),
        effects=kwargs.pop("effects", self.effects),
        debug_info=kwargs.pop("debug_info", self.debug_info),
    )
    if kwargs:
      raise ValueError(f"Unknown keyword arguments: {kwargs}")
    return jaxpr


def join_effects(*effects: Effects) -> Effects:
  return set().union(*effects) if effects else no_effects

def jaxprs_in_params(params) -> Iterator[Jaxpr]:
  for val in params.values():
    vals = val if isinstance(val, tuple) else (val,)
    for v in vals:
      if isinstance(v, Jaxpr):
        yield v
      elif isinstance(v, ClosedJaxpr):
        yield v.jaxpr


def subjaxprs(jaxpr: Jaxpr) -> Iterator[Jaxpr]:
  """Generator for all subjaxprs found in the params of jaxpr.eqns.
  Does not descend recursively into the found subjaxprs.
  """
  for eqn in jaxpr.eqns:
    yield from jaxprs_in_params(eqn.params)


class ClosedJaxpr:
  __slots__ = ['__weakref__', '_jaxpr', '_consts']

  _jaxpr: Jaxpr
  _consts: list[Any]

  jaxpr = property(lambda self: self._jaxpr)
  consts = property(lambda self: self._consts)

  def __init__(self, jaxpr: Jaxpr, consts: Sequence):
    assert len(consts) == len(jaxpr.constvars)
    # assert not any(isinstance(c, Tracer) for c in consts)  # TODO(mattjj): enable
    self._jaxpr = jaxpr
    self._consts = list(consts)

  @property
  def in_avals(self):
    return [v.aval for v in self.jaxpr.invars]

  @property
  def out_avals(self):
    return [v.aval for v in self.jaxpr.outvars]

  @property
  def literals(self):
    return self.consts  # backwards compatible alias

  @property
  def eqns(self):
    return self.jaxpr.eqns

  @property
  def effects(self) -> Effects:
    return self.jaxpr.effects

  def map_jaxpr(self, f):
    return ClosedJaxpr(f(self.jaxpr), self.consts)

  def replace(self, *, jaxpr=None, consts=None):
    jaxpr = self.jaxpr if jaxpr is None else jaxpr
    consts = self.consts if consts is None else consts
    return ClosedJaxpr(jaxpr, consts)

  def __str__(self): return str(self.jaxpr)
  def __repr__(self): return repr(self.jaxpr)

  def pretty_print(self, *, source_info=False, print_shapes=True,
                   name_stack=False, custom_pp_eqn_rules=True,
                   print_effects=False, **kwargs):
    return self.jaxpr.pretty_print(
        source_info=source_info,
        print_shapes=print_shapes,
        name_stack=name_stack,
        custom_pp_eqn_rules=custom_pp_eqn_rules,
        print_effects=print_effects,
        **kwargs)

  def _repr_pretty_(self, p, cycle):
    return p.text(self.pretty_print(use_color=True))

@curry
def jaxpr_as_fun(closed_jaxpr: ClosedJaxpr, *args):
  return eval_jaxpr(closed_jaxpr.jaxpr, closed_jaxpr.consts, *args)


class JaxprEqnContext:

  def __init__(self, compute_type: str | None, threefry_partitionable: bool):
    self.compute_type = compute_type
    self.threefry_partitionable = threefry_partitionable
    self._managers = [
        (compute_on.extend_compute_type, self.compute_type),
        (config.threefry_partitionable.__call__, self.threefry_partitionable),
    ]

  @property
  @contextmanager
  def manager(self):
    with ExitStack() as stack:
      for manager, val in self._managers:
        stack.enter_context(manager(val))
      yield

  def __repr__(self):
    return (f"JaxprEqnContext(compute_type={self.compute_type},"
            f"threefry_partitionable={self.threefry_partitionable})")


class JaxprEqn:
  invars: list[Atom]
  outvars: list[Var]
  primitive: Primitive
  params: dict[str, Any]
  effects: Effects
  source_info: source_info_util.SourceInfo
  ctx: JaxprEqnContext

  # It's slightly faster to use a class with __slots__ than a NamedTuple.
  __slots__ = ['invars', 'outvars', 'primitive', 'params', 'effects',
               'source_info', 'ctx']

  def __init__(self, invars, outvars, primitive, params, effects, source_info,
               ctx):
    self.invars = invars
    self.outvars = outvars
    self.primitive = primitive
    self.params = params
    self.effects = effects
    self.source_info = source_info
    self.ctx = ctx

  def __repr__(self):
    return str(pp_eqn(self, JaxprPpContext(), JaxprPpSettings())).rstrip()

  def replace(
      self,
      invars: list[Atom] | None = None,
      outvars: list[Var] | None = None,
      primitive: Primitive | None = None,
      params: dict[str, Any] | None = None,
      effects: Effects | None = None,
      source_info: source_info_util.SourceInfo | None = None,
      ctx: JaxprEqnContext | None = None
  ):
    return JaxprEqn(
      self.invars if invars is None else invars,
      self.outvars if outvars is None else outvars,
      self.primitive if primitive is None else primitive,
      self.params if params is None else params,
      self.effects if effects is None else effects,
      self.source_info if source_info is None else source_info,
      self.ctx if ctx is None else ctx,
    )


# TODO(mattjj): call typecheck rules here, so we don't form bad eqns
def new_jaxpr_eqn(invars, outvars, primitive, params, effects, source_info=None,
                  ctx=None):
  source_info = source_info or source_info_util.new_source_info()
  ctx = ctx or JaxprEqnContext(compute_on.current_compute_type(),
                               config.threefry_partitionable.value)
  if config.enable_checks.value:
    assert all(isinstance(x, (Var, Literal)) for x in  invars)
    assert all(isinstance(v,  Var)           for v in outvars)
  return JaxprEqn(invars, outvars, primitive, params, effects, source_info, ctx)

_var_counter = it.count()

@total_ordering
class Var:
  __slots__ = ["count", "suffix", "aval"]

  count: int
  suffix: str
  aval: AbstractValue

  def __init__(self, suffix: str, aval: AbstractValue):
    self.count = next(_var_counter)
    self.suffix = suffix
    self.aval = raise_to_shaped(aval)

  # TODO(phawkins, mattjj): remove ordering of variables. JAX itself does not
  # care about variable ordering, but the downstream package kfac_jax does.
  def __lt__(self, other):
    return self.count < other.count

  def __repr__(self):
    return f'Var(id={id(self)}){self.suffix}:{self.aval.str_short()}'


def gensym(suffix: str = '') -> Callable[[AbstractValue], Var]:
  """Produce distinct variables, printed with the optional suffix."""
  return partial(Var, suffix)

# In a jaxpr, `dropvar` can appear in place of a bound variable to indicate that
# the assignment is dropped, i.e. that an expression's output value will never
# be read. In that sense, `dropvar` is not a variable, but it is convenient to
# treat it as a special case of one. Its `aval` is similarly inexact.
class DropVar(Var):
  def __init__(self, aval: AbstractValue):
    super().__init__('', aval)
  def __repr__(self): return '_'

class Literal:
  __slots__ = ["val", "aval", "hash"]

  val: Any
  aval: AbstractValue
  hash: int | None

  def __init__(self, val, aval):
    self.val = val
    self.aval = aval
    try:
      self.hash = hash(val)
    except TypeError:
      if type(val) in literalable_types:
        try:
          self.hash = hash((val.item(), val.dtype))
        except (TypeError, AttributeError, ValueError):
          self.hash = None

  __hash__ = None  # type: ignore

  def __repr__(self):
    if hasattr(self, 'hash'):
      return f'{self.val}'
    else:
      return f'Literal(val={self.val})'

literalable_types: set[type] = set()

Atom = Union[Var, Literal]

class Primitive:
  name: str
  # set for multi-output primitives.
  multiple_results: bool = False
  # set for call primitives processed in final style.
  call_primitive: bool = False
  # set for map primitives processed in final style.
  map_primitive: bool = False

  def __init__(self, name: str):
    self.name = name

  def __repr__(self):
    return f'{self.name}'

  def bind(self, *args, **params):
    cur_trace = find_cur_trace()
    assert not isinstance(cur_trace, NotATrace)
    return self.bind_with_trace(cur_trace, args, params)

  def bind_with_trace(self, trace, args, params):
    with without_any_current_trace():
      return trace.process_primitive(self, args, params)

  def def_impl(self, impl):
    self.impl = impl
    return impl

  def def_abstract_eval(self, abstract_eval):
    self.abstract_eval = _effect_free_abstract_eval(abstract_eval)
    return abstract_eval

  def def_effectful_abstract_eval(self, effectful_abstract_eval):
    self.abstract_eval = effectful_abstract_eval
    return effectful_abstract_eval

  def impl(self, *args, **params):
    raise NotImplementedError("Evaluation rule for '{}' not implemented"
                              .format(self.name))

  def abstract_eval(self, *args, **params):
    raise NotImplementedError("Abstract evaluation for '{}' not implemented"
                              .format(self.name))

  def get_bind_params(self, params):
    return [], params


def _effect_free_abstract_eval(abstract_eval):
  def abstract_eval_(*args, **kwargs):
    return abstract_eval(*args, **kwargs), no_effects
  return abstract_eval_

# -------------------- lifting --------------------

# TODO(mattjj): replace this approach with a primitive-keyed table of rules
def traverse_jaxpr_params(f, params):
  """Applies f to each jaxpr parameter and returns a tuple of returned values."""
  return {name: f(p)
          for name, param in params.items()
          for p in (param if isinstance(param, (tuple, list)) else [param])
          if type(p) in (Jaxpr, ClosedJaxpr)}


def eval_jaxpr(jaxpr: Jaxpr, consts, *args, propagate_source_info=True) -> list[Any]:
  def read(v: Atom) -> Any:
    return v.val if isinstance(v, Literal) else env[v]

  def write(v: Var, val: Any) -> None:
    if config.enable_checks.value and not config.dynamic_shapes.value:
      assert typecheck(v.aval, val), (v.aval, val)
    env[v] = val

  env: dict[Var, Any] = {}
  map(write, jaxpr.constvars, consts)
  map(write, jaxpr.invars, args)
  lu = last_used(jaxpr)
  for eqn in jaxpr.eqns:
    subfuns, bind_params = eqn.primitive.get_bind_params(eqn.params)
    name_stack = source_info_util.current_name_stack() + eqn.source_info.name_stack
    traceback = eqn.source_info.traceback if propagate_source_info else None
    with source_info_util.user_context(
        traceback, name_stack=name_stack), eqn.ctx.manager:
      ans = eqn.primitive.bind(*subfuns, *map(read, eqn.invars), **bind_params)
    if eqn.primitive.multiple_results:
      map(write, eqn.outvars, ans)
    else:
      write(eqn.outvars[0], ans)
    clean_up_dead_vars(eqn, env, lu)
  return map(read, jaxpr.outvars)


# -------------------- tracing --------------------

TracerType = TypeVar('TracerType', bound='Tracer')

class Trace(Generic[TracerType]):

  def process_primitive(self, primitive, tracers, params):
    raise NotImplementedError("must override")

  def __repr__(self):
    return '{}'.format(self.__class__.__name__)

  def process_call(self, call_primitive, f, tracers, params):
    msg = (f"{type(self)} must override process_call to handle call-like "
           "primitives")
    raise NotImplementedError(msg)

  def process_map(self, map_primitive, f, tracers, params):
    msg = (f"{type(self)} must override process_map to handle map-like "
           "primitives")
    raise NotImplementedError(msg)

  def process_custom_jvp_call(self, primitive, fun, jvp, tracers, symbolic_zeros):
    msg = (f"{type(self)} must override process_custom_jvp_call "
           "to handle custom_jvp primitives")
    raise NotImplementedError(msg)

  def process_custom_transpose(self, prim, call, tracers, **params):
    msg = (f"{type(self)} must override process_custom_transpose "
           "to handle custom_transpose_call primitives")
    raise NotImplementedError(msg)

  def process_custom_vjp_call(self, primitive, fun, fwd, bwd, tracers,
                              out_trees, symbolic_zeros):
    msg = (f"{type(self)} must override process_custom_vjp_call "
           "to handle custom_vjp primitives")
    raise NotImplementedError(msg)

def escaped_tracer_error(tracer, detail=None):
  num_frames = _TRACER_ERROR_NUM_TRACEBACK_FRAMES.value
  msg = ('Encountered an unexpected tracer. A function transformed by JAX '
         'had a side effect, allowing for a reference to an intermediate value '
         f'with type {tracer.aval.str_short()} wrapped in a '
         f'{type(tracer).__name__} to escape the scope of the transformation.\n'
         'JAX transformations require that functions explicitly return their '
         'outputs, and disallow saving intermediate values to global state.')
  dbg = getattr(tracer, '_debug_info', None)
  if dbg is not None:
    msg += ('\nThe function being traced when the value leaked was '
            f'{dbg.func_src_info} traced for {dbg.traced_for}.')
  line_info = getattr(tracer, '_line_info', None)
  if line_info is not None:
    divider = '\n' + '-'*30 + '\n'
    msg += divider
    msg += ('The leaked intermediate value was created on line '
            f'{source_info_util.summarize(line_info)}. ')
    msg += divider
    if num_frames > 0:
      msg += (f'When the value was created, the final {num_frames} stack '
              'frames (most recent last) excluding JAX-internal frames were:')
      msg += divider + source_info_util.summarize(
          line_info, num_frames=num_frames) + divider
  msg += ('\nTo catch the leak earlier, try setting the environment variable '
          'JAX_CHECK_TRACER_LEAKS or using the `jax.checking_leaks` context '
          'manager.')
  if detail:
    msg += f'Detail: {detail}'
  return UnexpectedTracerError(msg)


def check_scalar_conversion(arr: Array):
  if arr.ndim > 0:
    raise TypeError("Only scalar arrays can be converted to Python scalars; "
                    f"got {arr.ndim=}")


def check_integer_conversion(arr: Array):
  if not (arr.shape == () and dtypes.issubdtype(arr.dtype, np.integer)):
    raise TypeError("Only integer scalar arrays can be converted to a scalar index.")


def check_bool_conversion(arr: Array):
  if arr.size == 0:
    raise ValueError("The truth value of an empty array is ambiguous. Use"
                     " `array.size > 0` to check that an array is not empty.")
  if arr.size > 1:
    raise ValueError("The truth value of an array with more than one element"
                     " is ambiguous. Use a.any() or a.all()")


def _aval_property(name):
  return property(lambda self: getattr(self.aval, name))


class Tracer(typing.Array, metaclass=StrictABCMeta):
  __array_priority__ = 1000
  __slots__ = ['_trace', '_line_info']

  dtype = _aval_property('dtype')
  ndim = _aval_property('ndim')
  size = _aval_property('size')
  shape = _aval_property('shape')

  def __hash__(self):
    # TODO(jakevdp) finalize this deprecation and set __hash__ = None
    # Warning added 2024-06-13
    if deprecations.is_accelerated('tracer-hash'):
      raise TypeError(f"unhashable type: {type(self)}")
    # Use FutureWarning rather than DeprecationWarning because hash is likely
    # not called directly by the user, so we want to warn at all stacklevels.
    warnings.warn(
      f"unhashable type: {type(self)}. Attempting to hash a tracer will lead to an"
      " error in a future JAX release.", category=FutureWarning)
    return super().__hash__()

  def __init__(self, trace: Trace):
    self._trace = trace

  def _error_repr(self):
    if self.aval is None:
      return f"traced array with aval {self.aval}"
    return f"traced array with shape {raise_to_shaped(self.aval).str_short()}"

  def __array__(self, *args, **kw):
    raise TracerArrayConversionError(self)

  def __dlpack__(self, *args, **kw):
    raise ConcretizationTypeError(self,
      f"The __dlpack__() method was called on {self._error_repr()}."
      f"{self._origin_msg()}")

  def tolist(self):
    raise ConcretizationTypeError(self,
      f"The tolist() method was called on {self._error_repr()}."
      f"{self._origin_msg()}")

  def tobytes(self, order="C"):
    del order
    raise ConcretizationTypeError(self,
      f"The tobytes() method was called on {self._error_repr()}."
      f"{self._origin_msg()}")

  def __iter__(self):
    return iter(self.aval._iter(self))

  def __reversed__(self):
    return iter(self[::-1])

  def __len__(self):
    return self.aval._len(self)

  @property
  def sharding(self):
    # This attribute is part of the jax.Array API, but only defined on concrete arrays.
    # Raising a ConcretizationTypeError would make sense, but for backward compatibility
    # we raise an AttributeError so that hasattr() and getattr() work as expected.
    raise AttributeError(self,
      f"The 'sharding' attribute is not available on {self._error_repr()}."
      f"{self._origin_msg()}")

  @property
  def device(self):
    # This attribute is part of the jax.Array API, but only defined on concrete arrays.
    # Raising a ConcretizationTypeError would make sense, but for backward compatibility
    # we raise an AttributeError so that hasattr() and getattr() work as expected.
    raise AttributeError(self,
      f"The 'device' attribute is not available on {self._error_repr()}."
      f"{self._origin_msg()}")

  @property
  def addressable_shards(self):
    raise ConcretizationTypeError(self,
      f"The 'addressable_shards' attribute is not available on {self._error_repr()}."
      f"{self._origin_msg()}")

  @property
  def at(self):
    return self.aval.at.fget(self)

  @property
  def aval(self):
    raise NotImplementedError("must override")

  def _assert_live(self) -> None:
    pass  # Override for liveness checking

  def get_referent(self) -> Any:
    return self  # Override for object equivalence checking

  def __bool__(self):
    check_bool_conversion(self)
    return self.aval._bool(self)

  def __int__(self):
    check_scalar_conversion(self)
    return self.aval._int(self)

  def __float__(self):
    check_scalar_conversion(self)
    return self.aval._float(self)

  def __complex__(self):
    check_scalar_conversion(self)
    return self.aval._complex(self)

  def __hex__(self):
    check_integer_conversion(self)
    return self.aval._hex(self)

  def __oct__(self):
    check_integer_conversion(self)
    return self.aval._oct(self)

  def __index__(self):
    check_integer_conversion(self)
    raise self.aval._index(self)

  # raises a useful error on attempts to pickle a Tracer.
  def __reduce__(self):
    raise ConcretizationTypeError(
      self, ("The error occurred in the __reduce__ method, which may "
             "indicate an attempt to serialize/pickle a traced value."))

  # raises the better error message from ShapedArray
  def __setitem__(self, idx, val): return self.aval._setitem(self, idx, val)

  # NumPy also only looks up special methods on classes.
  def __array_module__(self, types): return self.aval._array_module(self, types)

  def __getattr__(self, name):
    # if the aval property raises an AttributeError, gets caught here
    assert not config.enable_checks.value or name != "aval"

    try:
      attr = getattr(self.aval, name)
    except AttributeError as err:
      raise AttributeError(
          f"{self.__class__.__name__} has no attribute {name}"
      ) from err
    else:
      t = type(attr)
      if t is aval_property:
        return attr.fget(self)
      elif t is aval_method:
        return types.MethodType(attr.fun, self)
      else:
        return attr

  def _pretty_print(self):
    base = pp.text(f'Traced<{self.aval}>with<{self._trace}>')
    contents = [(name, attr._pretty_print() if isinstance(attr, Tracer)
                 else pp.text(repr(attr))) for name, attr in self._contents()]
    if contents:
      base = pp.group(pp.nest(2, pp.concat([
        base, pp.text(' with'), pp.brk(), pp.join(pp.brk(), [
          pp.text(f'{name} = ') + pp_payload
          for name, pp_payload in contents])
      ])))
    return base

  def __repr__(self):
    return self._pretty_print().format()

  def _contents(self):
    try:
      return [(name, getattr(self, name)) for name in self.__slots__]
    except AttributeError:
      return ()

  def _origin_msg(self) -> str:
    return ""

  # Methods that are only valid for materialized arrays
  def addressable_data(self, index):
    raise ConcretizationTypeError(self,
      f"The addressable_data() method was called on {self._error_repr()}."
      f"{self._origin_msg()}")

  @property
  def block_until_ready(self):
    # Raise AttributeError for backward compatibility with hasattr() and getattr() checks.
    raise AttributeError(self,
      f"The 'block_until_ready' method is not available on {self._error_repr()}."
      f"{self._origin_msg()}")

  @property
  def copy_to_host_async(self):
    # Raise AttributeError for backward compatibility with hasattr() and getattr() checks.
    raise AttributeError(self,
      f"The 'copy_to_host_async' method is not available on {self._error_repr()}."
      f"{self._origin_msg()}")

  def delete(self):
    raise ConcretizationTypeError(self,
      f"The delete() method was called on {self._error_repr()}."
      f"{self._origin_msg()}")

  def devices(self):
    raise ConcretizationTypeError(self,
      f"The devices() method was called on {self._error_repr()}."
      f"{self._origin_msg()}")

  @property
  def global_shards(self):
    raise ConcretizationTypeError(self,
      f"The global_shards property was called on {self._error_repr()}."
      f"{self._origin_msg()}")

  def is_deleted(self):
    raise ConcretizationTypeError(self,
      f"The is_deleted() method was called on {self._error_repr()}."
      f"{self._origin_msg()}")

  @property
  def is_fully_addressable(self):
    raise ConcretizationTypeError(self,
      f"The is_fully_addressable property was called on {self._error_repr()}."
      f"{self._origin_msg()}")

  @property
  def is_fully_replicated(self):
    raise ConcretizationTypeError(self,
      f"The is_fully_replicated property was called on {self._error_repr()}."
      f"{self._origin_msg()}")

  def on_device_size_in_bytes(self):
    raise ConcretizationTypeError(self,
      f"The on_device_size_in_bytes() method was called on {self._error_repr()}."
      f"{self._origin_msg()}")

  @property
  def traceback(self):
    raise ConcretizationTypeError(self,
      f"The traceback property was called on {self._error_repr()}."
      f"{self._origin_msg()}")

  def unsafe_buffer_pointer(self):
    raise ConcretizationTypeError(self,
      f"The unsafe_buffer_pointer() method was called on {self._error_repr()}."
      f"{self._origin_msg()}")

# these can be used to set up forwarding of properties and instance methods from
# Tracer instances to the underlying avals
aval_property = namedtuple("aval_property", ["fget"])
aval_method = namedtuple("aval_method", ["fun"])


class EvalTrace(Trace):

  def process_primitive(self, primitive, tracers, params):
    if config.debug_key_reuse.value:
      # Import here to avoid circular imports
      from jax.experimental.key_reuse._core import call_impl_with_key_reuse_checks  # pytype: disable=import-error
      return call_impl_with_key_reuse_checks(primitive, primitive.impl, *tracers, **params)
    else:
      for t in tracers:
        assert not isinstance(t, Tracer) # TODO: rename
      with set_current_trace(EvalTrace()):
        return primitive.impl(*tracers, **params)

  def process_call(self, primitive, f, tracers, params):
    if config.debug_key_reuse.value:
      # Import here to avoid circular imports
      from jax.experimental.key_reuse._core import call_impl_with_key_reuse_checks  # pytype: disable=import-error
      return call_impl_with_key_reuse_checks(primitive, primitive.impl, f, *tracers, **params)
    else:
      return primitive.impl(f, *tracers, **params)
  process_map = process_call

  def process_custom_transpose(self, primitive, call, tracers, **_):
    del primitive, _
    with concrete_eval():
      return call.call_wrapped(*tracers)

  def process_custom_jvp_call(self, primitive, fun, jvp, tracers, **_):
    del primitive, jvp, _  # Unused.
    with concrete_eval():
      return fun.call_wrapped(*tracers)

  def process_custom_vjp_call(self, primitive, fun, fwd, bwd, tracers, **_):  # pytype: disable=signature-mismatch
    del primitive, fwd, bwd, _  # Unused.
    with concrete_eval():
      return fun.call_wrapped(*tracers)



AxisEnvFrame = namedtuple('AxisEnvFrame', ['name', 'size', 'batch_tag'])
AxisName = Hashable

no_axis_name = object()

class TraceState:
  trace: Trace | None

  def __init__(self) -> None:
    self.trace = EvalTrace()

def _update_thread_local_jit_state(dynamic):
  state = (dynamic.level, dynamic.trace_type)
  config.update_thread_local_jit_state(dynamic_trace_state=state)


# The global state of the tracer is accessed by a thread-local object.
# This allows concurrent tracing in separate threads; passing traced objects
# between threads is forbidden.
class ThreadLocalState(threading.local):
  def __init__(self):
    self.trace_state = TraceState()

thread_local_state = ThreadLocalState()


def _initialize_jax_jit_thread_local_state():
  """Initializes the C++ thread-local context.

  When the user spawns threads, the C++ `jax_jit.thread_local_state` is None.
  The C++ accessor calls this function if it realizes the thread_local_state
  is None (which means it's not yet initialized for this thread).

  This function does not live in `config.py`, to prevent circular imports.
  """
  tls = jax_jit.thread_local_state()

  if tls.extra_jit_context is None:
    dynamic = isinstance(find_cur_trace(), EvalTrace)
    config.update_thread_local_jit_state(dynamic_trace_state=dynamic)

jax_jit.set_thread_local_state_initialization_callback(
    _initialize_jax_jit_thread_local_state)

def trace_state_clean() -> bool:
  trace_state = thread_local_state.trace_state
  return (trace_state.substack == [Sublevel(0)] and
          trace_state.axis_env == [] and
          trace_state.trace_stack.stack == [MainTrace(0, EvalTrace)] and
          trace_state.trace_stack.dynamic == MainTrace(0, EvalTrace))

def reset_trace_state() -> bool:
  """Resets the global trace state and returns True if it was already clean."""
  if not trace_state_clean():
    thread_local_state.trace_state.__init__()
    return False
  else:
    return True

TRACER_LEAK_DEBUGGER_WARNING = """\
JAX check_tracer_leaks behavior can trigger false positives when used with a debugger.
To avoid false positives and silence this warning, you can disable thread tracing using
the following:

  import threading
  threading.current_thread().pydev_do_not_trace = True
"""

def maybe_find_leaked_tracers(x: MainTrace | Sublevel | None
                              ) -> list[Tracer]:
  """Find the leaked tracers holding a reference to the MainTrace or SubLevel.

  It's possible there's none! eg. there's some cases where JAX itself holds a
  reference to `x` inside of a lambda closure, and no tracers were leaked
  by the user. In this case an empty list is returned.
  """
  if not getattr(threading.current_thread(), 'pydev_do_not_trace', True):
    warnings.warn(TRACER_LEAK_DEBUGGER_WARNING)
  # Trigger garbage collection to filter out unreachable objects that are alive
  # only due to cyclical dependencies. (We don't care about unreachable leaked
  # tracers since they can't interact with user code and cause a problem.)
  gc.collect()
  traces = list(filter(lambda x: isinstance(x, Trace), gc.get_referrers(x)))
  tracers = list(filter(lambda x: isinstance(x, Tracer), gc.get_referrers(*traces)))
  return tracers

def leaked_tracer_error(name: str, t, tracers: list[Tracer]) -> Exception:
  assert tracers
  why = partial(_why_alive, {id(tracers)})
  msgs = '\n\n'.join(f'{tracers[i]}{tracers[i]._origin_msg()}{why(tracers[i])}'
                     for i in range(len(tracers)))
  return Exception(f'Leaked {name} {t}. Leaked tracer(s):\n\n{msgs}\n')

def _why_alive(ignore_ids: set[int], x: Any) -> str:
  parents = lambda x: [r for r in gc.get_referrers(x) if id(r) not in ignore_ids]
  child, lines, seen = x, [], set()
  while (id(child) not in seen and type(child) is not types.ModuleType
         and parents(child)):
    parent = parents(child)[0]  # just pick one parent

    # For namespaces (like modules and class instances) and closures, the
    # references may form a simple chain: e.g. instance refers to its own
    # __dict__ which refers to child, or function refers to its __closure__
    # which refers to cells which refer to child. In these cases, we can provide
    # a more intuitive description by collapsing the chain into a single
    # parent->child jump. We do that by setting `parent` here to be a
    # grandparent (or great-grandparent) of `child`, and then handling that case
    # in _why_alive_container_info. See example:
    #  https://github.com/google/jax/pull/13022#discussion_r1008456599
    # To prevent this collapsing behavior, just comment out this code block.
    if (isinstance(parent, dict) and
        getattr(parents(parent)[0], '__dict__', None) is parents(child)[0]):
      parent = parents(parent)[0]
    elif type(parent) is types.CellType:
      parent = parents(parents(parent)[0])[0]

    line = f'<{type(child).__name__} {id(child)}> is referred to by '
    lines.append(line + _why_alive_container_info(parent, id(child)))
    seen.add(id(child))
    child = parent
  return '\n' + '\n'.join(lines) if lines else ''

def _why_alive_container_info(container, obj_id) -> str:
  name = f'<{type(container).__name__} {id(container)}>'
  if type(container) is types.ModuleType:
    name = getattr(container, '__name__', name)
  if type(container) is types.FunctionType:
    name_ = getattr(container, '__name__', '<no-name>')
    closure = inspect.getclosurevars(container)
    keys = [k for k, v in dict(closure.nonlocals, **closure.globals).items()
            if id(v) == obj_id]
    if len(keys) == 1: return f'{name} ({name_}) closed-over variable {keys[0]}'
    elif len(keys) > 1: return (f'{name} in closed-over variables ' +
                                ', '.join(map(repr, keys)))
  if hasattr(container, '__dict__'):
    keys = [k for k in vars(container) if id(vars(container)[k]) == obj_id]
    if len(keys) == 1: return f'{name}.{keys[0]}'
    elif len(keys) > 1: return f'{name} in vars ' + ', '.join(map(repr, keys))
  if isinstance(container, (list, tuple)):
    idxs = [i for i, x in enumerate(container) if id(x) == obj_id]
    if len(idxs) == 1: return f'{name}[{idxs[0]}]'
    else: return f'{name} at indices ' + ', '.join(map(str, idxs))
  if isinstance(container, dict):
    keys = [k for k in container if id(container[k]) == obj_id]
    if len(keys) == 1: return f'{name}[{keys[0]!r}]'
    else: return f'{name} at keys ' + ', '.join(map(repr, keys))
  if isinstance(container, types.ModuleType):
    return f' named {container.__name__}'
  return name

@contextmanager
def ensure_compile_time_eval():
  """Context manager to ensure evaluation at trace/compile time (or error).

  Some JAX APIs like :func:`jax.jit` and :func:`jax.lax.scan` involve staging,
  i.e., delaying the evaluation of numerical expressions (like :mod:`jax.numpy`
  function applications) so that instead of performing those computations
  eagerly while evaluating the corresponding Python expressions, their
  computation is carried out separately, e.g. after optimized compilation. But
  this delay can be undesirable. For example, numerical values might be needed
  to evaluate Python control flow and so their evaluation cannot be delayed. As
  another example, it may be beneficial to ensure compile time evaluation (or
  "constant folding") for performance reasons.

  This context manager ensures that JAX computations are evaluated eagerly. If
  eager evaluation is not possible, a ``ConcretizationTypeError`` is raised.

  Here's a contrived example::

    import jax
    import jax.numpy as jnp

    @jax.jit
    def f(x):
      with jax.ensure_compile_time_eval():
        y = jnp.sin(3.0)
        z = jnp.sin(y)
        z_positive = z > 0
      if z_positive:  # z_positive is usable in Python control flow
        return jnp.sin(x)
      else:
        return jnp.cos(x)

  Here's a real-world example from https://github.com/google/jax/issues/3974::

    import jax
    import jax.numpy as jnp
    from jax import random

    @jax.jit
    def jax_fn(x):
      with jax.ensure_compile_time_eval():
        y = random.randint(random.key(0), (1000,1000), 0, 100)
      y2 = y @ y
      x2 = jnp.sum(y2) * x
      return x2

  A similar behavior can often be achieved simply by 'hoisting' the constant
  expression out of the corresponding staging API::

    y = random.randint(random.key(0), (1000,1000), 0, 100)

    @jax.jit
    def jax_fn(x):
      y2 = y @ y
      x2 = jnp.sum(y2)*x
      return x2

  But in some cases it can be more convenient to use this context manager.
  """
  with new_base_main(EvalTrace):
    yield
eval_context = ensure_compile_time_eval  # alias, backward compatibility

def get_referent(x: Any) -> Any:
  return x.get_referent() if isinstance(x, Tracer) else x

def same_referent(x: Any, y: Any) -> bool:
  return get_referent(x) is get_referent(y)

def dedup_referents(itr: Iterable[Any]) -> list[Any]:
  return list({HashableWrapper(get_referent(x)):x for x in itr}.values())

def definitely_equal(x, y):
  if isinstance(x, Tracer) or isinstance(y, Tracer):
    return same_referent(x, y)
  elif x is y:
    return True
  try:
    return x == y
  except InconclusiveDimensionOperation:
    return False

# -------------------- abstract values --------------------

class AbstractValue:
  __slots__: list[str] = []

  def at_least_vspace(self):
    raise NotImplementedError("must override")

  def __repr__(self):
    try:
      kv_pairs = (f'{k}={v}' for k, v in self.__dict__.items())
      return '{}({})'.format(self.__class__.__name__, ','.join(kv_pairs))
    except AttributeError:
      return self.__class__.__name__

  def strip_weak_type(self) -> AbstractValue:
    return self

  def join(self, other):
    raise NotImplementedError("must override")

  def update(self, **kwargs):
    raise NotImplementedError("must override")

  def str_short(self, short_dtypes=False):
    return str(self)


# For type signatures involving dynamic shapes, we use lists of abstract values
# which may contain (reverse) de Bruijn indices in their shapes.
class DBIdx(NamedTuple):
  val: int

@dataclass(frozen=True)
class InDBIdx:
  val: int

@dataclass(frozen=True)
class OutDBIdx:
  val: int

# For annotating input types of callables (i.e. linear_util.WrappedFuns), we use
# a sequence of pairs where the first element of each pair is an AbstractValue
# (possibly containing DBIdx instances in its shape) and the second is a boolean
# indicating whether that argument is explicit (i.e. passed to the callable).
InputType = tuple[tuple[AbstractValue, bool], ...]  # DBIdx in shapes

# For annotating jaxpr output types, we use a sequence of pairs where the first
# element of each pair is an AbstractValue (possibly containing InDBIdx and/or
# OutDBIdx instances in its shape) and the second is a boolean indicating
# whether that argument is explicit (i.e. returned by the callable).
OutputType = tuple[tuple[AbstractValue, bool], ...]  # InDBIdx / OutDBIdx shapes


def _jaxpr_type_to_callable_annotation(jaxpr: Jaxpr) -> InputType:
  idxs = {v: DBIdx(i) for i, v in enumerate((*jaxpr.constvars, *jaxpr.invars))}
  out = [(v.aval.update(shape=tuple(idxs.get(d, d) for d in v.aval.shape))  # type: ignore
          if type(v.aval) is DShapedArray else v.aval, True)
         for v in jaxpr.invars]
  return tuple(out)

class Bot(AbstractValue): pass
bot = Bot()


def lattice_join(x: AbstractValue | None,
                 y: AbstractValue | None) -> AbstractValue:
  if x is None:
    return cast(AbstractValue, y)
  elif y is None:
    return cast(AbstractValue, x)
  elif isinstance(x, type(y)):
    return y.join(x)
  elif isinstance(y, type(x)):
    return x.join(y)
  elif isinstance(x, DShapedArray) and isinstance(y, ShapedArray):
    # TODO(mattjj): remove this special case after dynamic shapes are integrated
    return x.join(y)
  else:
    raise TypeError(x, y)

# For use in typing annotations to denote either a Tracer or a `valid_jaxtype`.
Value = Any

def valid_jaxtype(x) -> bool:
  try:
    concrete_aval(x)
  except TypeError:
    return False
  else:
    return True

def check_valid_jaxtype(x):
  if not valid_jaxtype(x):
    raise TypeError(
      f"Value {x!r} of type {type(x)} is not a valid JAX type")


def concrete_aval(x):
  for typ in type(x).__mro__:
    handler = pytype_aval_mappings.get(typ)
    if handler: return handler(x)
  if hasattr(x, '__jax_array__'):
    return concrete_aval(x.__jax_array__())
  raise TypeError(f"Value {x!r} with type {type(x)} is not a valid JAX "
                   "type")


def get_aval(x):
  if isinstance(x, Tracer):
    return x.aval
  else:
    return concrete_aval(x)


def concretization_function_error(fun, suggest_astype=False):
  fname = getattr(fun, "__name__", fun)
  fname_context = f"The problem arose with the `{fname}` function. "
  if suggest_astype:
    fname_context += ("If trying to convert the data type of a value, "
                      f"try using `x.astype({fun.__name__})` "
                      f"or `jnp.array(x, {fun.__name__})` instead.")
  if fun is bool:
    def error(self, arg):
      raise TracerBoolConversionError(arg)
  elif fun in (hex, oct, operator.index):
    def error(self, arg):
      raise TracerIntegerConversionError(arg)
  else:
    def error(self, arg):
      raise ConcretizationTypeError(arg, fname_context)
  return error

def concrete_or_error(force: Any, val: Any, context=""):
  """Like force(val), but gives the context in the error message."""
  if force is None:
    force = lambda x: x
  if isinstance(val, Tracer):
    if isinstance(val.aval, ConcreteArray):
      return force(val.aval.val)
    else:
      raise ConcretizationTypeError(val, context)
  else:
    return force(val)

def concrete_dim_or_error(val: Any, context=""):
  """Like concrete_or_error(operator.index), allowing symbolic dimensions."""
  if is_symbolic_dim(val):
    return val
  else:
    return concrete_or_error(operator.index, val, context=context)

### Extended dtypes
#
# Extended dtypes are JAX-specific dtypes that allow us to represent logical
# arrays of element types that do not have an obvious direct correspondence
# to ("physical") arrays of basic types in a compiler. In particular, their
# element types differ from those of XLA and NumPy (e.g. int32). These dtypes
# are only known to JAX. Their implementation is determined by:
# a) an object representing the extended dtype, accessible via the `dtype`
#    attribute on corresponding JAX arrays and, internally, on avals such
#    as ShapedArrays that correspond to such JAX arrays;
# b) a set of rules, available via a private attribute on the extended dtype
#    object in (a).
# The rules in (b) tell JAX internals how to ground out the element
# type for interaction with the compiler and runtime, e.g. when lowering
# to the compiler's language.

@overload
def physical_aval(aval: ShapedArray) -> ShapedArray: ...
@overload
def physical_aval(aval: DShapedArray) -> DShapedArray: ...
@overload                       # TODO(frostig): remove this case
def physical_aval(aval: AbstractValue) -> AbstractValue: ...

def physical_aval(aval):
  aval_dtype = getattr(aval, 'dtype', None)
  if aval_dtype and isinstance(aval_dtype, dtypes.ExtendedDType):
    ctor = type(aval)
    aval_shape = getattr(aval, 'shape', None)
    assert aval_shape is not None, (ctor, aval)
    elt_aval = aval_dtype._rules.physical_element_aval(aval_dtype)
    assert type(elt_aval) is ShapedArray
    return ctor((*aval_shape, *elt_aval.shape), elt_aval.dtype)  # pytype: disable=wrong-arg-count
  else:
    return aval

def _short_dtype_name(dtype) -> str:
  if isinstance(dtype, dtypes.ExtendedDType):
    return str(dtype)
  else:
    return (dtype.name.replace('float', 'f').replace('uint'   , 'u')
                      .replace('int'  , 'i').replace('complex', 'c'))

def _dtype_object(dtype):
  return dtype if isinstance(dtype, dtypes.ExtendedDType) else np.dtype(dtype)

class UnshapedArray(AbstractValue):
  __slots__ = ['dtype', 'weak_type']
  array_abstraction_level = 4

  def __init__(self, dtype, weak_type=False):
    self.dtype = _dtype_object(dtype)
    self.weak_type = weak_type

  def update(self, dtype=None, weak_type=None):
    if dtype is None:
      dtype = self.dtype
    if weak_type is None:
      weak_type = self.weak_type
    return UnshapedArray(dtype, weak_type)

  def __eq__(self, other):
    return (type(self) is type(other) and self.dtype == other.dtype and
            self.weak_type == other.weak_type)

  def __ne__(self, other):
    return not self == other

  def __hash__(self):
    # can use hash(self.dtype) and rely on the fact that numpy reuses base dtype
    # objects, e.g. `np.zeros(3).dtype is np.zeros(4).dtype`, or we can use
    # the unique character code via hash(self.dtype.char)
    return hash((self.dtype, self.weak_type))

  def __repr__(self):
    return '{}({}{})'.format(self.__class__.__name__, self.str_short(),
                             ", weak_type=True" if self.weak_type else "")

  _bool    = concretization_function_error(bool)
  _int     = concretization_function_error(int, True)
  _float   = concretization_function_error(float, True)
  _complex = concretization_function_error(complex, True)
  _hex     = concretization_function_error(hex)
  _oct     = concretization_function_error(oct)
  _index   = concretization_function_error(operator.index)

  def at_least_vspace(self) -> AbstractValue:
    return UnshapedArray(primal_dtype_to_tangent_dtype(self.dtype),
                         self.weak_type)

  def join(self, other):
    if self.dtype == other.dtype:
      if self.weak_type == other.weak_type:
        return self
      else:
        return UnshapedArray(self.dtype, weak_type=False)
    else:
      raise TypeError(self, other)

  def str_short(self, short_dtypes=False) -> str:
    return _short_dtype_name(self.dtype) if short_dtypes else self.dtype.name

  def strip_weak_type(self):
    """Returns a copy of the aval with weak_type=False."""
    return self.update(weak_type=False)

  @property
  def shape(self):
    msg = ("UnshapedArray has no shape. Please open an issue at "
           "https://github.com/google/jax/issues because it's unexpected for "
           "UnshapedArray instances to ever be produced.")
    raise TypeError(msg)

def _canonicalize_dimension(dim: DimSize) -> DimSize:
  # Dimensions are most commonly integral (by far), so we check that first.
  try:
    return operator.index(dim)
  except TypeError as e:
    type_error = e
  if isinstance(dim, Tracer) and config.dynamic_shapes.value:
    if not (dim.ndim == 0 and (dtypes.issubdtype(dim.dtype, np.integer)
                               or isinstance(dim.dtype, bint))):
      raise TypeError(f"Dimensions must be integer scalars; got {dim.ndim=} {dim.dtype=}")
    return dim
  elif (config.dynamic_shapes.value and isinstance(dim, DArray) and
        type(dim._aval.dtype) is bint and not dim._aval.shape):
    return dim
  elif is_dim(dim):
    return dim
  else:
    raise type_error

def canonicalize_shape(shape: Shape, context: str="") -> tuple[Any, ...]:
  """Canonicalizes and checks for errors in a user-provided shape value.

  Args:
    shape: a Python value that represents a shape.

  Returns:
    A tuple of canonical dimension values.
  """
  if isinstance(shape, int):
    shape = shape,
  try:
    return tuple(unsafe_map(_canonicalize_dimension, shape))
  except TypeError:
    pass
  raise _invalid_shape_error(shape, context)

def canonicalize_dim(d: DimSize, context: str="") -> DimSize:
  """Canonicalizes and checks for errors in a user-provided shape dimension value.

  Args:
    f: a Python value that represents a dimension.

  Returns:
    A canonical dimension value.
  """
  return canonicalize_shape((d,), context)[0]

def _invalid_shape_error(shape: Shape, context: str=""):
  if config.dynamic_shapes.value:
    msg = ("Shapes must be 1D sequences of integer scalars, "
           f"got {shape}")
  else:
    msg = ("Shapes must be 1D sequences of concrete values of integer type, "
           f"got {shape}.")
  if context:
    msg += f" {context}."
  if not config.dynamic_shapes.value and any(
         isinstance(x, Tracer) and isinstance(get_aval(x), ShapedArray)
         and not isinstance(get_aval(x), ConcreteArray) for x in shape):
    msg += ("\nIf using `jit`, try using `static_argnums` or applying `jit` to "
            "smaller subfunctions.")
    for x in shape:
      if isinstance(x, Tracer) and hasattr(x, "_origin_msg"):
        msg += x._origin_msg()

  return TypeError(msg)

class ShapedArray(UnshapedArray):
  __slots__ = ['shape']
  array_abstraction_level = 2
  named_shape = {}  # type: ignore

  def __init__(self, shape, dtype, weak_type=False, named_shape=None):
    del named_shape  # unused, vestigial
    self.shape = canonicalize_shape(shape)
    self.dtype = _dtype_object(dtype)
    self.weak_type = weak_type

  def update(self, shape=None, dtype=None, weak_type=None, named_shape=None):
    del named_shape  # unused, vestigial
    if shape is None:
      shape = self.shape
    if dtype is None:
      dtype = self.dtype
    if weak_type is None:
      weak_type = self.weak_type
    return ShapedArray(shape, dtype, weak_type)

  ndim = property(lambda self: len(self.shape))
  size = property(lambda self:
                  0 if any(type(d) is int and d == 0 for d in self.shape)
                  else math.prod(self.shape))

  broadcast: ClassVar[aval_method | None] = None
  transpose: ClassVar[aval_method | None] = None
  reshape: ClassVar[aval_method | None] = None
  _iter: ClassVar[staticmethod | None] = None

  def __eq__(self, other):
    return (type(self) is type(other)
            and self.dtype == other.dtype and self.shape == other.shape
            and self.weak_type == other.weak_type)

  def __hash__(self):
    # can use hash(self.dtype) and rely on the fact that numpy reuses base dtype
    # objects, e.g. `np.zeros(3).dtype is np.zeros(4).dtype`, or we can use
    # the unique character code via hash(self.dtype.char)
    return hash((self.shape, self.dtype, self.weak_type))

  def at_least_vspace(self):
    return ShapedArray(self.shape, primal_dtype_to_tangent_dtype(self.dtype),
                       self.weak_type)

  def join(self, other):
    if definitely_equal_shape(self.shape, other.shape) and self.dtype == other.dtype:
      weak_type = self.weak_type and other.weak_type
      return self.update(weak_type=weak_type)
    elif self.dtype == other.dtype:
      return UnshapedArray(self.dtype)
    else:
      raise TypeError(self, other)

  def str_short(self, short_dtypes=False):
    dt_str =  _short_dtype_name(self.dtype) if short_dtypes else self.dtype.name
    dt_str = dt_str.replace('void', 'float0')
    shapestr = ','.join(map(str, self.shape))
    return f'{dt_str}[{shapestr}]'

  def _len(self, ignored_tracer):
    try:
      return self.shape[0]
    except IndexError as err:
      raise TypeError("len() of unsized object") from err  # same as numpy error


def _forward_to_value(self, fun, ignored_tracer, *args):
  return fun(self.val, *args)


class ConcreteArray(ShapedArray):
  __slots__ = ['val']
  array_abstraction_level = 0

  def __init__(self, dtype, val, weak_type=None):
    super().__init__(
        np.shape(val), dtype,
        weak_type=dtypes.is_weakly_typed(val) if weak_type is None else weak_type)
    dtypes.check_valid_dtype(self.dtype)
    # Note: canonicalized self.dtype doesn't necessarily match self.val
    assert self.dtype == dtypes.canonicalize_dtype(np.result_type(val)), (val, dtype)
    self.val = val

  def update(self, dtype=None, val=None, weak_type=None):
    dtype = self.dtype if dtype is None else dtype
    val = self.val if val is None else val
    weak_type = self.weak_type if weak_type is None else weak_type
    return ConcreteArray(dtype, val, weak_type)

  def __eq__(self, other):
    if (type(self) is type(other) and self.dtype == other.dtype
        and self.shape == other.shape and self.weak_type == other.weak_type):
      with eval_context():  # in case self.val is an Array
        return (self.val == other.val).all()
    else:
      return False

  def __hash__(self):
    return id(self.val)

  def join(self, other) -> AbstractValue:
    if self == other:
      return self
    elif self.shape == other.shape and self.dtype == other.dtype:
      weak_type = self.weak_type and other.weak_type
      return ShapedArray(self.shape, self.dtype, weak_type=weak_type)
    elif self.dtype == other.dtype:
      return UnshapedArray(self.dtype, weak_type=self.weak_type and other.weak_type)
    else:
      raise TypeError(self, other)

  def str_short(self, short_dtypes=False) -> str:
    dt_str =  _short_dtype_name(self.dtype) if short_dtypes else self.dtype.name
    return f'{self.val}, dtype={dt_str}'

  _bool    = partialmethod(_forward_to_value, bool)
  _int     = partialmethod(_forward_to_value, int)
  _hex     = partialmethod(_forward_to_value, hex)
  _oct     = partialmethod(_forward_to_value, oct)
  _index   = partialmethod(_forward_to_value, operator.index)

  _float   = concretization_function_error(float, True)
  _complex = concretization_function_error(complex, True)

def primal_dtype_to_tangent_dtype(primal_dtype):
  if isinstance(primal_dtype, dtypes.ExtendedDType):
    return primal_dtype._rules.tangent_dtype(primal_dtype)
  elif not dtypes.issubdtype(primal_dtype, np.inexact):
    return dtypes.float0
  else:
    return primal_dtype


# Dynamic shape stuff below here! We keep the abstract values distinct just so
# as not to interfere with any static shape machinery.

# We have a convention of reusing AbsractValues as types, even though we could
# make a distinction and use abstract values during tracing only. This reuse
# becomes a bit more extreme with DShapedArrays. A DShapedArray's shape
# attribute is a tuple which can contain several different types: int, DArray
# (scalar and with dtype of bint type), Tracer (while tracing), Var (when used
# as jaxpr type annotations), or DBIdx/InDBIdx/OutDBIdx (when used in InputType
# or OutputType). We could reduce this polymorphism if it seems cleaner, though
# it's kind of convenient!
class DShapedArray(UnshapedArray):
  __slots__ = ['shape']
  shape: tuple[AxisSize, ...]  # noqa: F821
  array_abstraction_level: int = 3

  def __init__(self, shape, dtype, weak_type=False):
    self.shape = shape
    self.dtype = dtype
    self.weak_type = weak_type

  ndim = property(lambda self: len(self.shape))
  size = property(lambda self:
                  0 if any(type(d) is int and d == 0 for d in self.shape)
                  else math.prod(self.shape))

  def str_short(self, short_dtypes=False) -> str:
    del short_dtypes  # ignored
    shape = f'{",".join(str(d) for d in self.shape)}' if self.shape else ''
    dtype = _short_dtype_name(self.dtype)
    return f'{dtype}[{shape}]'
  __str__ = __repr__ = str_short

  def update(self, shape=None, dtype=None, weak_type=None):
    if shape is None:
      shape = self.shape
    if dtype is None:
      dtype = self.dtype
    if weak_type is None:
      weak_type = self.weak_type
    return DShapedArray(shape, dtype, weak_type)

  def _len(self, tracer):
    return self.shape[0]

  def __eq__(self, other):
    return (type(self) is type(other)
            and self.dtype == other.dtype and self.shape == other.shape
            and self.weak_type == other.weak_type)

  def __hash__(self):
    return hash((self.shape, self.dtype, self.weak_type))

  def join(self, other):
    if (definitely_equal_shape(self.shape, other.shape) and
        self.dtype == other.dtype):
      weak_type = self.weak_type and other.weak_type
      return self.update(weak_type=weak_type)
    elif self.dtype == other.dtype:
      return UnshapedArray(self.dtype)
    else:
      raise TypeError(self, other)

  def at_least_vspace(self):
    return DShapedArray(self.shape, primal_dtype_to_tangent_dtype(self.dtype),
                        self.weak_type)

class DConcreteArray(DShapedArray):
  __slots__ = ['val']
  array_abstraction_level = 1
  def __init__(self, shape, dtype, weak_type, val):
    super().__init__(shape, dtype, weak_type)
    self.val = val


pytype_aval_mappings: dict[type, Callable[[Any], AbstractValue]] = {}


class DArray:
  _aval: DShapedArray
  _data: Any  # standard array type
  def __init__(self, aval, data):
    pad_shape = tuple(d.dtype.bound if type(d) is DArray and
                      type(d.dtype) is bint else d for d in aval.shape)
    assert data.shape == pad_shape
    self._aval = aval
    self._data = data
  shape = property(lambda self: self._aval.shape)
  dtype = property(lambda self: self._aval.dtype)
  aval = property(lambda self: self._aval)
  def __repr__(self) -> str:
    if not self.shape and type(self.dtype) is bint:
      # special-case scalar bints
      return f'{int(self._data)}{{≤{self.dtype.bound}}}'

    dtypestr = _short_dtype_name(self._aval.dtype)
    shapestr = ','.join(map(str, self.shape))
    slices = tuple(slice(int(d._data)) if type(d) is DArray and
                   type(d.dtype) is bint else slice(None) for d in self.shape)
    data = self._data[slices]
    return f'{dtypestr}[{shapestr}] with value: {data}'
  def __hash__(self) -> int:
    if not self.shape:
      return hash((self._aval, int(self._data)))
    raise TypeError("unhashable type: DArray")
  def __eq__(self, other):
    if isinstance(other, DArray) and self._aval == other._aval:
      return self._data == other._data
    return False
  def __len__(self):
    return self.shape[0]

pytype_aval_mappings[DArray] = \
    lambda x: DConcreteArray(x._aval.shape, x._aval.dtype, x._aval.weak_type,
                             x._data)

@dataclass(frozen=True)
class bint(dtypes.ExtendedDType):
  bound: int

  @property
  def type(self) -> type:
    return dtypes.extended

  @property
  def name(self) -> str:
    return f'bint{{≤{self.bound}}}'

  def __str__(self) -> str:
    return self.name

AxisSize = Union[int, DArray, Tracer, Var, DBIdx, InDBIdx, OutDBIdx]


class MutableArray:
  _aval: ShapedArray
  _buf: Array
  def __init__(self, aval, buf):
    self._aval = aval
    self._buf = buf
  aval = property(lambda self: self._aval)
  shape = property(lambda self: self._aval.shape)
  dtype = property(lambda self: self._aval.dtype)
  def __getitem__(self, idx): return get_aval(self)._getitem(self, idx)
  def __setitem__(self, idx, x): return get_aval(self)._setitem(self, idx, x)
  def __repr__(self) -> str: return 'Mutable' + repr(self[...])
pytype_aval_mappings[MutableArray] = lambda x: x._aval

def mutable_array(init_val):
  return mutable_array_p.bind(init_val)
mutable_array_p = Primitive('mutable_array')

class InternalMutableArrayEffect(effects.Effect):
  pass
internal_mutable_array_effect = InternalMutableArrayEffect()
effects.control_flow_allowed_effects.add_type(InternalMutableArrayEffect)

@mutable_array_p.def_effectful_abstract_eval
def mutable_array_abstract_eval(init_aval):
  from jax._src.state.types import AbstractRef  # pytype: disable=import-error
  return AbstractRef(init_aval), {internal_mutable_array_effect}

@mutable_array_p.def_impl
def _mutable_array_impl(init_val):
  from jax._src.state.types import AbstractRef  # pytype: disable=import-error
  aval = raise_to_shaped(get_aval(init_val))
  return MutableArray(AbstractRef(aval), init_val)


class AbstractToken(AbstractValue):
  def join(self, other):
    if isinstance(other, AbstractToken):
      return self
    else:
      assert False, f"Cannot join {self} with {other}"
  def str_short(self, short_dtypes=False): return 'Tok'
  def at_least_vspace(self): return self
abstract_token: AbstractToken = AbstractToken()

# Singleton shaped array used by all abstract tokens when shape/dtype is needed.
token_shaped_array: ShapedArray = ShapedArray((0,), np.dtype(np.bool_))

# Concrete token object
class Token:
  # The underlying data wrapped by the token, could be used to threaded in and
  # out of computations to build up data dependency.
  _buf: Array
  def __init__(self, buf):
    self._buf = buf
  def block_until_ready(self):
    self._buf.block_until_ready()
pytype_aval_mappings[Token] = lambda _: abstract_token


def raise_to_shaped(aval: AbstractValue, weak_type=None):
  aval_type = type(aval)
  if aval_type is ShapedArray and weak_type is None:
    return aval
  if weak_type is None:
    weak_type = getattr(aval, 'weak_type', False)
  for typ in aval_type.__mro__:
    handler = raise_to_shaped_mappings.get(typ)
    if handler: return handler(aval, weak_type)
  raise TypeError(type(aval))

raise_to_shaped_mappings: dict[type, Callable] = {
    AbstractToken: lambda aval, _: aval,
    Bot: lambda aval, _: aval,
    UnshapedArray: lambda aval, _: aval,
    ShapedArray: lambda aval, weak_type: ShapedArray(
        aval.shape, aval.dtype, weak_type),
    DConcreteArray: lambda aval, weak_type: DShapedArray(
        aval.shape, aval.dtype, weak_type
    ),
}

### Operations on shapes and dimension sizes.

class InconclusiveDimensionOperation(Exception):
  """Raised when we cannot conclusively compute with symbolic dimensions."""
  pass

def is_symbolic_dim(v: Any) -> bool:
  """Checks if a value is a symbolic dimension used for shape polymorphism.

  This should be used very rarely, because symbolic dimensions overload all
  operators, and should just work.
  """
  return hasattr(v, "dimension_as_value")

def is_constant_dim(d: DimSize) -> bool:
  # Whether the dimension is a static integer constant.
  try:
    operator.index(d)
    return True
  except:
    return False

def is_dim(v: Any) -> bool:
  return is_symbolic_dim(v) or is_constant_dim(v)

def is_constant_shape(s: Shape) -> bool:
  # Whether the shape is a static constant.
  return all(is_constant_dim(d) for d in s)

def definitely_equal_one_of_dim(d1: DimSize, dlist: Sequence[DimSize]) -> bool:
  return any(definitely_equal(d1, d) for d in dlist)

def definitely_equal_shape(s1: Shape, s2: Shape) -> bool:
  """Check that two shapes are guaranteed to be element-wise equal.

  In presence of dynamic shapes may return False even when the shapes may
  be equal at runtime.
  """
  return (len(s1) == len(s2) and
          all(unsafe_map(definitely_equal, s1, s2)))

def divide_shape_sizes(s1: Shape, s2: Shape) -> DimSize:
  """Returns an integer "i" s.t., i * size(s2) == size(s1).
  Raises InconclusiveDimensionOperation if there is no such integer."""
  sz1 = math.prod(s1)
  sz2 = math.prod(s2)
  if definitely_equal(sz1, sz2):  # Takes care of sz1 and sz2 being 0
    return 1
  q, r = divmod(sz1, sz2)
  if isinstance(r, Tracer) or r != 0:
    raise InconclusiveDimensionOperation(
        f"Cannot divide evenly the sizes of shapes {tuple(s1)} and {tuple(s2)}. "
        f"The remainder {r} should be 0.")
  return q

def cancel_divide_tracers(num, denom):
  partition = lambda l: partition_list([isinstance(d, Tracer) for d in l], l)
  num, num_tracers = partition(num)
  denom, denom_tracers = partition(denom)
  if num_tracers or denom_tracers:
    factor = _cancel_divide(num_tracers, denom_tracers)
    if factor is not None:
      size1 = math.prod(num)
      size2 = math.prod(denom)
      if size1 == size2 or size2 != 0:
        return factor * (size1 // size2 if size1 != size2 else 1)

def _cancel_divide(num, denom):
  num = list(num)
  for a in denom:
    i = next((i for i, b in enumerate(num) if definitely_equal(a, b)), None)
    if i is None:
      break  # couldn't cancel
    del num[i]
  else:
    return math.prod(num)

def is_empty_shape(s: Shape) -> bool:
  return any(definitely_equal(d, 0) for d in s)

def dilate_dim(d: DimSize, dilation: DimSize) -> DimSize:
  """max(0, 1 + dilation * (d - 1)).

  Assumes dilation >= 1.
  """
  if definitely_equal(dilation, 1):  # fast path
    return d
  return max_dim(1 + dilation * (d - 1), 0)

def stride_dim(d: DimSize, window_size: DimSize, window_stride: DimSize) -> DimSize:
  """max(0, (d - window_size) // window_stride + 1)

  If d < window_size, returns 0.
  We assume window_size >= 1 and window_stride >= 1.
  """
  # If d < window_size then (d - window_size) // window_stride < 0
  return max_dim((d - window_size) // window_stride + 1, 0)

# TODO(necula): Deprecated Jan 2024, to be removed.
def non_negative_dim(d: DimSize) -> DimSize:
  """max(d, 0)."""
  return max_dim(d, 0)

def min_dim(d1: DimSize, d2: DimSize) -> DimSize:
  """Like min(d1, d2) but for both constant and symbolic dimensions."""
  d1_is_constant = is_constant_dim(d1)
  if d1_is_constant and is_constant_dim(d2):
    return min(d1, d2)
  if d1_is_constant:
    return d2.rmin(d1)  # type: ignore[union-attr]
  else:
    return d1.min(d2)  # type: ignore[union-attr]

def max_dim(d1: DimSize, d2: DimSize) -> DimSize:
  """Like max(d1, d2) but for both constant and symbolic dimensions."""
  d1_is_constant = is_constant_dim(d1)
  if d1_is_constant and is_constant_dim(d2):
      return max(d1, d2)
  if d1_is_constant:
    return d2.rmax(d1)  # type: ignore[union-attr]
  else:
    return d1.max(d2)  # type: ignore[union-attr]

def dimension_as_value(d: DimSize):
  """Turns a dimension size into a JAX array.
     This is the identity function for constant dimensions.

     Has the same abstract value as Python constants.
     """
  if isinstance(d, (int, Tracer, np.int32, np.int64)): return d
  # For shape_poly._DimPolynomial
  if hasattr(d, "dimension_as_value"): return d.dimension_as_value()
  return operator.index(d)

class SomeTracer:
  __slots__ = ()
  def __repr__(self): return "[dynamic]"

def replace_tracer_for_error_message(obj):
  # TODO(mattjj): Many ideas for improving this.  Crawl the stack and see if
  # there are user variables whose value is == to this object?  Or search
  # parameters of functions being transformed, at least?  Or at least assign
  # short unique ids to them?
  if isinstance(obj, Tracer):
    return SomeTracer()
  else:
    return obj

def evaluate_shape(shape: Shape, dim_vars: Sequence[str],
                   *dim_values: Array) -> Sequence[Array]:
  """Evaluates a shape possibly containing non-constants.

  Args:
    shape: the shape to evaluate.
    dim_vars: the dimension variables names that may appear in `shape`.
    dim_values: the dimension values corresponding to `dim_vars`.

  Returns:
     a tuple of JAX values corresponding to `shape`, of type
     `dim_value_dtype`.
  """
  env = dict(zip(dim_vars, dim_values))
  def eval_one_dim(d: DimSize):
    try:
      return operator.index(d)
    except:
      # Is a _DimExpr
      return d._evaluate(env)  # type: ignore
  return tuple(eval_one_dim(d) for d in shape)

def dim_value_dtype():
  """The dtype to be used for dimension values."""
  return dtypes.canonicalize_dtype(np.int64)

def dim_constant(ct: int):
  dtype = dim_value_dtype()
  assert dtype in (np.int32, np.int64)
  if dtype == np.int32:
    return np.int32(ct)
  elif dtype == np.int64:
    return np.int64(ct)

def dim_value_aval() -> AbstractValue:
  return ShapedArray((), dim_value_dtype(), weak_type=True)

# ------------------- Call -------------------

class CallPrimitive(Primitive):
  multiple_results = True
  call_primitive = True

  def bind_with_trace(self, trace, fun_and_args, params):
    fun = fun_and_args[0]
    args = fun_and_args[1:]
    return trace.process_call(self, fun, args, params)

  def get_bind_params(self, params):
    new_params = dict(params)
    jaxpr = new_params.pop('call_jaxpr')
    subfun = lu.hashable_partial(lu.wrap_init(eval_jaxpr), jaxpr, ())
    if config.dynamic_shapes.value:
      subfun = lu.annotate(subfun, _jaxpr_type_to_callable_annotation(jaxpr))
    return [subfun], new_params

def call_impl(f: lu.WrappedFun, *args, **params):
  del params  # params parameterize the call primitive, not the function
  return f.call_wrapped(*args)

call_p: CallPrimitive = CallPrimitive('call')
call = call_p.bind
call_p.def_impl(call_impl)


class ClosedCallPrimitive(CallPrimitive):
  def get_bind_params(self, params):
    new_params = dict(params)
    jaxpr = new_params.pop('call_jaxpr')
    subfun = lu.wrap_init(partial(eval_jaxpr, jaxpr.jaxpr, jaxpr.consts))
    return [subfun], new_params

closed_call_p: ClosedCallPrimitive = ClosedCallPrimitive('closed_call')
closed_call_p.def_impl(call_impl)
closed_call_p.def_effectful_abstract_eval(
    lambda *_, call_jaxpr: (call_jaxpr.out_avals, call_jaxpr.effects))


outfeed_primitives: set[Primitive] = set()
def jaxpr_uses_outfeed(jaxpr: Jaxpr) -> bool:
  """Finds if there are outfeed primitives anywhere inside a Jaxpr."""
  return any(primitive_uses_outfeed(eqn.primitive, eqn.params)
             for eqn in jaxpr.eqns)

def _param_uses_outfeed(param):
  if type(param) is Jaxpr:
    if jaxpr_uses_outfeed(param):
      return True
  elif type(param) is ClosedJaxpr:
    if jaxpr_uses_outfeed(param.jaxpr):
      return True
  return False

def primitive_uses_outfeed(prim: Primitive, params: dict) -> bool:
  if prim in outfeed_primitives:
    return True
  for param in params.values():
    if isinstance(param, tuple):
      if any(unsafe_map(_param_uses_outfeed, param)):
        return True
    elif _param_uses_outfeed(param):
      return True
  return False

# ------------------- Map -------------------

class MapPrimitive(Primitive):
  multiple_results = True
  map_primitive = True

  def bind(self, fun, *args, **params):
    assert len(params['in_axes']) == len(args)
    return map_bind(self, fun, *args, **params)

  def process(self, trace, fun, tracers, params):
    return trace.process_map(self, fun, tracers, params)

  def get_bind_params(self, params):
    new_params = dict(params)
    jaxpr = new_params.pop('call_jaxpr')
    subfun = lu.hashable_partial(lu.wrap_init(eval_jaxpr), jaxpr, ())
    axes = new_params.pop('out_axes')
    new_params['out_axes_thunk'] = HashableFunction(lambda: axes, closure=axes)
    return [subfun], new_params


def map_bind_with_continuation(primitive: MapPrimitive, fun, *args,
                               out_axes_thunk, **params):
  # The new thunk depends deterministically on the old thunk and the wrapped
  # function. Any caching already has to include the wrapped function as part
  # of the key, so we only use the previous thunk for equality checks.
  @as_hashable_function(closure=out_axes_thunk)
  def new_out_axes_thunk():
    out_axes = out_axes_thunk()
    _, out_axes_transforms = todo_and_xforms()
    for t in out_axes_transforms:
      out_axes = t(out_axes)
    return out_axes
  params = dict(params, out_axes_thunk=new_out_axes_thunk)
  top_trace = find_top_trace(args)
  fun, todo_and_xforms = process_env_traces_map(
      fun, primitive, top_trace and top_trace.level, tuple(params.items()))
  tracers = map(top_trace.full_raise, args)

  def map_bind_continuation(outs):
    env_trace_todo, _ = todo_and_xforms()
    return map(full_lower, apply_todos(env_trace_todo, outs))

  return map_bind_continuation, top_trace, fun, tracers, params


def map_bind(primitive: MapPrimitive, fun, *args, **params):
  map_bind_continuation, top_trace, fun, tracers, params = (
      map_bind_with_continuation(primitive, fun, *args, **params))
  return map_bind_continuation(
      primitive.process(top_trace, fun, tracers, params))

def mapped_aval(size: AxisSize, axis: int | None,
                aval: AbstractValue) -> AbstractValue:
  handler, _ = aval_mapping_handlers.get(type(aval), (None, None))
  if handler is not None:
    return handler(size, axis, aval)
  else:
    raise TypeError(f"no mapping handler for {aval} of type {type(aval)}")

def unmapped_aval(size: AxisSize, axis_name, axis: int | None,
                  aval: AbstractValue) -> AbstractValue:
  _, handler = aval_mapping_handlers.get(type(aval), (None, None))
  if handler is not None:
    return handler(size, axis_name, axis, aval)
  else:
    raise TypeError(f"no unmapping handler for {aval} of type {type(aval)}")


def _map_shaped_array(
    size: int, axis: int | None, aval: ShapedArray) -> ShapedArray:
  assert axis is None or aval.shape[axis] == size
  # TODO: Extend the named shape
  if axis is None: return aval
  return ShapedArray(tuple_delete(aval.shape, axis), aval.dtype,
                     weak_type=aval.weak_type)

def _unmap_shaped_array(
    size: int, axis_name: AxisName, axis: int | None, aval: ShapedArray
  ) -> ShapedArray:
  if axis is None: return aval
  elif type(axis) is int:
    return ShapedArray(tuple_insert(aval.shape, axis, size), aval.dtype,
                       weak_type=aval.weak_type)
  else: raise TypeError(axis)

def _map_dshaped_array(
    size: AxisSize, axis: int | None, aval: DShapedArray) -> DShapedArray:
  if axis is None: return aval
  return DShapedArray(tuple_delete(aval.shape, axis), aval.dtype,
                      aval.weak_type)

def _unmap_dshaped_array(
    size: AxisSize, axis_name: AxisName, axis: int | None, aval: DShapedArray
  ) -> DShapedArray:
  if axis is None: return aval
  elif type(axis) is int:
    return DShapedArray(tuple_insert(aval.shape, axis, size), aval.dtype,
                        weak_type=aval.weak_type)
  else:
    raise TypeError(axis)

AvalMapHandlerPair = tuple[Callable, Callable]
aval_mapping_handlers: dict[type, AvalMapHandlerPair] = {
    DShapedArray:   (_map_dshaped_array, _unmap_dshaped_array),
    ShapedArray:   (_map_shaped_array, _unmap_shaped_array),
    ConcreteArray: (_map_shaped_array, _unmap_shaped_array),
    AbstractToken: (lambda _, __, a: a, lambda _, __, ___, a: a)
}

<<<<<<< HEAD
=======
@contextmanager
def extend_axis_env(axis_name: AxisName, size: int, tag: Any):
  frame = AxisEnvFrame(axis_name, size, tag)
  ts = thread_local_state.trace_state
  ts.axis_env.append(frame)
  config.update_thread_local_jit_state(
      axis_env_state=tuple(f for f in ts.axis_env
                           if f.name is not no_axis_name))
  try:
    yield
  finally:
    ts.axis_env.pop()
    config.update_thread_local_jit_state(
        axis_env_state=tuple(f for f in ts.axis_env
                             if f.name is not no_axis_name))

@contextmanager
def extend_axis_env_nd(axes: Iterable[tuple[AxisName, int]], tag: Any = None):
  frames = [AxisEnvFrame(axis_name, size, tag) for axis_name, size in axes]
  ts = thread_local_state.trace_state
  ts.axis_env.extend(frames)
  config.update_thread_local_jit_state(
      axis_env_state=tuple(f for f in ts.axis_env
                           if f.name is not no_axis_name))
  try:
    yield
  finally:
    for _ in frames: ts.axis_env.pop()
    config.update_thread_local_jit_state(
        axis_env_state=tuple(f for f in ts.axis_env
                             if f.name is not no_axis_name))


@contextmanager
def stash_axis_env():
  "Promise that a function or with-suite does not depend implicitly on axis env"
  # If the promise is broken, then a NameError about an unbound axis name will
  # be raised.
  ts = thread_local_state.trace_state
  prev_axis_env, ts.axis_env = ts.axis_env, []
  config.update_thread_local_jit_state(axis_env_state=())
  try:
    yield
  finally:
    ts.axis_env = prev_axis_env
    config.update_thread_local_jit_state(
        axis_env_state=tuple(f for f in ts.axis_env
                             if f.name is not no_axis_name))


# When a mapped function is given no axis name, we generate a name object based
# on the id of the function object. Collisions aren't important because this
# name can't be used in collectives, as user code never gets a ref to this
# object. We don't want to use the function object itself because that might
# persist references to the function object.
# TODO(mattjj): revisit this unique axis name strategy
@total_ordering
class _TempAxisName:

  def __init__(self, obj):
    self.id = id(obj)

  def __repr__(self):
    return f'<axis {hex(self.id)}>'

  def __hash__(self):
    return hash(self.id)

  def __eq__(self, other):
    return type(other) is _TempAxisName and self.id == other.id

  def __lt__(self, other):
    return type(other) is _TempAxisName and self.id < other.id


def axis_frame(axis_name: AxisName, main_trace: MainTrace | None = None
               ) -> AxisEnvFrame:
  frames = thread_local_state.trace_state.axis_env
  for frame in reversed(frames):
    if (frame.name == axis_name and
        (main_trace is None or frame.main_trace is main_trace)):
      return frame
  named_axes = [frame.name for frame in reversed(frames)
                if not isinstance(frame.name, _TempAxisName)]
  raise NameError(
      f'unbound axis name: {axis_name}. The following axis names (e.g. defined '
      f'by pmap) are available to collective operations: {named_axes}')


@dataclass(frozen=True)
class NamedAxisEffect(effects.Effect):
  """A side-effect introducing a new named axis into the current scope."""

  name: AxisName


effects.control_flow_allowed_effects.add_type(NamedAxisEffect)
effects.custom_derivatives_allowed_effects.add_type(NamedAxisEffect)
effects.lowerable_effects.add_type(NamedAxisEffect)
effects.remat_allowed_effects.add_type(NamedAxisEffect)


def filter_named_axis_effects(
    effects: Effects, names: Collection[AxisName]
) -> Effects:
  return {e for e in effects
          if not isinstance(e, NamedAxisEffect) or e.name not in names}


def remove_named_axis_effects(
    jaxpr: Jaxpr, names: Collection[AxisName]
) -> Jaxpr:
  if not names or not jaxpr.effects:
    return jaxpr
  return jaxpr.replace(effects=filter_named_axis_effects(jaxpr.effects, names))


ParamDict = dict[str, Any]
AxisSubst = Callable[[AxisName], tuple[AxisName, ...]]

class NameGatheringSubst:
  def __init__(self):
    self.axis_names = set()
  def __call__(self, axis_name):
    self.axis_names.add(axis_name)
    return (axis_name,)

def used_axis_names(primitive: Primitive, params: ParamDict) -> set[AxisName]:
  subst = NameGatheringSubst()
  subst_axis_names(primitive, params, subst)
  return subst.axis_names

def subst_axis_names(primitive: Primitive, params: ParamDict, subst: AxisSubst, traverse: bool = True) -> ParamDict:
  if primitive in axis_substitution_rules:
    return axis_substitution_rules[primitive](params, subst, traverse)
  if not traverse:
    return params
  # Default implementation: substitute names in all jaxpr parameters
  if isinstance(primitive, MapPrimitive):
    def shadowed_subst(name):
      return (name,) if name == params['axis_name'] else subst(name)
  else:
    shadowed_subst = subst
  jaxpr_params = [(n, v) for n, v in params.items() if isinstance(v, (Jaxpr, ClosedJaxpr))]
  if not jaxpr_params:
    return params
  new_params = dict(params)
  for name, jaxpr in jaxpr_params:
    new_params[name] = subst_axis_names_jaxpr(jaxpr, shadowed_subst)
  return new_params

class DuplicateAxisNameError(Exception):
  def __init__(self, var):
    self.var = var
    self.eqn = None

def subst_axis_names_effects(effects: Set[Effect], subst: AxisSubst) -> Set[Effect]:
  new_effects = set[Effect]()
  for e in effects:
    if isinstance(e, NamedAxisEffect):
      new_effects.update(map(NamedAxisEffect, subst(e.name)))
    else:
      new_effects.add(e)
  return new_effects

def subst_axis_names_var(v: Var, subst: AxisSubst, var_map: dict[Var, Var]) -> Var:
  # Var identity is load-bearing, so we can't have duplicates!
  if isinstance(v, DropVar): return v
  assert v not in var_map
  var_map[v] = v
  return v

def subst_axis_names_eqn(eqn: JaxprEqn, subst: AxisSubst, var_map: dict[Var, Var]) -> JaxprEqn:
  invars: list[Atom] = [v if isinstance(v, Literal) else var_map[v] for v in eqn.invars]
  try:
    outvars = [subst_axis_names_var(v, subst, var_map) for v in eqn.outvars]
  except DuplicateAxisNameError as e:
    e.eqn = eqn
    raise
  params = subst_axis_names(eqn.primitive, eqn.params, subst)
  effects = subst_axis_names_effects(eqn.effects, subst)
  return eqn.replace(invars=invars, outvars=outvars, params=params, effects=effects)

def do_subst_axis_names_jaxpr(jaxpr: Jaxpr | ClosedJaxpr, subst: AxisSubst):
  consts = None
  if isinstance(jaxpr, ClosedJaxpr):
    consts = jaxpr.consts
    jaxpr = jaxpr.jaxpr
  var_map: dict[Var, Var] = {}
  invars = [subst_axis_names_var(v, subst, var_map) for v in jaxpr.invars]  # type: ignore[union-attr]
  constvars = [subst_axis_names_var(v, subst, var_map) for v in jaxpr.constvars]  # type: ignore[union-attr]
  eqns = [subst_axis_names_eqn(eqn, subst, var_map) for eqn in jaxpr.eqns]
  outvars: list[Atom] = [v if isinstance(v, Literal) else var_map[v] for v in jaxpr.outvars]  # type: ignore[union-attr]
  effects = subst_axis_names_effects(jaxpr.effects, subst)
  new_jaxpr = Jaxpr(constvars, invars, outvars, eqns, effects)
  if consts is not None:
    return ClosedJaxpr(new_jaxpr, consts)
  return new_jaxpr

def used_axis_names_jaxpr(jaxpr: Jaxpr | ClosedJaxpr):
  return {e.name for e in jaxpr.effects if isinstance(e, NamedAxisEffect)}

def subst_axis_names_jaxpr(jaxpr: Jaxpr | ClosedJaxpr, subst: AxisSubst):
  if isinstance(subst, NameGatheringSubst):  # This is a common case, so we optimize it!
    subst.axis_names |= used_axis_names_jaxpr(jaxpr)
    return jaxpr
  return do_subst_axis_names_jaxpr(jaxpr, subst)

>>>>>>> c8ea86c9
def replace_jaxpr_effects(jaxpr: ClosedJaxpr, effects: Effects):
  return _replace_jaxpr_effects(jaxpr, frozenset(effects))

@weakref_lru_cache
def _replace_jaxpr_effects(jaxpr: ClosedJaxpr, effects: frozenset[Effect]):
  return jaxpr.replace(jaxpr=jaxpr.jaxpr.replace(effects=set(effects)))

# ------------------- Jaxpr checking -------------------

def typecheck(aval: AbstractValue, x) -> bool:
  return typecompat(aval, get_aval(x))

def typecompat(aval_ref: AbstractValue, aval: AbstractValue) -> bool:
  """Determine whether `aval` conforms to `aval_ref`. Ignores weak_type."""
  try:
    return typematch(aval_ref, lattice_join(aval_ref, aval))
  except TypeError:
    return False

def typematch(aval1: AbstractValue, aval2: AbstractValue) -> bool:
  """Determine whether `aval1` and `aval2` are equivalent. Ignores weak_type."""
  if aval1 == aval2: return True
  # unequal avals may still represent the same type, because type is represented
  # by avals at the shaped level, and because weak type tags aren't considered
  # part of the type
  return (raise_to_shaped(aval1, weak_type=False) ==
          raise_to_shaped(aval2, weak_type=False))

class JaxprTypeError(TypeError): pass

custom_typechecks: dict[Primitive, Callable] = {}

def _check_closed_call(_, *in_atoms, call_jaxpr):
  in_avals = [x.aval for x in in_atoms]
  if not all(map(typecompat, call_jaxpr.in_avals, in_avals)):
    raise JaxprTypeError("Closed call in_avals mismatch")
  return call_jaxpr.out_avals, call_jaxpr.effects
custom_typechecks[closed_call_p] = _check_closed_call

def check_jaxpr(jaxpr: Jaxpr):
  """Checks well-formedness of a jaxpr.

  Specifically, check that:
  - variables that are read are bound beforehand
  - variables are typed equally throughout a jaxpr
  - variable type annotations are compatible with their binding expression

  Raises `JaxprTypeError` if `jaxpr` is determined invalid. Returns `None`
  otherwise.
  """
  @functools.cache
  def ctx_factory():
    ctx = JaxprPpContext()
    pp_settings = JaxprPpSettings()
    try: pp_jaxpr(jaxpr, ctx, pp_settings)  # side-effect on ctx, build variable names
    except: pass
    return ctx, pp_settings

  try:
    _check_jaxpr(ctx_factory, jaxpr)
  except JaxprTypeError as e:
    ctx, pp_settings = ctx_factory()
    if len(e.args) == 2:
      msg, eqnidx = e.args
      jaxpr_str = str(pp_jaxpr_eqn_range(jaxpr, eqnidx - 10, eqnidx + 10, ctx,
                                         pp_settings))
    else:
      msg, = e.args
      jaxpr_str = str(pp_jaxpr_eqn_range(jaxpr, 0, 20, ctx, pp_settings))
    msg = "\n\n".join([msg, "while checking jaxpr:", jaxpr_str])
    raise JaxprTypeError(msg) from None

  # Run key reuse checker after validating jaxpr:
  if config.debug_key_reuse.value:
    # Import here to avoid circular imports
    from jax.experimental.key_reuse._core import check_key_reuse_jaxpr  # pytype: disable=import-error
    check_key_reuse_jaxpr(jaxpr)


def _check_jaxpr(
    ctx_factory: Callable[[], tuple[JaxprPpContext, JaxprPpSettings]],
    jaxpr: Jaxpr
  ) -> None:
  # Use set of variables to types to check that variables are in scope.
  env: set[Var] = set()

  def read(x: Atom) -> Atom:
    # Check the type annotation is itself well-typed.
    check_type(ctx_factory, env, x.aval)
    if isinstance(x, Var):
      # Check the variable is in-scope and consistently typed.
      if x not in env:
        ctx, _ = ctx_factory()
        raise JaxprTypeError(f"Variable '{pp_var(x, ctx)}' not defined")
      return x
    elif isinstance(x, Literal):
      # Check that the literal matches its type annotation.
      if not typecheck(x.aval, x.val):
        ctx, _ = ctx_factory()
        raise JaxprTypeError(
            f"Literal value {x.val} does not match its type annotation "
            f"{pp_aval(x.aval, ctx)}")
      return x
    else:
      assert False, "syntactically invalid jaxpr"

  def write(v: Var, a: AbstractValue) -> None:
    assert isinstance(v, Var), "syntactically invalid jaxpr"
    # Check the type annotation of the binder is itself well-typed.
    check_type(ctx_factory, env, v.aval)
    # Check that the variable is not already bound.
    if v in env:
      ctx, _ = ctx_factory()
      raise JaxprTypeError(f"Variable '{pp_var(v, ctx)}' already bound")
    # Check that the computed type is consistent with the binder annotation.
    if not typematch(v.aval, a):
      ctx, _ = ctx_factory()
      raise JaxprTypeError(
          f"Value for variable '{pp_var(v, ctx)}' inconsistently typed "
          f"as {pp_aval(a, ctx)} for let-binder of type {pp_aval(v.aval, ctx)}")
    # If the variable is not a DropVar, add it to the environment.
    if not isinstance(v, DropVar):
      env.add(v)

  # Check type annotations on lambda binders.
  for v in it.chain(jaxpr.constvars, jaxpr.invars):
    check_type(ctx_factory, env, v.aval)
    write(v, v.aval)

  # Check each eqn.
  sentinel = object()
  in_idx = {v: i for i, v in enumerate(it.chain(jaxpr.constvars, jaxpr.invars))}
  for eqn_idx, eqn in enumerate(jaxpr.eqns):
    prim = eqn.primitive
    try:
      in_atoms = map(read, eqn.invars)
      in_avals = [x.aval for x in in_atoms]  # use in_atoms for dyn shapes

      # Compute the type of the primitive application.
      if prim in custom_typechecks:
        out_type, eqn_effects = custom_typechecks[prim](
          ctx_factory, *in_atoms, **eqn.params)
      elif prim.call_primitive:
        out_type, eqn_effects = _check_call(ctx_factory, prim, in_atoms,
                                            eqn.params)
      elif prim.map_primitive:
        out_type, eqn_effects = _check_map(ctx_factory, prim, in_avals,
                                           eqn.params)
      else:
        out_type, eqn_effects = check_eqn(prim, in_avals, eqn.params)

      # Check the computed effect type matches the eqn's annotation, and is
      # included in the jaxpr's annotation.
      if prim is mutable_array_p:
        outvar, = eqn.outvars
        in_idx[outvar] = None  # type: ignore
      if eqn.effects != eqn_effects:
        raise JaxprTypeError("Inferred effects do not match equation effects. "
                             f"Equation effects: {eqn.effects}. "
                             f"Inferred effects: {eqn_effects}")
      for eff in eqn.effects:
        if isinstance(eff, effects.JaxprInputEffect):
          eqn_invar = eqn.invars[eff.input_index]
          if (jaxpr_index := in_idx.get(eqn_invar, sentinel)) is sentinel:
            raise JaxprTypeError(
                "Invalid `JaxprInputEffect`: must correspond to a jaxpr invar")
          jaxpr_effect = eff.replace(input_index=jaxpr_index)
          if jaxpr_effect not in jaxpr.effects:
            raise JaxprTypeError(
                "Invalid `JaxprInputEffect`: must be present in jaxpr. "
                f"{jaxpr_effect} is not in {jaxpr.effects}.")
        elif eff not in jaxpr.effects:
          raise JaxprTypeError("Equation effect not present in jaxpr effects. "
                               f"Equation effect: {eff}. "
                               f"Jaxpr effects: {jaxpr.effects}")

      # Check out_type matches the let-binders' annotation (after substitution).
      out_type = substitute_vars_in_output_ty(out_type, eqn.invars, eqn.outvars)
      map(write, eqn.outvars, out_type)

    except JaxprTypeError as e:
      ctx, settings = ctx_factory()
      msg, = e.args
      src = source_info_util.summarize(eqn.source_info)
      msg = "\n\n".join([msg, "in equation:", str(pp.nest(2, pp_eqn(eqn, ctx, settings))),
                         f"from source: {src}"])
      raise JaxprTypeError(msg, eqn_idx) from None

  # TODO(mattjj): include output type annotation on jaxpr and check it here
  map(read, jaxpr.outvars)

def check_type(
    ctx_factory: Callable[[], tuple[JaxprPpContext, JaxprPpSettings]],
    env: set[Var],
    ty: AbstractValue,
  ) -> None:
  if isinstance(ty, DShapedArray):
    # Check all elements in the shape tuple are well-typed.
    for d in ty.shape:
      if (isinstance(d, int) or
          isinstance(d, DArray) and not d.shape and type(d.dtype) == bint):
        continue
      elif isinstance(d, Var):
        if d not in env:
          ctx, _ = ctx_factory()
          raise JaxprTypeError(f"unbound axis size: '{pp_var(d, ctx)}'")
        if not isinstance(d.aval, (ShapedArray, DShapedArray)):
          raise JaxprTypeError(f"axis size with unexpected type annotation: "
                               f"{d.aval} of type {type(d.aval)}")
        if isinstance(d.aval, ShapedArray):
          shape, dtype = d.aval.shape, d.aval.dtype
          if shape: raise JaxprTypeError(f"axis size nonscalar: {d.aval}")
          if not dtypes.issubdtype(dtype, np.integer):
            raise JaxprTypeError(f"axis size with non-integer dtype: {d.aval}")
        else:
          assert isinstance(d.aval, DShapedArray)
          shape, dtype = d.aval.shape, d.aval.dtype
          if shape: raise JaxprTypeError(f"axis size nonscalar: {d.aval}")
          if type(dtype) is not bint:
            raise JaxprTypeError(
                f"DArray axis size with non-bint dtype: {d.aval}")
      else:
        raise JaxprTypeError(f"unexpected type in shape: {type(d)}")
  else:
    return  # Except in above case(s), all syntactic forms are valid

def substitute_vars_in_output_ty(
    out_type: Sequence[AbstractValue],  # shapes may contain InDBIdx / OutDBIdx
    in_atoms: Sequence[Atom],
    out_binders: Sequence[Var],
  ) -> list[AbstractValue]:  # shapes may contain Vars
  in_atoms = [x.val if type(x) is Literal else x for x in in_atoms]
  result = []
  for aval in out_type:
    if type(aval) is DShapedArray:
      shape = [in_atoms[d.val] if type(d) is InDBIdx else
               out_binders[d.val] if type(d) is OutDBIdx else
               d for d in aval.shape]
      aval = aval.update(shape=tuple(shape))
    result.append(aval)
  return result

def check_eqn(prim, in_avals, params):
  for jaxpr in jaxprs_in_params(params):
    check_jaxpr(jaxpr)

  out_avals, effects = prim.abstract_eval(*in_avals, **params)
  if not prim.multiple_results:
    out_avals = [out_avals]
  return out_avals, effects

def _check_call(ctx_factory, prim, in_atoms, params):
  if "call_jaxpr" not in params:
    raise JaxprTypeError(
        f"Call primitive {prim} missing 'call_jaxpr' parameter")
  call_jaxpr = params["call_jaxpr"]

  if len(in_atoms) != len(call_jaxpr.invars):
    raise JaxprTypeError(f"Call primitive {prim} with {len(in_atoms)} "
                         f"operands cannot call jaxpr with "
                         f"{len(call_jaxpr.invars)} inputs")

  # Check `call_jaxpr` can be applied to in_atoms.
  env: dict[Var, Atom] = {}
  def substitute(aval: AbstractValue):
    if isinstance(aval, DShapedArray):
      aval = aval.update(shape=tuple(env.get(d, d) for d in aval.shape))  # type: ignore
    return aval
  for v, x in zip(call_jaxpr.invars, in_atoms):
    if not typecompat(substitute(v.aval), x.aval):
      # TODO(mattjj): vars in error message are confusing b/c of Var.__repr__
      raise JaxprTypeError(f"Call primitive {prim} passes operand {x} of type "
                           f"{x.aval} to jaxpr expecting type "
                           f"{substitute(v.aval)}")
    env[v] = x if type(x) is Var else x.val

  _check_jaxpr(ctx_factory, call_jaxpr)

  invars, outvars = call_jaxpr.invars, call_jaxpr.outvars
  in_map : dict[Var,  InDBIdx] = {v:  InDBIdx(i) for i, v in enumerate( invars)}
  out_map: dict[Var, OutDBIdx] = {x: OutDBIdx(i) for i, x in enumerate(outvars)
                                  if type(x) is Var}
  out_avals = [x.aval for x in call_jaxpr.outvars]
  out_type = [a.update(shape=tuple(in_map.get(d, out_map.get(d))
                                   if type(d) is Var else d for d in a.shape))
              if type(a) is DShapedArray else a for a in out_avals]
  return out_type, call_jaxpr.effects

def _check_map(ctx_factory, prim, in_avals, params):
  if "call_jaxpr" not in params:
    raise JaxprTypeError(f"Map primitive {prim} missing 'call_jaxpr' parameter")
  call_jaxpr = params["call_jaxpr"]
  ordered_effects_ = effects.ordered_effects.filter_in(call_jaxpr.effects)
  if ordered_effects_:
    raise JaxprTypeError(
        f"Map primitive {prim} mapping ordered effects: {ordered_effects_}")
  if "axis_size" not in params:
    raise JaxprTypeError(f"Map primitive {prim} missing 'axis_size' parameter")
  axis_size = params["axis_size"]
  if "axis_name" not in params:
    raise JaxprTypeError(f"Map primitive {prim} missing 'axis_name' parameter")
  axis_name = params["axis_name"]
  if "in_axes" not in params:
    raise JaxprTypeError(f"Map primitive {prim} missing 'in_axes' parameter")
  in_axes = params["in_axes"]
  if "out_axes" not in params:
    raise JaxprTypeError(f"Map primitive {prim} missing 'out_axes' parameter")
  out_axes = params["out_axes"]

  binder_avals = [unmapped_aval(axis_size, axis_name, in_axis, v.aval)
                  if in_axis is not None else v.aval
                  for v, in_axis in zip(call_jaxpr.invars, in_axes)]
  for binder_aval, in_aval in zip(binder_avals, in_avals):
    if not typecompat(binder_aval, in_aval):
      raise JaxprTypeError(f"Call primitive {prim} passes operand {in_aval} "
                           f"to jaxpr expecting {binder_aval}")

  with extend_axis_env(params['axis_name'], axis_size, None):
    _check_jaxpr(ctx_factory, call_jaxpr)

  mapped_out_avals = [v.aval for v in call_jaxpr.outvars]
  out_avals = [unmapped_aval(axis_size, axis_name, out_axis, aval)
               if out_axis is not None else aval
               for aval, out_axis in zip(mapped_out_avals, out_axes)]
  return out_avals, filter_named_axis_effects(call_jaxpr.effects, {axis_name})


# ------------------- Jaxpr printed representation -------------------

def pp_toplevel_jaxpr(jaxpr_to_print, *, source_info=False, print_shapes=True,
                      custom_pp_eqn_rules=True, name_stack=False,
                      print_effects: bool = False) -> pp.Doc:
    context = JaxprPpContext()
    settings = JaxprPpSettings(
        source_info=source_info,
        print_shapes=print_shapes,
        custom_pp_eqn_rules=custom_pp_eqn_rules,
        name_stack=name_stack,
        print_effects=print_effects)

    # Compute how many times each jaxpr is used.
    names = defaultdict[Jaxpr, str](lambda: "jaxpr")
    jaxpr_counts = Counter[Jaxpr]()
    s = deque([jaxpr_to_print])
    while s:
      jaxpr = s.popleft()
      jaxpr_counts[jaxpr] += 1
      for eqn in jaxpr.eqns:
        # TODO(slebedev): Come up with a more elaborate heuristic for name=.
        name = eqn.params.get("name")
        if name is None:
          s.extend(jaxprs_in_params(eqn.params))
          continue
        name = name.strip("<>")  # <lambda> -> lambda
        for subjaxpr in jaxprs_in_params(eqn.params):
          s.append(subjaxpr)
          names.setdefault(subjaxpr, name)

    # Pull jaxprs occurring more than once to the top-level, making sure
    # that their names are unique.
    docs = []
    name_counts = Counter[str]()
    for jaxpr, c in jaxpr_counts.items():
      if c == 1:
        continue
      name = names[jaxpr]
      if (count := name_counts[name]) > 0:
        name_counts[name] += 1
        name += str(count)
        name_counts[name] += 1
      else:
        name_counts[name] += 1
      docs.append(pp_top_level_jaxpr(name, jaxpr, context, settings))
      context.used_names.add(name)
      context.top_level_jaxprs[jaxpr] = name
    docs.append(pp_jaxpr(jaxpr_to_print, context, settings))
    return pp.concat(docs)


class JaxprPpSettings(NamedTuple):
  print_shapes: bool = True
  source_info: bool = False
  name_stack: bool = False
  custom_pp_eqn_rules: bool = True
  print_effects: bool = False

def _encode_digits_alphabetic(n: int) -> str:
  if n == -1:
    return '*'
  s = ''
  while len(s) == 0 or n:
    n, i = n // 26, n % 26
    s = chr(97 + i % 26) + s
  return s

# A JaxprPpContext allows us to globally uniquify variable names within nested
# Jaxprs.
class JaxprPpContext:
  var_names: defaultdict[Var, str]
  used_names: MutableSet[str]
  top_level_jaxprs: MutableMapping[Jaxpr, str]

  def __init__(self) -> None:
    self.top_level_jaxprs = {}
    self.used_names = set()
    fresh_names: Iterator[str] = (
        name
        for i in it.count()
        if (name := _encode_digits_alphabetic(i)) not in self.used_names
    )
    self.var_names = defaultdict(fresh_names.__next__)


def pp_var(v: Var | Literal, context: JaxprPpContext) -> str:
  if isinstance(v, (Literal, DropVar)): return str(v)
  return f"{context.var_names[v]}{v.suffix}"

def pp_aval(a: AbstractValue, context: JaxprPpContext) -> str:
  if isinstance(a, DShapedArray):
    shape = [pp_var(d, context) if type(d) is Var else str(d) for d in a.shape]
    dtype = _short_dtype_name(a.dtype)
    return f'{dtype}[{",".join(shape)}]'
  else:
    return a.str_short(short_dtypes=True)

def pp_vars(vs: Sequence[Any], context: JaxprPpContext,
            *, separator="", print_shapes: bool = False) -> pp.Doc:
  if print_shapes:
    return pp.nest(2, pp.group(
      pp.join(pp.text(separator) + pp.group(pp.brk()), [
        pp.text(pp_var(v, context)) +
        pp.type_annotation(pp.text(":" + pp_aval(v.aval, context)))
        for v in vs
      ])
    ))
  else:
    return pp.nest(2, pp.group(
      pp.join(pp.text(separator) + pp.group(pp.brk()),
              [pp.text(pp_var(v, context)) for v in vs])
    ))

def pp_kv_pair(k:str, v: Any, context: JaxprPpContext, settings: JaxprPpSettings) -> pp.Doc:
  if type(v) is tuple and all(isinstance(j, (Jaxpr, ClosedJaxpr)) for j in v):
    pp_v = pp_jaxprs(v, context, settings)
  elif isinstance(v, Jaxpr):
    pp_v = pp_jaxpr(v, context, settings)
  elif isinstance(v, ClosedJaxpr):
    pp_v = pp_jaxpr(v.jaxpr, context, settings)
  else:
    pp_v = pp.text(str(v))
  return pp.text(f'{k}=') + pp_v

def pp_kv_pairs(kv_pairs, context: JaxprPpContext, settings: JaxprPpSettings) -> pp.Doc:
  if not kv_pairs:
    return pp.nil()
  return pp.group(
    pp.nest(2, pp.concat([
      pp.text("["),  pp.brk(""),
      pp.join(pp.brk(), [pp_kv_pair(k, v, context, settings) for k, v in kv_pairs])
    ]))
    + pp.brk("") + pp.text("]")
  )

def pp_eqn(eqn: JaxprEqn, context: JaxprPpContext, settings: JaxprPpSettings
           ) -> pp.Doc:
  rule = (_pp_eqn if not settings.custom_pp_eqn_rules else
          pp_eqn_rules.get(eqn.primitive, _pp_eqn))
  doc = rule(eqn, context, settings)  # type: ignore[operator]
  user_frame = source_info_util.user_frame(eqn.source_info)
  return doc if user_frame is None else pp.source_map(doc, user_frame)

def _pp_eqn(eqn, context, settings, params=None) -> pp.Doc:
  annotation = (source_info_util.summarize(eqn.source_info)
                if settings.source_info else None)
  if params is None:
    params = sorted(eqn.params)
  name_stack_annotation = f'[{eqn.source_info.name_stack}]' if settings.name_stack else None
  lhs = pp_vars(eqn.outvars, context, print_shapes=settings.print_shapes)
  rhs = [pp.text(eqn.primitive.name, annotation=name_stack_annotation),
         pp_kv_pairs([(p, eqn.params[p]) for p in params], context, settings),
         pp.text(" ") + pp_vars(eqn.invars, context)]
  if lhs.format():
    return pp.concat([lhs, pp.text(" = ", annotation=annotation), *rhs])
  else:
    return pp.concat(rhs)
CustomPpEqnRule = Callable[[JaxprEqn, JaxprPpContext, JaxprPpSettings], pp.Doc]
pp_eqn_rules: dict[Primitive, CustomPpEqnRule]  = {}

def pp_eqns(eqns, context: JaxprPpContext, settings: JaxprPpSettings) -> pp.Doc:
  return pp.join(
    pp.brk("; "),
    [pp_eqn(e, context, settings) for e in eqns])

def _compact_eqn_should_include(k: str, v: Any) -> bool:
  if k == 'branches': return False
  if isinstance(v, (Jaxpr, ClosedJaxpr)): return False
  if (isinstance(v, tuple) and
      any(isinstance(e, (Jaxpr, ClosedJaxpr)) for e in v)):
    return False
  return True

def str_eqn_compact(primitive: Primitive, params: dict[Any, Any]) -> str:
  "Compact equation to string conversion used in HLO metadata."
  if primitive in custom_str_eqn_compact_rules:
    return custom_str_eqn_compact_rules[primitive](primitive, params)
  primitive_name = primitive.name
  kvs = " ".join(f"{k}={v}" for k, v in params.items()
                 if _compact_eqn_should_include(k, v))
  return f"{primitive_name}[{kvs}]" if len(kvs) > 0 else primitive_name
custom_str_eqn_compact_rules: dict[
    Primitive, Callable[[Primitive, dict[Any, Any]], str]
] = {}

def pp_jaxpr_skeleton(jaxpr, eqns_fn, context: JaxprPpContext,
                      settings: JaxprPpSettings) -> pp.Doc:
  constvars = pp_vars(jaxpr.constvars, context, print_shapes=settings.print_shapes)
  invars = pp_vars(jaxpr.invars, context, print_shapes=settings.print_shapes)
  eqns = eqns_fn()
  outvars = pp.concat([
    pp.text("("), pp_vars(jaxpr.outvars, context, separator=","),
    pp.text(")" if len(jaxpr.outvars) != 1 else ",)")])
  if settings.print_effects:
    # TODO(sharadmv): render an entire signature here
    eff_text = [pp.text(" : { ")]
    for i, eff in enumerate(jaxpr.effects):
      if i > 0:
        eff_text.append(pp.text(", "))
      if isinstance(eff, effects.JaxprInputEffect):
        index = eff.input_index
        all_vars = [*jaxpr.constvars, *jaxpr.invars]
        eff_text.append(pp_effect(eff.replace(input_index=all_vars[index]),
                                  context))
      else:
        eff_text.append(pp_effect(eff, context))
    eff_text.append(pp.text(" }"))
  else:
    eff_text = []
  return pp.group(pp.nest(2, pp.concat([
    pp.text("{ "), pp.keyword(pp.text("lambda ")),
    constvars, pp.text("; "), invars,
    pp.text(". "), pp.keyword(pp.text("let")),
    pp.nest(2, pp.brk() + eqns), pp.brk(),
    pp.keyword(pp.text("in ")), outvars,
    pp.concat(eff_text)
  ])) + pp.text(" }"))


def pp_top_level_jaxpr(
    name: str,
    jaxpr: Jaxpr,
    context: JaxprPpContext,
    settings: JaxprPpSettings,
) -> pp.Doc:
  return pp.concat([
      pp.text("let " + name + " = "),
      pp_jaxpr(jaxpr, context, settings),
      pp.text(" in"),
      pp.brk(),
  ])


def pp_jaxpr(
    jaxpr: Jaxpr,
    context: JaxprPpContext,
    settings: JaxprPpSettings,
) -> pp.Doc:
  if name := context.top_level_jaxprs.get(jaxpr):
    return pp.text(name)
  eqns_fn = lambda: pp_eqns(jaxpr.eqns, context, settings)
  return pp_jaxpr_skeleton(jaxpr, eqns_fn, context, settings)


def pp_jaxprs(jaxprs, context: JaxprPpContext, settings: JaxprPpSettings) -> pp.Doc:
  jaxprs = [j.jaxpr if isinstance(j, ClosedJaxpr) else j for j in jaxprs]
  return pp.group(pp.nest(2, pp.concat([
      pp.text('('), pp.brk(""),
      pp.join(pp.brk(), map(lambda x: pp_jaxpr(x, context, settings), jaxprs))]
    )) + pp.brk("") + pp.text(')')
  )


def pp_jaxpr_eqn_range(jaxpr: Jaxpr, lo: int, hi: int, context: JaxprPpContext,
                       settings: JaxprPpSettings) -> pp.Doc:
  lo = max(lo, 0)
  hi = max(lo, min(hi, len(jaxpr.eqns)))
  eqns = jaxpr.eqns[lo:hi]
  def eqns_fn():
    pps = []
    if len(eqns) == 0 and len(jaxpr.eqns) != 0:
      pps.append(pp.text('...'))
    else:
      if lo != 0:
        pps.append(pp.text('...'))
      pps.extend(map((lambda e: pp_eqn(e, context, settings)), eqns))
      if hi != len(jaxpr.eqns):
        pps.append(pp.text('...'))
    return pp.join(pp.brk("; "), pps)
  return pp_jaxpr_skeleton(jaxpr, eqns_fn, context, settings)

def pp_effect(effect: Effect, context: JaxprPpContext) -> pp.Doc:
  if hasattr(effect, "_pretty_print"):
    return effect._pretty_print(context)
  return pp.text(str(effect))

# ------------------- Jaxpr util -------------------

def last_used(jaxpr: Jaxpr) -> dict[Var, JaxprEqn | None]:
  """Returns a mapping from every var in jaxpr to what equation uses it last."""
  last_used: dict[Var, JaxprEqn | None] = {
      v: None for v in jaxpr.outvars if not isinstance(v, Literal)}
  for eqn in reversed(jaxpr.eqns):
    for v in eqn.invars:
      if not isinstance(v, Literal) and v not in last_used:
        last_used[v] = eqn
  return last_used

def clean_up_dead_vars(eqn: JaxprEqn, env: dict[Var, Any],
                       last_used: dict[Var, JaxprEqn | None]):
  """Remove all eqn.invars from env if eqn is the last time they were used."""
  for v in {v for v in eqn.invars if not isinstance(v, Literal)}:
    if last_used[v] is eqn:
      # Delete ref to variable when it is no longer needed by next equations.
      del env[v]

<<<<<<< HEAD
# =================== new stuff ==============

def get_trace_state():
  return thread_local_state.trace_state

def find_cur_trace():
  return get_trace_state().trace

class NotATrace: pass

@contextmanager
def without_any_current_trace():
  try:
    ts = get_trace_state()
    prev = ts.trace
    ts.trace = NotATrace()
    yield
  finally:
    ts.trace = prev

@contextmanager
def set_current_trace(t):
  try:
    ts = get_trace_state()
    prev = ts.trace
    ts.trace = t
    yield
  finally:
    ts.trace = prev

@contextmanager
def concrete_eval():
  try:
    ts = get_trace_state()
    prev = ts.trace
    ts.trace = EvalTrace()
    yield
  finally:
    ts.trace = prev
=======
# Used in shard_map for converting avals
shard_aval_handlers = {}  # type: ignore
unshard_aval_handlers = {}  # type: ignore
>>>>>>> c8ea86c9
<|MERGE_RESOLUTION|>--- conflicted
+++ resolved
@@ -2164,217 +2164,6 @@
     AbstractToken: (lambda _, __, a: a, lambda _, __, ___, a: a)
 }
 
-<<<<<<< HEAD
-=======
-@contextmanager
-def extend_axis_env(axis_name: AxisName, size: int, tag: Any):
-  frame = AxisEnvFrame(axis_name, size, tag)
-  ts = thread_local_state.trace_state
-  ts.axis_env.append(frame)
-  config.update_thread_local_jit_state(
-      axis_env_state=tuple(f for f in ts.axis_env
-                           if f.name is not no_axis_name))
-  try:
-    yield
-  finally:
-    ts.axis_env.pop()
-    config.update_thread_local_jit_state(
-        axis_env_state=tuple(f for f in ts.axis_env
-                             if f.name is not no_axis_name))
-
-@contextmanager
-def extend_axis_env_nd(axes: Iterable[tuple[AxisName, int]], tag: Any = None):
-  frames = [AxisEnvFrame(axis_name, size, tag) for axis_name, size in axes]
-  ts = thread_local_state.trace_state
-  ts.axis_env.extend(frames)
-  config.update_thread_local_jit_state(
-      axis_env_state=tuple(f for f in ts.axis_env
-                           if f.name is not no_axis_name))
-  try:
-    yield
-  finally:
-    for _ in frames: ts.axis_env.pop()
-    config.update_thread_local_jit_state(
-        axis_env_state=tuple(f for f in ts.axis_env
-                             if f.name is not no_axis_name))
-
-
-@contextmanager
-def stash_axis_env():
-  "Promise that a function or with-suite does not depend implicitly on axis env"
-  # If the promise is broken, then a NameError about an unbound axis name will
-  # be raised.
-  ts = thread_local_state.trace_state
-  prev_axis_env, ts.axis_env = ts.axis_env, []
-  config.update_thread_local_jit_state(axis_env_state=())
-  try:
-    yield
-  finally:
-    ts.axis_env = prev_axis_env
-    config.update_thread_local_jit_state(
-        axis_env_state=tuple(f for f in ts.axis_env
-                             if f.name is not no_axis_name))
-
-
-# When a mapped function is given no axis name, we generate a name object based
-# on the id of the function object. Collisions aren't important because this
-# name can't be used in collectives, as user code never gets a ref to this
-# object. We don't want to use the function object itself because that might
-# persist references to the function object.
-# TODO(mattjj): revisit this unique axis name strategy
-@total_ordering
-class _TempAxisName:
-
-  def __init__(self, obj):
-    self.id = id(obj)
-
-  def __repr__(self):
-    return f'<axis {hex(self.id)}>'
-
-  def __hash__(self):
-    return hash(self.id)
-
-  def __eq__(self, other):
-    return type(other) is _TempAxisName and self.id == other.id
-
-  def __lt__(self, other):
-    return type(other) is _TempAxisName and self.id < other.id
-
-
-def axis_frame(axis_name: AxisName, main_trace: MainTrace | None = None
-               ) -> AxisEnvFrame:
-  frames = thread_local_state.trace_state.axis_env
-  for frame in reversed(frames):
-    if (frame.name == axis_name and
-        (main_trace is None or frame.main_trace is main_trace)):
-      return frame
-  named_axes = [frame.name for frame in reversed(frames)
-                if not isinstance(frame.name, _TempAxisName)]
-  raise NameError(
-      f'unbound axis name: {axis_name}. The following axis names (e.g. defined '
-      f'by pmap) are available to collective operations: {named_axes}')
-
-
-@dataclass(frozen=True)
-class NamedAxisEffect(effects.Effect):
-  """A side-effect introducing a new named axis into the current scope."""
-
-  name: AxisName
-
-
-effects.control_flow_allowed_effects.add_type(NamedAxisEffect)
-effects.custom_derivatives_allowed_effects.add_type(NamedAxisEffect)
-effects.lowerable_effects.add_type(NamedAxisEffect)
-effects.remat_allowed_effects.add_type(NamedAxisEffect)
-
-
-def filter_named_axis_effects(
-    effects: Effects, names: Collection[AxisName]
-) -> Effects:
-  return {e for e in effects
-          if not isinstance(e, NamedAxisEffect) or e.name not in names}
-
-
-def remove_named_axis_effects(
-    jaxpr: Jaxpr, names: Collection[AxisName]
-) -> Jaxpr:
-  if not names or not jaxpr.effects:
-    return jaxpr
-  return jaxpr.replace(effects=filter_named_axis_effects(jaxpr.effects, names))
-
-
-ParamDict = dict[str, Any]
-AxisSubst = Callable[[AxisName], tuple[AxisName, ...]]
-
-class NameGatheringSubst:
-  def __init__(self):
-    self.axis_names = set()
-  def __call__(self, axis_name):
-    self.axis_names.add(axis_name)
-    return (axis_name,)
-
-def used_axis_names(primitive: Primitive, params: ParamDict) -> set[AxisName]:
-  subst = NameGatheringSubst()
-  subst_axis_names(primitive, params, subst)
-  return subst.axis_names
-
-def subst_axis_names(primitive: Primitive, params: ParamDict, subst: AxisSubst, traverse: bool = True) -> ParamDict:
-  if primitive in axis_substitution_rules:
-    return axis_substitution_rules[primitive](params, subst, traverse)
-  if not traverse:
-    return params
-  # Default implementation: substitute names in all jaxpr parameters
-  if isinstance(primitive, MapPrimitive):
-    def shadowed_subst(name):
-      return (name,) if name == params['axis_name'] else subst(name)
-  else:
-    shadowed_subst = subst
-  jaxpr_params = [(n, v) for n, v in params.items() if isinstance(v, (Jaxpr, ClosedJaxpr))]
-  if not jaxpr_params:
-    return params
-  new_params = dict(params)
-  for name, jaxpr in jaxpr_params:
-    new_params[name] = subst_axis_names_jaxpr(jaxpr, shadowed_subst)
-  return new_params
-
-class DuplicateAxisNameError(Exception):
-  def __init__(self, var):
-    self.var = var
-    self.eqn = None
-
-def subst_axis_names_effects(effects: Set[Effect], subst: AxisSubst) -> Set[Effect]:
-  new_effects = set[Effect]()
-  for e in effects:
-    if isinstance(e, NamedAxisEffect):
-      new_effects.update(map(NamedAxisEffect, subst(e.name)))
-    else:
-      new_effects.add(e)
-  return new_effects
-
-def subst_axis_names_var(v: Var, subst: AxisSubst, var_map: dict[Var, Var]) -> Var:
-  # Var identity is load-bearing, so we can't have duplicates!
-  if isinstance(v, DropVar): return v
-  assert v not in var_map
-  var_map[v] = v
-  return v
-
-def subst_axis_names_eqn(eqn: JaxprEqn, subst: AxisSubst, var_map: dict[Var, Var]) -> JaxprEqn:
-  invars: list[Atom] = [v if isinstance(v, Literal) else var_map[v] for v in eqn.invars]
-  try:
-    outvars = [subst_axis_names_var(v, subst, var_map) for v in eqn.outvars]
-  except DuplicateAxisNameError as e:
-    e.eqn = eqn
-    raise
-  params = subst_axis_names(eqn.primitive, eqn.params, subst)
-  effects = subst_axis_names_effects(eqn.effects, subst)
-  return eqn.replace(invars=invars, outvars=outvars, params=params, effects=effects)
-
-def do_subst_axis_names_jaxpr(jaxpr: Jaxpr | ClosedJaxpr, subst: AxisSubst):
-  consts = None
-  if isinstance(jaxpr, ClosedJaxpr):
-    consts = jaxpr.consts
-    jaxpr = jaxpr.jaxpr
-  var_map: dict[Var, Var] = {}
-  invars = [subst_axis_names_var(v, subst, var_map) for v in jaxpr.invars]  # type: ignore[union-attr]
-  constvars = [subst_axis_names_var(v, subst, var_map) for v in jaxpr.constvars]  # type: ignore[union-attr]
-  eqns = [subst_axis_names_eqn(eqn, subst, var_map) for eqn in jaxpr.eqns]
-  outvars: list[Atom] = [v if isinstance(v, Literal) else var_map[v] for v in jaxpr.outvars]  # type: ignore[union-attr]
-  effects = subst_axis_names_effects(jaxpr.effects, subst)
-  new_jaxpr = Jaxpr(constvars, invars, outvars, eqns, effects)
-  if consts is not None:
-    return ClosedJaxpr(new_jaxpr, consts)
-  return new_jaxpr
-
-def used_axis_names_jaxpr(jaxpr: Jaxpr | ClosedJaxpr):
-  return {e.name for e in jaxpr.effects if isinstance(e, NamedAxisEffect)}
-
-def subst_axis_names_jaxpr(jaxpr: Jaxpr | ClosedJaxpr, subst: AxisSubst):
-  if isinstance(subst, NameGatheringSubst):  # This is a common case, so we optimize it!
-    subst.axis_names |= used_axis_names_jaxpr(jaxpr)
-    return jaxpr
-  return do_subst_axis_names_jaxpr(jaxpr, subst)
-
->>>>>>> c8ea86c9
 def replace_jaxpr_effects(jaxpr: ClosedJaxpr, effects: Effects):
   return _replace_jaxpr_effects(jaxpr, frozenset(effects))
 
@@ -2999,7 +2788,6 @@
       # Delete ref to variable when it is no longer needed by next equations.
       del env[v]
 
-<<<<<<< HEAD
 # =================== new stuff ==============
 
 def get_trace_state():
@@ -3039,8 +2827,7 @@
     yield
   finally:
     ts.trace = prev
-=======
+
 # Used in shard_map for converting avals
 shard_aval_handlers = {}  # type: ignore
-unshard_aval_handlers = {}  # type: ignore
->>>>>>> c8ea86c9
+unshard_aval_handlers = {}  # type: ignore