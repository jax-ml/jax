--- conflicted
+++ resolved
@@ -183,37 +183,27 @@
     old_dphi_lo = state.dphi_lo
     state = state._replace(
         **_binary_replace(
+            lo_to_j & ~hi_to_lo,
+            state._asdict(),
+            dict(
+                a_rec=state.a_lo,
+                phi_rec=state.phi_lo,
+            ),
+        ),
+    )
+    state = state._replace(
+        **_binary_replace(
             lo_to_j,
             state._asdict(),
             dict(
                 a_lo=a_j,
                 phi_lo=phi_j,
                 dphi_lo=dphi_j,
-                a_rec=state.a_lo,
-                phi_rec=state.phi_lo,
             ),
         ),
     )
     state = state._replace(
         **_binary_replace(
-<<<<<<< HEAD
-            lo_to_j & ~hi_to_lo,
-            state._asdict(),
-            dict(
-                a_rec=state.a_lo,
-                phi_rec=state.phi_lo,
-            ),
-        ),
-    )
-    state = state._replace(
-        **_binary_replace(
-            lo_to_j,
-            state._asdict(),
-            dict(
-                a_lo=a_j,
-                phi_lo=phi_j,
-                dphi_lo=dphi_j,
-=======
             hi_to_old_lo,
             state._asdict(),
             dict(
@@ -222,7 +212,6 @@
                 dphi_hi=old_dphi_lo,
                 a_rec=state.a_hi,
                 phi_rec=state.phi_hi,
->>>>>>> 0637639b
             ),
         ),
     )
