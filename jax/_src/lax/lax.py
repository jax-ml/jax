--- conflicted
+++ resolved
@@ -4629,8 +4629,11 @@
 
 def _transpose_lower(ctx, x, *, permutation):
   aval_out, = ctx.avals_out
-<<<<<<< HEAD
-  return [hlo.transpose(x, mlir.dense_int_array(permutation))]
+  out = hlo.transpose(x, mlir.dense_int_array(permutation))
+  if config.sharding_in_types.value:
+    proto = aval_out.sharding._to_xla_hlo_sharding(aval_out.ndim).to_proto()
+    return [mlir.wrap_with_sharding_op(ctx, out, aval_out, proto)]
+  return [out]
 
 def _transpose_edtype_rule(ctx, x, *, permutation):
   aval_out, = ctx.avals_out
@@ -4639,24 +4642,9 @@
   permutation = [*permutation, *trailing_dims]
   return transpose_p.bind(x, permutation=permutation)
 
-
-transpose_p = standard_primitive(_transpose_shape_rule, _input_dtype,
-                                 'transpose')
-=======
-  if dtypes.issubdtype(aval_out.dtype, dtypes.extended):
-    elt_shape = core.physical_element_aval(aval_out.dtype).shape
-    trailing_dims = [aval_out.ndim + i for i in range(len(elt_shape))]
-    permutation = [*permutation, *trailing_dims]
-  out = hlo.transpose(x, mlir.dense_int_array(permutation))
-  if config.sharding_in_types.value:
-    proto = aval_out.sharding._to_xla_hlo_sharding(aval_out.ndim).to_proto()
-    return [mlir.wrap_with_sharding_op(ctx, out, aval_out, proto)]
-  return [out]
-
 transpose_p = standard_primitive(
     _transpose_shape_rule, _input_dtype, 'transpose',
     sharding_rule=_transpose_sharding_rule)
->>>>>>> 22426519
 ad.deflinear2(transpose_p,
               lambda t, _, permutation: [transpose(t, np.argsort(permutation))])
 batching.primitive_batchers[transpose_p] = _transpose_batch_rule
