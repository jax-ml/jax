--- conflicted
+++ resolved
@@ -34,7 +34,6 @@
 def soft_sign(x):
   return x / (np.abs(x) + 1)
 
-<<<<<<< HEAD
 def relu(x):
   return np.maximum(x, 0)
 
@@ -44,8 +43,6 @@
 def soft_sign(x):
   return x / (np.abs(x) + 1)
 
-=======
->>>>>>> 9ac7a317
 def sigmoid(x):
   return expit(x)
 
