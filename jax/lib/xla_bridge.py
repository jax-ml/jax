# Copyright 2018 Google LLC
#
# Licensed under the Apache License, Version 2.0 (the "License");
# you may not use this file except in compliance with the License.
# You may obtain a copy of the License at
#
#     https://www.apache.org/licenses/LICENSE-2.0
#
# Unless required by applicable law or agreed to in writing, software
# distributed under the License is distributed on an "AS IS" BASIS,
# WITHOUT WARRANTIES OR CONDITIONS OF ANY KIND, either express or implied.
# See the License for the specific language governing permissions and
# limitations under the License.
"""Interface and utility functions to XLA.

This module wraps the XLA client(s) and builders to standardize their interfaces
and provide some automatic type mapping logic for converting between Numpy and
XLA. There are also a handful of related casting utilities.
"""

from __future__ import absolute_import
from __future__ import division
from __future__ import print_function

import os
import warnings
from distutils.util import strtobool

from absl import logging

from ..config import flags
from .. import util
import numpy as onp  # 'onp' rather than 'np' to distinguish from autograd.numpy
import six
import threading

from . import version
from . import xla_client

FLAGS = flags.FLAGS
flags.DEFINE_bool('jax_enable_x64', strtobool(os.getenv('JAX_ENABLE_X64', 'False')),
                  'Enable 64-bit types to be used.')
<<<<<<< HEAD
flags.DEFINE_string('jax_xla_backend', 'xla', 'Default is "xla" for the XLA service directly.')
=======
flags.DEFINE_string('jax_xla_backend', 'xla',
                    'Either "xla" for the XLA service directly, or "xrt" for an XRT backend.')
>>>>>>> 9ac7a317
flags.DEFINE_string('jax_backend_target', 'local',
                    'Either "local" or "rpc:address" to connect to a remote service target.')
flags.DEFINE_string(
    'jax_platform_name', os.getenv('JAX_PLATFORM_NAME', ''),
    'Platform name for XLA. The default is to attempt to use a GPU if '
    'available, but fall back to CPU otherwise. To set the platform manually, '
    'pass "cpu" for CPU or "gpu" for GPU.')

def get_compile_options(num_replicas=None, device_assignment=None):
  """Returns the compile options to use, as derived from flag values.

  Args:
    num_replicas: Optional int indicating the number of replicas for which to
      compile (default inherited from xla_client.CompileOptions).
    device_assignment: Optional tuple of integers indicating the assignment of
      logical replicas to physical devices (default inherited from
      xla_client.CompileOptions). Must be consistent with `num_replicas`.
  """
  compile_options = None
  if num_replicas is not None:
    compile_options = compile_options or xla_client.CompileOptions()
    compile_options.num_replicas = num_replicas
  if device_assignment is not None:
    logging.vlog(2, "get_compile_options: num_replicas=%s device_assignment=%s", num_replicas,
                 device_assignment)
    # NOTE(mattjj): xla_client.DeviceAssignment.create expects a 2D ndarray
    # indexed by replica number and computation per replica, respectively, while
    # here we currently assume only one computation per replica, hence the
    # second axis is always trivial.
    if num_replicas is not None and num_replicas != len(device_assignment):
      msg = "device_assignment does not match num_replicas: {} vs {}."
      raise ValueError(msg.format(device_assignment, num_replicas))
    compile_options = compile_options or xla_client.CompileOptions()
    device_assignment = onp.array(device_assignment)[:, None]
    device_assignment = xla_client.DeviceAssignment.create(device_assignment)
    assert num_replicas is None or device_assignment.replica_count() == num_replicas
    compile_options.device_assignment = device_assignment
  return compile_options

_backends = {}

def register_backend(name, factory):
  _backends[name] = factory

def _get_local_backend(platform=None):
  if not platform:
    platform = FLAGS.jax_platform_name

  # Canonicalize platform names.
  cpu = 'cpu'
  gpu = 'gpu'
  if platform == 'Host':
    platform = cpu
  elif platform == 'CUDA':
    platform = gpu
  elif platform == '':
    platform = None

  backend = xla_client.get_local_backend(platform)
  if backend is None:
    raise RuntimeError("No local XLA backends found.")

  if backend.platform == cpu and platform != cpu:
    warnings.warn('No GPU/TPU found, falling back to CPU.')

  return backend

<<<<<<< HEAD
=======
def _get_xrt_backend(platform=None):
  del platform
  # TODO(phawkins): support non-TPU devices.
  tf_device_name = "TPU"
  worker = "tpu_worker"
  tf_context = xrt.get_tf_context(FLAGS.jax_backend_target, worker)
  backend = xrt.XrtBackend(tf_context, tf_device_name)
  return backend

>>>>>>> 9ac7a317
register_backend('xla', _get_local_backend)

_backend_lock = threading.Lock()

@util.memoize
def get_backend(platform=None):
  with _backend_lock:
    backend = _backends.get(FLAGS.jax_xla_backend)
    if backend is None:
      msg = 'Unknown jax_xla_backend value "{}".'
      raise ValueError(msg.format(FLAGS.jax_xla_backend))
    return backend(platform)

def device_count(backend=None):
  """Returns the total number of devices.

  On most platforms, this is the same as `local_device_count()`. However, on
  multi-host platforms, this will return the total number of devices across all
  hosts.

  Args:
    backend: This is an experimental feature and the API is likely to change.
      Optional, a string representing the xla backend. 'cpu','gpu', or 'tpu'.

  Returns:
    Number of devices.
  """
  return int(get_backend(backend).device_count())

def local_device_count(backend=None):
  """Returns the number of devices on this host."""
  return int(get_backend(backend).local_device_count())

def devices(backend=None):
  """Returns a list of all devices.

  Each device is represented by a subclass of Device (e.g. CpuDevice,
  GpuDevice). The length of the returned list is equal to
  `device_count()`. Local devices can be identified by comparing
  `Device.host_id` to `host_id()`.

  Args:
    backend: This is an experimental feature and the API is likely to change.
      Optional, a string representing the xla backend. 'cpu','gpu', or 'tpu'.

  Returns:
    List of Device subclasses.
  """
  return get_backend(backend).devices()

def local_devices(host_id=None, backend=None):
  """Returns a list of devices local to a given host (this host by default)."""
  if host_id is None:
    host_id = get_backend(backend).host_id()
  return [d for d in devices(backend) if d.host_id == host_id]

def host_id(backend=None):
  """Returns the integer host ID of this host.

  On most platforms, this will always be 0. This will vary on multi-host
  platforms though.

  Args:
    backend: This is an experimental feature and the API is likely to change.
      Optional, a string representing the xla backend. 'cpu','gpu', or 'tpu'.

  Returns:
    Integer host ID.
  """
  return get_backend(backend).host_id()

def host_ids(backend=None):
  """Returns a list of all host IDs."""
  return list(set(d.host_id for d in devices(backend)))

def host_count(backend=None):
  return len(host_ids(backend))

### utility functions
@util.memoize
def dtype_to_etype(dtype):
  """Convert from dtype to canonical etype (reading FLAGS.jax_enable_x64)."""
  return xla_client.dtype_to_etype(canonicalize_dtype(dtype))

_dtype_to_32bit_dtype = {
    onp.dtype('int64'): onp.dtype('int32'),
    onp.dtype('uint64'): onp.dtype('uint32'),
    onp.dtype('float64'): onp.dtype('float32'),
    onp.dtype('complex128'): onp.dtype('complex64'),
}

@util.memoize
def canonicalize_dtype(dtype):
  """Convert from a dtype to a canonical dtype based on FLAGS.jax_enable_x64."""
  dtype = onp.dtype(dtype)

  if FLAGS.jax_enable_x64:
    return dtype
  else:
    return _dtype_to_32bit_dtype.get(dtype, dtype)

@util.memoize
def supported_numpy_dtypes():
  return {canonicalize_dtype(dtype) for dtype in xla_client.XLA_ELEMENT_TYPE_TO_DTYPE.values()}

# TODO(mattjj,frostig): try to remove this function
def normalize_to_xla_dtypes(val):
  """Normalize dtypes in a value."""
  if hasattr(val, '__array__') or onp.isscalar(val):
    return onp.asarray(val, dtype=canonicalize_dtype(onp.result_type(val)))
  elif isinstance(val, (tuple, list)):
    return tuple(normalize_to_xla_dtypes(x) for x in val)
  raise TypeError('Can\'t convert to XLA: {}'.format(val))

class _JaxComputationBuilder(xla_client.ComputationBuilder):
  """Base class implementing all of JaxComputationBuilder.

  This class is intended to override and augment the interface of an XLA
  ComputationBuilder to form JaxComputationBuilder
  """

  # Method name case follows that of the XLA ComputationBuilder
  # pylint: disable=invalid-name

  def Build(self, *args, **kwargs):
    return super(_JaxComputationBuilder, self).Build(*args, **kwargs)

  def NumpyArrayConstant(self, value, canonicalize_types=True):
    if canonicalize_types:
      value = normalize_to_xla_dtypes(value)
    return super(_JaxComputationBuilder, self).Constant(value)

  def ConstantLike(self, example_value, value, canonicalize_types=True):
    example_value = onp.asarray(example_value)
    return self.Constant(onp.array(value, dtype=example_value.dtype))

  def Constant(self, py_val, canonicalize_types=True):
    """Translate constant `py_val` to a constant for this ComputationBuilder.

    Args:
      py_val: a Python value to be translated to a constant.

    Returns:
      A representation of the constant, either a ComputationDataHandle or None
    """
    py_type = type(py_val)
    if py_type in _constant_handlers:
      return _constant_handlers[py_type](self, py_val, canonicalize_types)
    else:
      raise TypeError("No constant handler for type: {}".format(py_type))

  # TODO(mattjj): remove when CrossReplicaSum is added to XLA:CPU
  def CrossReplicaSum(self, operand, replica_groups):
    """Workaround for CrossReplicaSum not being implemented on some backends."""
    if len(replica_groups[0]) == 1:
      return operand
    else:
      return super(_JaxComputationBuilder, self).CrossReplicaSum(operand, replica_groups)

  # TODO(mattjj): remove when AllToAll is added to XLA:CPU
  def AllToAll(self, operand, split_axis, concat_axis, replica_groups):
    """Workaround for AllToAll not being implemented on some backends."""
    if len(replica_groups[0]) == 1:
      return operand
    else:
      return super(_JaxComputationBuilder, self).AllToAll(operand, split_axis, concat_axis,
                                                          replica_groups)

def make_computation_builder(name):
  return _JaxComputationBuilder(name)

def register_constant_handler(type_, handler_fun):
  _constant_handlers[type_] = handler_fun

_constant_handlers = {}

def _ndarray_constant_handler(c, val, canonicalize_types=True):
  """Constant handler for ndarray literals, handling zero-size strides.

  This function essentially calls c.NumpyArrayConstant(val) except it has
  special handling of arrays with any strides of size zero: for those, it
  generates appropriate calls to NumpyArrayConstant, Broadcast, and Transpose
  to avoid staging in large literals that might arise from np.zeros or np.ones
  or the output of lax.broadcast (which uses onp.broadcast_to which in turn
  uses size-zero strides).

  Args:
    c: XLA client ComputationBuilder.
    val: an ndarray.

  Returns:
    An XLA ComputationDataHandle / XlaOp representing the constant ndarray
    staged into the XLA Computation.
  """
  # TODO(mattjj): revise this to use c.BroadcastInDim rather than Transpose
  if onp.any(onp.equal(0, val.strides)) and val.size > 0:
    zero_stride_axes, = onp.where(onp.equal(0, val.strides))
    other_axes, = onp.where(onp.not_equal(0, val.strides))
    collapsed_val = val[tuple(
        0 if ax in zero_stride_axes else slice(None) for ax in range(val.ndim))]
    xla_val = c.Broadcast(
        c.NumpyArrayConstant(collapsed_val, canonicalize_types),
        onp.take(val.shape, zero_stride_axes))
    permutation = onp.argsort(tuple(zero_stride_axes) + tuple(other_axes))
    return c.Transpose(xla_val, permutation)
  else:
    return c.NumpyArrayConstant(val, canonicalize_types)

register_constant_handler(onp.ndarray, _ndarray_constant_handler)

def _scalar_constant_handler(c, val, canonicalize_types=True):
  return c.NumpyArrayConstant(val, canonicalize_types)

for scalar_type in [
    onp.int8, onp.int16, onp.int32, onp.int64, onp.uint8, onp.uint16, onp.uint32, onp.uint64,
    onp.float16, onp.float32, onp.float64, onp.float128, float, int, bool, onp.bool_, onp.longlong
]:
  register_constant_handler(scalar_type, _scalar_constant_handler)

if six.PY2:
  register_constant_handler(long, _scalar_constant_handler)  # noqa: F821<|MERGE_RESOLUTION|>--- conflicted
+++ resolved
@@ -40,12 +40,7 @@
 FLAGS = flags.FLAGS
 flags.DEFINE_bool('jax_enable_x64', strtobool(os.getenv('JAX_ENABLE_X64', 'False')),
                   'Enable 64-bit types to be used.')
-<<<<<<< HEAD
 flags.DEFINE_string('jax_xla_backend', 'xla', 'Default is "xla" for the XLA service directly.')
-=======
-flags.DEFINE_string('jax_xla_backend', 'xla',
-                    'Either "xla" for the XLA service directly, or "xrt" for an XRT backend.')
->>>>>>> 9ac7a317
 flags.DEFINE_string('jax_backend_target', 'local',
                     'Either "local" or "rpc:address" to connect to a remote service target.')
 flags.DEFINE_string(
@@ -113,18 +108,6 @@
 
   return backend
 
-<<<<<<< HEAD
-=======
-def _get_xrt_backend(platform=None):
-  del platform
-  # TODO(phawkins): support non-TPU devices.
-  tf_device_name = "TPU"
-  worker = "tpu_worker"
-  tf_context = xrt.get_tf_context(FLAGS.jax_backend_target, worker)
-  backend = xrt.XrtBackend(tf_context, tf_device_name)
-  return backend
-
->>>>>>> 9ac7a317
 register_backend('xla', _get_local_backend)
 
 _backend_lock = threading.Lock()
