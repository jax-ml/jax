--- conflicted
+++ resolved
@@ -12,12 +12,8 @@
 # See the License for the specific language governing permissions and
 # limitations under the License.
 
-<<<<<<< HEAD
 import inspect
-=======
-
 import collections
->>>>>>> 28e802c6
 import functools
 import itertools as it
 import types
