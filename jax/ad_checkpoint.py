# Copyright 2021 The JAX Authors.
#
# Licensed under the Apache License, Version 2.0 (the "License");
# you may not use this file except in compliance with the License.
# You may obtain a copy of the License at
#
#     https://www.apache.org/licenses/LICENSE-2.0
#
# Unless required by applicable law or agreed to in writing, software
# distributed under the License is distributed on an "AS IS" BASIS,
# WITHOUT WARRANTIES OR CONDITIONS OF ANY KIND, either express or implied.
# See the License for the specific language governing permissions and
# limitations under the License.

from jax._src.ad_checkpoint import (
  checkpoint,
  checkpoint_policies,
  checkpoint_name,
  print_saved_residuals,
  remat,
<<<<<<< HEAD
)
from jax._src.interpreters.partial_eval import (
  Recompute,
  Saveable,
  Offloadable,
=======
  is_name_primitive,
>>>>>>> 1060914b
)<|MERGE_RESOLUTION|>--- conflicted
+++ resolved
@@ -18,13 +18,10 @@
   checkpoint_name,
   print_saved_residuals,
   remat,
-<<<<<<< HEAD
+  is_name_primitive,
 )
 from jax._src.interpreters.partial_eval import (
   Recompute,
   Saveable,
   Offloadable,
-=======
-  is_name_primitive,
->>>>>>> 1060914b
 )