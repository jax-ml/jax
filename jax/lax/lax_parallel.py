# Copyright 2019 Google LLC
#
# Licensed under the Apache License, Version 2.0 (the "License");
# you may not use this file except in compliance with the License.
# You may obtain a copy of the License at
#
#     https://www.apache.org/licenses/LICENSE-2.0
#
# Unless required by applicable law or agreed to in writing, software
# distributed under the License is distributed on an "AS IS" BASIS,
# WITHOUT WARRANTIES OR CONDITIONS OF ANY KIND, either express or implied.
# See the License for the specific language governing permissions and
# limitations under the License.
"""
Parallelization primitives.
"""

from __future__ import absolute_import
from __future__ import division
from __future__ import print_function

import six
from six.moves import xrange

import numpy as onp

from jax import core
from jax import ad_util
from jax.lax import lax
from jax.abstract_arrays import ShapedArray
from jax.interpreters import ad
from jax.interpreters import parallel
from jax.interpreters import xla
from jax.interpreters import pxla
from jax.util import partial, unzip2, prod
from jax.lib import xla_client

from jax.interpreters.pxla import axis_index

### parallel traceables
def psum(x, axis_name):
  """Compute an all-reduce sum on ``x`` over the pmapped axis ``axis_name``.

  Args:
    x: array with a mapped axis named ``axis_name``.
    axis_name: hashable Python object used to name a pmapped axis (see the
      ``pmap`` docstring for more details).

  Returns:
    An array with the same shape as ``x`` representing the result of an
    all-reduce sum along the axis ``axis_name``.

  For example, with 4 XLA devices available:

  >>> x = np.arange(4)
  >>> y = jax.pmap(lambda x: jax.lax.psum(x, 'i'), axis_name='i')(x)
  >>> print(y)
  [6 6 6 6]
  >>> y = jax.pmap(lambda x: x / jax.lax.psum(x, 'i'), axis_name='i')(x)
  >>> print(y)
  [ 0.          0.16666667  0.33333334  0.5       ]
  """
  return psum_p.bind(x, axis_name=axis_name)

def pmax(x, axis_name):
  """Compute an all-reduce max on ``x`` over the pmapped axis ``axis_name``.

  Args:
    x: array with a mapped axis named ``axis_name``.
    axis_name: hashable Python object used to name a pmapped axis (see the
      ``pmap`` docstring for more details).

  Returns:
    An array with the same shape as ``x`` representing the result of an
    all-reduce max along the axis ``axis_name``.
  """
  return pmax_p.bind(x, axis_name=axis_name)

def pmin(x, axis_name):
  """Compute an all-reduce min on ``x`` over the pmapped axis ``axis_name``.

  Args:
    x: array with a mapped axis named ``axis_name``.
    axis_name: hashable Python object used to name a pmapped axis (see the
      ``pmap`` docstring for more details).

  Returns:
    An array with the same shape as ``x`` representing the result of an
    all-reduce min along the axis ``axis_name``.
  """
  return pmin_p.bind(x, axis_name=axis_name)

def ppermute(x, axis_name, perm):
  """Perform a collective permutation according to the permutation ``perm``.

  This function is an analog of the CollectivePermute XLA HLO.

  Args:
    x: array with a mapped axis named ``axis_name``.
    axis_name: hashable Python object used to name a pmapped axis (see the
      ``pmap`` docstring for more details).
    perm: list of pairs of ints, representing (source_index, destination_index)
      pairs that encode how the mapped axis named ``axis_name`` should be
      shuffled. The integer values are treated as indices into the mapped axis
      ``axis_name``. Any two pairs should not have the same source index or the
      same destination index. For each index of the axis ``axis_name`` that does
      not correspond to a destination index in ``perm``, the corresponding
      values in the result are filled with zeros of the appropriate type.

  Returns:
    An array with the same shape as ``x`` with slices along the axis
    ``axis_name`` gathered from ``x`` according to the permutation ``perm``.
  """
  return ppermute_p.bind(x, axis_name=axis_name, perm=perm)

def pswapaxes(x, axis_name, axis):
  """Swap the pmapped axis ``axis_name`` with the unmapped axis ``axis``.

  The mapped axis size must be equal to the size of the unmapped axis; that is,
  we must have ``lax.psum(1, axis_name) == x.shape[axis]``.

  This function is a special case of ``all_to_all`` where the pmapped axis of
  the input is placed at the position ``axis`` in the output. That is, it is
  equivalent to ``all_to_all(x, axis_name, axis, axis)``.

  Args:
    x: array with a mapped axis named ``axis_name``.
    axis_name: hashable Python object used to name a pmapped axis (see the
      ``pmap`` docstring for more details).
    axis: int indicating the unmapped axis of ``x`` to map with the name
      ``axis_name``.

  Returns:
    An array with shape ``np.insert(np.delete(x.shape, axis), axis, axis_size)``
    where ``axis_size`` is the size of the mapped axis named ``axis_name`` in
    the input ``x``.
  """
  return all_to_all(x, axis_name, axis, axis)

def all_to_all(x, axis_name, split_axis, concat_axis):
  """Materialize the mapped axis and map a different axis.

  In the output, the input mapped axis ``axis_name`` is materialized at the
  logical axis position ``concat_axis``, and the input unmapped axis at position
  ``split_axis`` is mapped with the name ``axis_name``.

  The input mapped axis size must be equal to the size of the axis to be mapped;
  that is, we must have ``lax.psum(1, axis_name) == x.shape[split_axis]``.

  Args:
    x: array with a mapped axis named ``axis_name``.
    axis_name: hashable Python object used to name a pmapped axis (see the
      ``pmap`` docstring for more details).
    split_axis: int indicating the unmapped axis of ``x`` to map with the name
      ``axis_name``.
    concat_axis: int indicating the position in the output to materialize the
      mapped axis of the input with the name ``axis_name``.

  Returns:
    An array with shape given by the expression::
      np.insert(np.delete(x.shape, split_axis), concat_axis, axis_size)

    where ``axis_size`` is the size of the mapped axis named ``axis_name`` in
    the input ``x``, i.e. ``axis_size = lax.psum(1, axis_name)``.
  """
  if psum(1, axis_name) != x.shape[split_axis]:
    msg = ("all_to_all requires the size of the mapped axis axis_name to equal "
           "x.shape[split_axis], but they are {} and {} respectively.")
    raise ValueError(msg.format(psum(1, axis_name), x.shape[split_axis]))
  return all_to_all_p.bind(x, split_axis=split_axis, concat_axis=concat_axis, axis_name=axis_name)

### parallel primitives
def standard_pmap_primitive(name):
  prim = core.Primitive(name)
  prim.def_impl(partial(pxla.apply_parallel_primitive, prim))
  prim.def_abstract_eval(lambda x, *args, **params: x)
  return prim

def _allreduce_split_axis_rule(prim, reducer, vals, which_mapped, axis_name):
  assert tuple(which_mapped) == (True,)
  x, = vals
  return prim.bind(reducer(x, [0]), axis_name=axis_name), False

def _allreduce_translation_rule(prim, c, val, replica_groups, backend=None):
  dtype = c.GetShape(val).numpy_dtype()
  scalar = xla_client.Shape.array_shape(dtype, ())
  computation = xla.primitive_computation(prim, scalar, scalar, backend=backend)
  return c.AllReduce(val, computation, replica_groups=replica_groups)

# psum translation rule has special handling for complex dtypes
def _psum_translation_rule(c, val, replica_groups, backend=None):
  psum = partial(_allreduce_translation_rule, lax.add_p, c, replica_groups=replica_groups,
                 backend=backend)
  dtype = c.GetShape(val).numpy_dtype()
  if onp.issubdtype(dtype, onp.complexfloating):
    return c.Complex(psum(c.Real(val)), psum(c.Imag(val)))
  else:
    return psum(val)

psum_p = standard_pmap_primitive('psum')
pxla.split_axis_rules[psum_p] = \
    partial(_allreduce_split_axis_rule, psum_p, lax._reduce_sum)
xla.parallel_translations[psum_p] = _psum_translation_rule
pxla.parallel_pure_rules[psum_p] = lambda x, shape: x * prod(shape)
ad.deflinear(psum_p, lambda t, axis_name: [t])

pmax_p = standard_pmap_primitive('pmax')
xla.parallel_translations[pmax_p] = \
    partial(_allreduce_translation_rule, lax.max_p)
pxla.split_axis_rules[pmax_p] = \
    partial(_allreduce_split_axis_rule, pmax_p, lax._reduce_max)

pmin_p = standard_pmap_primitive('pmin')
xla.parallel_translations[pmin_p] = \
    partial(_allreduce_translation_rule, lax.min_p)
pxla.split_axis_rules[pmin_p] = \
    partial(_allreduce_split_axis_rule, pmin_p, lax._reduce_min)

def _ppermute_translation_rule(c, x, replica_groups, perm, backend=None):
  del backend
  group_size = len(replica_groups[0])
  srcs, dsts = unzip2((src % group_size, dst % group_size) for src, dst in perm)
  if not (len(srcs) == len(set(srcs)) and len(dsts) == len(set(dsts))):
    msg = "ppermute sources and destinations must be unique, got {}."
    raise ValueError(msg.format(perm))

  full_perm = []
  for grp in replica_groups:
    grp = list(sorted(grp))
    full_perm.extend((grp[src], grp[dst]) for src, dst in perm)
  return c.CollectivePermute(x, full_perm)

def _ppermute_transpose_rule(t, perm, axis_name):
  srcs, dsts = unzip2(perm)
  inverse_perm = list(zip(dsts, srcs))
  return [ppermute(t, axis_name=axis_name, perm=inverse_perm)]

ppermute_p = standard_pmap_primitive('ppermute')
ad.deflinear(ppermute_p, _ppermute_transpose_rule)
xla.parallel_translations[ppermute_p] = _ppermute_translation_rule

def _all_to_all_translation_rule(c, x, split_axis, concat_axis, replica_groups, backend=None):
  del backend
  return c.AllToAll(x, split_axis, concat_axis, replica_groups)

def _all_to_all_split_axis_rule(vals, which_mapped, split_axis, concat_axis, axis_name):
  assert tuple(which_mapped) == (True,)
  x, = vals
  # perform the communication to swap the hardware-mapped axes
  stacked = all_to_all_p.bind(x, split_axis=split_axis + 1, concat_axis=0, axis_name=axis_name)
  # transpose the newly mapped axis to the front, newly unmapped to concat_axis
  out = _moveaxis(split_axis + 1, 0, stacked)
  out = _moveaxis(1, concat_axis + 1, out)
  return out, True

def _moveaxis(src, dst, x):
  perm = [i for i in range(x.ndim) if i != src]
  perm.insert(dst, src)
  return lax.transpose(x, perm)

all_to_all_p = standard_pmap_primitive('all_to_all')
xla.parallel_translations[all_to_all_p] = _all_to_all_translation_rule
pxla.split_axis_rules[all_to_all_p] = _all_to_all_split_axis_rule

### papply rules
# TODO(skye): it would be nice if we could put these with their corresponding
# primitives, but that currently causes circular dependencies. More refactoring
# might fix this.
<<<<<<< HEAD

=======
>>>>>>> 9ac7a317
def _drop(x, dim, axis_name):
  return lax.dynamic_index_in_dim(x, axis_index(axis_name), dim, False)

def _allgather(x, dim, size, axis_name):
  shape = list(x.shape)
  shape.insert(dim, size)
  out = lax.full(shape, lax._const(x, 0))
  out = lax.dynamic_update_index_in_dim(out, x, axis_index(axis_name), dim)
  return psum(out, axis_name)

def _broadcasting_papply(prim, name, size, vals, axes, **params):
  x, y = vals
  xdim, ydim = axes

  if xdim is None:
    if x.shape:
      if x.shape[ydim] == 1:
        x = x.reshape(onp.delete(x.shape, ydim))
      else:
        x = _drop(x, ydim, name)
    return prim.bind(x, y, **params), ydim
  elif ydim is None:
    if y.shape:
      if y.shape[xdim] == 1:
        y = y.reshape(onp.delete(y.shape, xdim))
      else:
        y = _drop(y, xdim, name)
    return prim.bind(x, y, **params), xdim
  elif xdim == ydim:
    return prim.bind(x, y, **params), xdim
  else:
    x_tosplit = ydim - int(xdim <= ydim)
    y_tosplit = xdim - int(ydim <= xdim)
    if y.shape[y_tosplit] == 1:
      y = _allgather(y, ydim, size, name)
      y = y.reshape(onp.delete(y.shape, xdim))
      return prim.bind(x, y, **params), ydim
    elif x.shape[x_tosplit] == 1:
      x = _allgather(x, xdim, size, name)
      x = x.reshape(onp.delete(x.shape, ydim))
      return prim.bind(x, y, **params), ydim
    else:
      x = all_to_all(x, name, x_tosplit, xdim)
      return prim.bind(x, y, **params), ydim

def _defbroadcasting(prim):
  parallel.papply_primitive_rules[prim] = partial(_broadcasting_papply, prim)

def _vectorized_papply(prim, name, size, vals, axes, **params):
  assert all(axes[0] == a for a in axes[1:])
  return prim.bind(*vals, **params), axes[0]

def _defvectorized(prim):
  parallel.papply_primitive_rules[prim] = partial(_vectorized_papply, prim)

def _reducer_papply(prim, cprim, name, size, vals, papply_axes, axes, **kwargs):
  operand, = vals
  papply_axis, = papply_axes

  other_axes = [i for i in axes if i != papply_axis]
  other_axes = [i - 1 if i > papply_axis else i for i in other_axes]

  if other_axes:
    if 'input_shape' in kwargs:  # special to the reduce-sum family
      s = kwargs['input_shape']
      kwargs['input_shape'] = s[:papply_axis] + s[papply_axis + 1:]
    result = prim.bind(operand, axes=tuple(other_axes), **kwargs)
  else:
    result = operand

  if not axes or papply_axis in axes:
    return cprim.bind(result, axis_name=name), None
  else:
    new_papply_axis = papply_axis - onp.sum(onp.less(other_axes, papply_axis))
    return result, new_papply_axis

def _defreducer(prim, collective_prim):
  parallel.papply_primitive_rules[prim] = partial(_reducer_papply, prim, collective_prim)

def _identity_papply(prim, argnum, name, size, vals, axes, **params):
  return prim.bind(*vals, **params), axes[argnum]

def _defidentity(prim, argnum=0):
  parallel.papply_primitive_rules[prim] = partial(_identity_papply, prim, argnum)

_defvectorized(lax.neg_p)
_defvectorized(lax.sign_p)
_defvectorized(lax.floor_p)
_defvectorized(lax.ceil_p)
_defvectorized(lax.round_p)
_defvectorized(lax.is_finite_p)
_defvectorized(lax.exp_p)
_defvectorized(lax.log_p)
_defvectorized(lax.expm1_p)
_defvectorized(lax.log1p_p)
_defvectorized(lax.tanh_p)
_defvectorized(lax.sin_p)
_defvectorized(lax.cos_p)
_defvectorized(lax.lgamma_p)
_defvectorized(lax.digamma_p)
_defvectorized(lax.erf_p)
_defvectorized(lax.erfc_p)
_defvectorized(lax.erf_inv_p)
_defvectorized(lax.real_p)
_defvectorized(lax.imag_p)
_defvectorized(lax.conj_p)
_defvectorized(lax.abs_p)
_defvectorized(lax.sqrt_p)

_defbroadcasting(lax.atan2_p)
_defbroadcasting(lax.complex_p)
_defbroadcasting(lax.pow_p)
_defbroadcasting(lax.and_p)
_defbroadcasting(lax.or_p)
_defbroadcasting(lax.xor_p)
_defbroadcasting(lax.add_p)
_defbroadcasting(lax.sub_p)
_defbroadcasting(lax.mul_p)
_defbroadcasting(lax.safe_mul_p)
_defbroadcasting(lax.div_p)
_defbroadcasting(lax.rem_p)
_defbroadcasting(lax.max_p)
_defbroadcasting(lax.min_p)
_defbroadcasting(lax.shift_left_p)
_defbroadcasting(lax.shift_right_arithmetic_p)
_defbroadcasting(lax.shift_right_logical_p)

_defidentity(lax.tie_in_p)

_defreducer(lax.reduce_sum_p, psum_p)
_defreducer(lax.reduce_max_p, pmax_p)
_defreducer(lax.reduce_min_p, pmin_p)

<<<<<<< HEAD
=======
def _dot_papply_rule(name, size, vals, dims, precision):
  x, _ = vals
  dim_nums = [((x.ndim,), (0,)), ((), ())]
  return _dot_general_papply_rule(name, size, vals, dims, dim_nums, precision)

>>>>>>> 9ac7a317
def _dot_general_papply_rule(name, size, vals, dims, dimension_numbers, precision):
  x, y = vals
  xdim, ydim = dims

  (lhs_contract, rhs_contract), (lhs_batch, rhs_batch) = dimension_numbers

  if lhs_batch or rhs_batch:
    raise NotImplementedError(
        ('papply of dot_general with batch dimensions: '
         'xdim={}, ydim={}, dimension_numbers={}').format(xdim, ydim, dimension_numbers))

  def adjust_dims(dims, thresh):
    return tuple(i - 1 if i > thresh else i for i in dims if i != thresh)

  def sub_dims(xdim, ydim, xcontract, ycontract, xbatch, ybatch):
    if xdim is not None:
      xbatch = adjust_dims(xbatch, xdim)
      xcontract = adjust_dims(xcontract, xdim)
    if ydim is not None:
      ybatch = adjust_dims(ybatch, ydim)
      ycontract = adjust_dims(ycontract, ydim)
    return ((xcontract, ycontract), (xbatch, ybatch))

  def cases(x, y, xdim, ydim, xc, yc, xb, yb):
    # Consider three states in which an operand may be
    #   1: split, contracting
    #   2: split, not contracting
    #   3: not split
    #
    # We will handle the following cases, marked by corresponding letter
    # symbols:
    #
    #  |1 2 3|y
    # -+-----+-
    # 1|a b c
    # 2|d e f
    # 3|g h i
    # -+
    # x|
    #
    # Case i is already covered and we can assume that it is excluded at the
    # outset, since a papply rule is not invoked when no operands are split.

    if xdim in xc:
      # cases a, b, c
      if ydim in yc:
        # case a: both operands are split and contracting
        # TODO(frostig): Might the following work?
        # z = lax.dot_general(
        #     x, y, sub_dims(xdim, ydim, xc, yc, xb, yb), precision)
        # return True, (psum(z, name), None)
        return False, 'both operands split and contracting'
      elif ydim is not None:
        # case b: x split and contracting, y split but not contracting
        # TODO(frostig): Might the following work?
        # new_ydim = yc[xc.index(xdim)]
        # y = all_to_all(y, name, new_ydim, ydim)
        # z = lax.dot_general(
        #     x, y, sub_dims(xdim, new_ydim, xc, yc, xb, yb), precision)
        # return True, (psum(z, name), None)
        return False, 'rhs split but not contracting, lhs split and contracting'
      else:
        # case c: x split and contracting, y not split
        assert ydim is None
        return False, 'one operand split and contracting, other is not split'
    elif xdim is not None:
      # cases d, e, f
      if ydim in yc:
        # case d: x split but not contracting, y split and contracting
        # TODO(frostig): Might the following work?
        # new_xdim = xc[yc.index(ydim)]
        # x = all_to_all(x, name, new_xdim, xdim)
        # z = lax.dot_general(
        #     x, y, sub_dims(new_xdim, ydim, xc, yc, xb, yb), precision)
        # return True, (psum(z, name), None)
        return False, 'lhs split but not contracting, rhs split and contracting'
      elif ydim is not None:
        # case e: both operands are split but not contracting
        y = _allgather(y, ydim, size, name)
        z = lax.dot_general(x, y, sub_dims(xdim, None, xc, yc, xb, yb), precision)
        zdim = xdim + len(xb) - len([d for d in xrange(xdim) if d in xc])
        return True, (z, zdim)
      else:
        # case f: x split but not contracting, y not split
        assert ydim is None
        z = lax.dot_general(x, y, sub_dims(xdim, None, xc, yc, xb, yb), precision)
        zdim = xdim + len(xb) - len([d for d in xrange(xdim) if d in xc])
        return True, (z, zdim)
    else:
      # cases g, h
      assert xdim is None
      if ydim in yc:
        # case g: x not split, y split and contracting
        return False, 'one operand split and contracting, other is not split'
      else:
        # case h: x not split, y split but not contracting
        assert ydim is not None
        # TODO(frostig): Might the following work?
        # z = lax.dot_general(
        #     x, y, sub_dims(None, ydim, xc, yc, xb, yb), precision)
        # zdim = (
        #     ydim + len(xb) +                # batch dimensions
        #     x.ndim - len(xc) -              # non-contracting x dimensions
        #     len([d for d in xrange(ydim) if d in yc]))
        # return True, (z, zdim)
        return False, 'lhs not split, rhs split but not contracting'

    assert False, 'unreachable'

  ok, out = cases(x, y, xdim, ydim, lhs_contract, rhs_contract, lhs_batch, rhs_batch)
  if ok:
    return out
  else:
    raise NotImplementedError(
        ('papply of dot_general, {}: '
         'xdim={}, ydim={}, dimension_numbers={}').format(out, xdim, ydim, dimension_numbers))

def _reshape_papply_rule(name, size, vals, axes, new_sizes, dimensions, old_sizes):
  operand, = vals
  axis, = axes

  def filter_ones(xs):
    return filter(lambda x: x != 1, xs)

  def find_new_axis(old_axis, old_sizes, new_sizes):
    left = onp.prod(old_sizes[:old_axis])
    size = old_sizes[old_axis]
    prod = 1
    for i, cur_sz in enumerate(new_sizes):
      if prod == left and cur_sz == size:
        return i
      prod = prod * cur_sz
    return None

  if dimensions is None:
    new_axis = find_new_axis(axis, old_sizes, new_sizes)
    if new_axis is not None:
      new_sizes_ = new_sizes[:new_axis] + new_sizes[new_axis + 1:]
      return lax.reshape(operand, new_sizes_, dimensions=dimensions), new_axis
    else:
      raise NotImplementedError('papply of reshape that would change hidden dimension size')
  else:
    raise NotImplementedError('papply of reshape with `dimensions`')

def _transpose_papply_rule(name, size, vals, dims, permutation):
  x, = vals
  xdim, = dims
  local_perm = [i if i < xdim else i - 1 for i in permutation if i != xdim]
  return lax.transpose(x, local_perm), permutation.index(xdim)

def _select_papply_rule(name, size, vals, dims):
  dimset = {d for d in dims if d is not None}
  if len(dimset) != 1:
    raise NotImplementedError('papply of select with operands split along different dimensions')
  dim, = dimset

  def drop(x, d):
    return _drop(x, dim, name) if d is None else x

  return lax.select_p.bind(*map(drop, vals, dims)), dim

def _add_jaxvals_papply_rule(name, size, vals, dims):
  x, y = vals
  xdim, ydim = dims
  if xdim == ydim:
    out_dim = xdim
  elif ydim is None:
    y = lax.psplit_like(y, x, name)
    out_dim = xdim
  else:
    x = lax.psplit_like(x, y, name)
    out_dim = ydim
  return ad_util.add_jaxvals_p.bind(x, y), out_dim

def _convert_element_type_papply_rule(name, size, vals, dims, new_dtype, **params):
  operand, = vals
  dim, = dims
  return lax.convert_element_type(operand, new_dtype), dim

def _conv_general_dilated_papply_rule(name, size, vals, dims, window_strides, padding, lhs_dilation,
                                      rhs_dilation, dimension_numbers, feature_group_count,
                                      precision, **unused_kwargs):
  lhs, rhs = vals
  lhs_dim, rhs_dim = dims
  lhs_spec_batch_dim = dimension_numbers.lhs_spec[0]
  if rhs_dim is None and lhs_dim == lhs_spec_batch_dim:
    lhs = lax.reshape(lhs, tuple(onp.insert(lhs.shape, lhs_dim, 1)))
    out = lax.conv_general_dilated(lhs, rhs, window_strides, padding, lhs_dilation, rhs_dilation,
                                   dimension_numbers, feature_group_count, precision)
    return out, lhs_dim
  else:
    raise NotImplementedError("splitting a convolution along anything but input batch dimension")

def _broadcast_in_dim_papply_rule(name, size, vals, dims, shape, broadcast_dimensions):
  operand, = vals
  dim, = dims
  out_dim = broadcast_dimensions[dim]
  if shape[out_dim] != shape[dim]:
    raise ValueError("broadcast_in_dim changes hidden dimension size: {} to {}".format(
        shape[dim], shape[out_dim]))
  sub_bdims = tuple(onp.delete(broadcast_dimensions, dim))
  sub_shape = tuple(onp.delete(shape, out_dim))
  return lax.broadcast_in_dim(operand, sub_shape, sub_bdims), out_dim

def _pad_papply_rule(name, size, vals, dims, padding_config):
  operand, padding_value = vals
  operand_dim, padding_value_dim = dims
  assert padding_value_dim is None
  padding_config = list(padding_config)
  if padding_config[operand_dim] == (0, 0, 0):
    padded = lax.pad(operand, padding_value,
                     padding_config[:operand_dim] + padding_config[operand_dim + 1:])
    return padded, operand_dim
  else:
    raise NotImplementedError('pad changes size of hidden dimension {} with config {}'.format(
        operand_dim, padding_config))

def _slice_papply_rule(name, size, vals, dims, start_indices, limit_indices, strides, **kwargs):
  operand, = vals
  dim, = dims
  start_indices = list(start_indices)
  limit_indices = list(limit_indices)

  if (start_indices[dim] != 0 or limit_indices[dim] != size
      or strides is not None and strides[dim] != 1):
    raise NotImplementedError('slice changes side of hidden dimension')

  out = lax.slice(operand, start_indices[:dim] + start_indices[dim + 1:],
                  limit_indices[:dim] + limit_indices[dim + 1:],
                  strides[:dim] + strides[dim + 1:] if strides is not None else None)
  return out, dim

def _gather_papply_rule(name, size, vals, dims, dimension_numbers, slice_sizes, operand_shape):
  operand, start_indices = vals
  operand_dim, start_indices_dim = dims
  if (operand_dim is None and start_indices_dim is not None
      and start_indices_dim not in dimension_numbers.offset_dims
      and dimension_numbers.collapsed_slice_dims == (0,)):
    offset_dims = tuple(
        i - 1 if i > start_indices_dim else i for i in dimension_numbers.offset_dims)
    dnums = lax.GatherDimensionNumbers(offset_dims=offset_dims,
                                       collapsed_slice_dims=dimension_numbers.collapsed_slice_dims,
                                       start_index_map=dimension_numbers.start_index_map)
    out = lax.gather(operand, start_indices, dimension_numbers=dnums, slice_sizes=slice_sizes)
    out_dim = start_indices_dim + onp.sum(onp.less_equal(offset_dims, start_indices_dim))
    return out, out_dim
  else:
    raise NotImplementedError

<<<<<<< HEAD
=======
parallel.papply_primitive_rules[lax.dot_p] = _dot_papply_rule
>>>>>>> 9ac7a317
parallel.papply_primitive_rules[lax.dot_general_p] = _dot_general_papply_rule
parallel.papply_primitive_rules[lax.reshape_p] = _reshape_papply_rule
parallel.papply_primitive_rules[lax.transpose_p] = _transpose_papply_rule
parallel.papply_primitive_rules[lax.select_p] = _select_papply_rule
parallel.papply_primitive_rules[ad_util.add_jaxvals_p] = \
    _add_jaxvals_papply_rule
parallel.papply_primitive_rules[lax.convert_element_type_p] = \
    _convert_element_type_papply_rule
parallel.papply_primitive_rules[lax.conv_general_dilated_p] = \
    _conv_general_dilated_papply_rule
parallel.papply_primitive_rules[lax.broadcast_in_dim_p] = \
    _broadcast_in_dim_papply_rule
parallel.papply_primitive_rules[lax.pad_p] = _pad_papply_rule
parallel.papply_primitive_rules[lax.slice_p] = _slice_papply_rule
parallel.papply_primitive_rules[lax.gather_p] = _gather_papply_rule<|MERGE_RESOLUTION|>--- conflicted
+++ resolved
@@ -266,10 +266,6 @@
 # TODO(skye): it would be nice if we could put these with their corresponding
 # primitives, but that currently causes circular dependencies. More refactoring
 # might fix this.
-<<<<<<< HEAD
-
-=======
->>>>>>> 9ac7a317
 def _drop(x, dim, axis_name):
   return lax.dynamic_index_in_dim(x, axis_index(axis_name), dim, False)
 
@@ -403,14 +399,6 @@
 _defreducer(lax.reduce_max_p, pmax_p)
 _defreducer(lax.reduce_min_p, pmin_p)
 
-<<<<<<< HEAD
-=======
-def _dot_papply_rule(name, size, vals, dims, precision):
-  x, _ = vals
-  dim_nums = [((x.ndim,), (0,)), ((), ())]
-  return _dot_general_papply_rule(name, size, vals, dims, dim_nums, precision)
-
->>>>>>> 9ac7a317
 def _dot_general_papply_rule(name, size, vals, dims, dimension_numbers, precision):
   x, y = vals
   xdim, ydim = dims
@@ -660,10 +648,6 @@
   else:
     raise NotImplementedError
 
-<<<<<<< HEAD
-=======
-parallel.papply_primitive_rules[lax.dot_p] = _dot_papply_rule
->>>>>>> 9ac7a317
 parallel.papply_primitive_rules[lax.dot_general_p] = _dot_general_papply_rule
 parallel.papply_primitive_rules[lax.reshape_p] = _reshape_papply_rule
 parallel.papply_primitive_rules[lax.transpose_p] = _transpose_papply_rule
