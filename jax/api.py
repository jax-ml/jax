--- conflicted
+++ resolved
@@ -28,14 +28,9 @@
 import itertools as it
 import sys
 import threading
-<<<<<<< HEAD
-from typing import (Any, Callable, Iterable, Optional, Sequence, Tuple,
-                    TypeVar, Type, Union)
-=======
 import weakref
 from typing import (Any, Callable, Iterable, NamedTuple, Optional, Sequence,
                     Tuple, TypeVar, Union, overload)
->>>>>>> ed16ad8c
 from warnings import warn
 
 import numpy as np
@@ -46,22 +41,15 @@
 from . import linear_util as lu
 from . import ad_util
 from . import dtypes
-<<<<<<< HEAD
-from .core import eval_jaxpr
-from .api_util import (wraps, flatten_fun, apply_flat_fun, flatten_fun_nokwargs,
-                       flatten_fun_nokwargs2, flatten_axes, argnums_partial,
-                       apply_argnums, apply_argnames, donation_vector,
-                       rebase_donate_argnums)
-=======
 from .core import eval_jaxpr, checking_leaks
 from .api_util import (flatten_fun, apply_flat_fun, flatten_fun_nokwargs,
                        flatten_fun_nokwargs2, argnums_partial,
                        argnums_partial_except, flatten_axes, donation_vector,
                        rebase_donate_argnums, _ensure_index, _ensure_index_tuple,
-                       shaped_abstractify)
+                       shaped_abstractify, _ensure_str_tuple,
+                       argnames_partial_except)
 from ._src import traceback_util
 from ._src.traceback_util import api_boundary
->>>>>>> ed16ad8c
 from .tree_util import (tree_map, tree_flatten, tree_unflatten, tree_structure,
                         tree_transpose, tree_leaves, tree_multimap,
                         treedef_is_leaf, treedef_children, Partial)
@@ -129,8 +117,8 @@
   if inspect.isgeneratorfunction(fun):
     raise TypeError(f"Expected a function, got a generator function: {fun}")
 
-<<<<<<< HEAD
-def _is_positional(param: inspect.Parameter):
+
+def _is_possibly_positional(param: inspect.Parameter):
   return param.kind == inspect.Parameter.POSITIONAL_OR_KEYWORD
 
 def _infer_argnums_and_argnames(
@@ -145,30 +133,28 @@
   elif argnums is None:
     assert argnames is not None
     parameters = inspect.signature(fun).parameters
-    argnames = _ensure_tuple(argnames, str)
+    argnames = _ensure_str_tuple(argnames)
     argnums = tuple(
         i for i, (k, param) in enumerate(parameters.items())
-        if _is_positional(param) and k in argnames
+        if _is_possibly_positional(param) and k in argnames
     )
   elif argnames is None:
     assert argnums is not None
     parameters = inspect.signature(fun).parameters
-    argnums = _ensure_tuple(argnums, int)
+    argnums = _ensure_index_tuple(argnums)
     argnames = tuple(
         k for i, (k, param) in enumerate(parameters.items())
-        if _is_positional(param) and i in argnums
+        if _is_possibly_positional(param) and i in argnums
     )
   else:
     assert argnums is not None
     assert argnames is not None
-    argnums = _ensure_tuple(argnums, int)
-    argnames = _ensure_tuple(argnames, str)
+    argnums = _ensure_index_tuple(argnums)
+    argnames = _ensure_str_tuple(argnames)
   return argnums, argnames
 
-=======
 
 # TODO(jakevdp): merge this with _thread_local_state in jax.config
->>>>>>> ed16ad8c
 class _ThreadLocalState(threading.local):
 
   def __init__(self):
@@ -177,25 +163,15 @@
 
 _thread_local_state = _ThreadLocalState()
 
-<<<<<<< HEAD
+
 def jit(
-    fun: Callable,
+  fun: F,
     static_argnums: Union[int, Iterable[int]] = None,
     static_argnames: Union[str, Iterable[str]] = None,
-    device=None,
-    backend: Optional[str] = None,
-    donate_argnums: Union[int, Iterable[int]] = (),
-) -> Callable:
-=======
-
-def jit(
-  fun: F,
-  static_argnums: Union[int, Iterable[int]] = (),
   device: Optional[xc.Device] = None,
   backend: Optional[str] = None,
   donate_argnums: Union[int, Iterable[int]] = (),
 ) -> F:
->>>>>>> ed16ad8c
   """Sets up ``fun`` for just-in-time compilation with XLA.
 
   Args:
@@ -208,17 +184,6 @@
       why hash and equality operators must be defined.
     static_argnums: An int or collection of ints specifying which positional
       arguments to treat as static (compile-time constant). Operations that only
-<<<<<<< HEAD
-      depend on static arguments will be constant-folded. Calling the jitted
-      function with different values for these constants will trigger
-      recompilation. If not provided but ``static_argnames`` is set, the
-      default is based on calling ``inspect.signature(fun)`` to find
-      corresponding positional arguments.
-    static_argnames: A str or collection of strings specifying which named
-      arguments to treat as static (compile-time constant). If not provided but
-      ``static_argnums`` is set, the default is based on calling
-      ``inspect.signature(fun)`` to find corresponding named arguments.
-=======
       depend on static arguments will be constant-folded in Python (during
       tracing), and so the corresponding argument values can be any Python
       object. Static arguments should be hashable, meaning both ``__hash__`` and
@@ -227,8 +192,13 @@
       the jitted function is called with fewer positional arguments than
       indicated by ``static_argnums`` then an error is raised. Arguments that
       are not arrays or containers thereof must be marked as static.
-      Defaults to ().
->>>>>>> ed16ad8c
+      If not provided but ``static_argnames`` is set, the
+      default is based on calling ``inspect.signature(fun)`` to find
+      corresponding positional arguments.
+    static_argnames: A str or collection of strings specifying which named
+      arguments to treat as static (compile-time constant). If not provided but
+      ``static_argnums`` is set, the default is based on calling
+      ``inspect.signature(fun)`` to find corresponding named arguments.
     device: This is an experimental feature and the API is likely to change.
       Optional, the Device the jitted function will run on. (Available devices
       can be retrieved via :py:func:`jax.devices`.) The default is inherited from
@@ -263,28 +233,26 @@
    -0.85743 -0.78232  0.76827  0.59566 ]
   """
   if FLAGS.experimental_cpp_jit and config.omnistaging_enabled:
-    return _cpp_jit(fun, static_argnums, device, backend, donate_argnums)
+    return _cpp_jit(fun, static_argnums, static_argnames, device, backend,
+                    donate_argnums)
   else:
-    return _python_jit(fun, static_argnums, device, backend, donate_argnums)
+    return _python_jit(fun, static_argnums, static_argnames, device, backend,
+                       donate_argnums)
 
 
 def _python_jit(
     fun: F,
     static_argnums: Union[int, Iterable[int]] = (),
+    static_argnames: Union[str, Iterable[str]] = (),
     device: Optional[xc.Device] = None,
     backend: Optional[str] = None,
     donate_argnums: Union[int, Iterable[int]] = ()
 ) -> F:
   """The Python implementation of `jax.jit`, being slowly replaced by _cpp_jit."""
   _check_callable(fun)
-<<<<<<< HEAD
   static_argnums, static_argnames = _infer_argnums_and_argnames(
       fun, static_argnums, static_argnames)
-  donate_argnums = _ensure_tuple(donate_argnums, int)
-=======
-  static_argnums = _ensure_index_tuple(static_argnums)
   donate_argnums = _ensure_index_tuple(donate_argnums)
->>>>>>> ed16ad8c
   donate_argnums = rebase_donate_argnums(donate_argnums, static_argnums)
 
   @wraps(fun)
@@ -292,21 +260,7 @@
   def f_jitted(*args, **kwargs):
     if _jit_is_disabled():
       return fun(*args, **kwargs)
-<<<<<<< HEAD
-
     if max(donate_argnums, default=-1) >= len(args):
-      raise ValueError(
-          f"jitted function has donate_argnums={donate_argnums} "
-          f"but was called with only {len(args)} positional arguments.")
-
-    f = lu.wrap_init(fun)
-    f, dyn_args = apply_argnums(f, static_argnums, args)
-    f, dyn_kwargs = apply_argnames(f, static_argnames, kwargs)
-    args_flat, in_tree = tree_flatten((dyn_args, dyn_kwargs))
-    donated_invars = donation_vector(donate_argnums, dyn_args, dyn_kwargs)
-    for arg in args_flat: _check_arg(arg)
-=======
-    if max(static_argnums + donate_argnums, default=-1) >= len(args):
       raise ValueError(f"jitted function has static_argnums={static_argnums}, "
                        f"donate_argnums={donate_argnums} but "
                        f"was called with only {len(args)} positional arguments.")
@@ -315,7 +269,11 @@
       f, dyn_args = argnums_partial_except(f, static_argnums, args)
     else:
       dyn_args = args
-    args_flat, in_tree = tree_flatten((dyn_args, kwargs))
+    if static_argnames:
+      f, dyn_kwargs = argnames_partial_except(f, static_argnames, kwargs)
+    else:
+      dyn_kwargs = kwargs
+    args_flat, in_tree = tree_flatten((dyn_args, dyn_kwargs))
     if donate_argnums:
       donated_invars = donation_vector(donate_argnums, dyn_args, kwargs)
     else:
@@ -343,6 +301,7 @@
 def _cpp_jit(
     fun: F,
     static_argnums: Union[int, Iterable[int]] = (),
+    static_argnames: Union[str, Iterable[str]] = (),
     device: Optional[xc.Device] = None,
     backend: Optional[str] = None,
     donate_argnums: Union[int, Iterable[int]] = (),
@@ -357,7 +316,8 @@
   feature.
   """
   _check_callable(fun)
-  static_argnums = _ensure_index_tuple(static_argnums)
+  static_argnums, static_argnames = _infer_argnums_and_argnames(
+      fun, static_argnums, static_argnames)
   donate_argnums = _ensure_index_tuple(donate_argnums)
   donate_argnums = rebase_donate_argnums(donate_argnums, static_argnums)
 
@@ -370,16 +330,20 @@
     # An alternative would be for cache_miss to accept from C++ the arguments
     # (dyn_args, donated_invars, args_flat, in_tree), since otherwise we have
     # work/code that is redundant between C++ and Python. We can try that later.
-    if max(static_argnums + donate_argnums, default=-1) >= len(args):
-      msg = ("jitted function has static_argnums={}, donate_argnums={} but "
+    if max(donate_argnums, default=-1) >= len(args):
+      msg = ("jitted function has donate_argnums={} but "
              "was called with only {} positional arguments.")
-      raise ValueError(msg.format(static_argnums, donate_argnums, len(args)))
+      raise ValueError(msg.format(donate_argnums, len(args)))
     f = lu.wrap_init(fun)
     if static_argnums:
       f, dyn_args = argnums_partial_except(f, static_argnums, args)
     else:
       dyn_args = args
-    args_flat, in_tree = tree_flatten((dyn_args, kwargs))
+    if static_argnames:
+      f, dyn_kwargs = argnames_partial_except(f, static_argnames, kwargs)
+    else:
+      dyn_kwargs = kwargs
+    args_flat, in_tree = tree_flatten((dyn_args, dyn_kwargs))
     if donate_argnums:
       donated_invars = donation_vector(donate_argnums, dyn_args, kwargs)
     else:
@@ -387,7 +351,6 @@
 
     for arg in args_flat:
       _check_arg(arg)
->>>>>>> ed16ad8c
     flat_fun, out_tree = flatten_fun(f, in_tree)
     out_flat = xla.xla_call(
         flat_fun,
@@ -570,19 +533,9 @@
   return _thread_local_state.jit_is_disabled or config.read("jax_disable_jit")
 
 
-<<<<<<< HEAD
-def xla_computation(
-    fun: Callable,
-    static_argnums: Union[int, Iterable[int]] = None,
-    static_argnames: Union[str, Iterable[str]] = None,
-    axis_env: Optional[Sequence[Tuple[AxisName, int]]] = None,
-    backend: Optional[str] = None,
-    tuple_args: bool = False,
-    instantiate_const_outputs: bool = True,
-) -> Callable:
-=======
 def xla_computation(fun: Callable,
-                    static_argnums: Union[int, Iterable[int]] = (),
+                    static_argnums: Union[int, Iterable[int]] = None,
+                    static_argnames: Union[str, Iterable[str]] = None,
                     axis_env: Optional[Sequence[Tuple[AxisName, int]]] = None,
                     in_parts=None, out_parts=None,
                     backend: Optional[str] = None,
@@ -590,7 +543,6 @@
                     instantiate_const_outputs: Optional[bool] = None,
                     return_shape: bool = False,
                     donate_argnums: Union[int, Iterable[int]] = ()) -> Callable:
->>>>>>> ed16ad8c
   """Creates a function that produces its XLA computation given example args.
 
   Args:
@@ -721,17 +673,12 @@
   del instantiate_const_outputs  # Unused
 
   _check_callable(fun)
-<<<<<<< HEAD
   static_argnums, static_argnames = _infer_argnums_and_argnames(
       fun, static_argnums, static_argnames)
-  fun_name = getattr(fun, '__name__', 'unknown')
-=======
-  static_argnums = _ensure_index_tuple(static_argnums)
   donate_argnums = _ensure_index_tuple(donate_argnums)
   donate_argnums = rebase_donate_argnums(donate_argnums, static_argnums)
 
   fun_name = getattr(fun, "__name__", "unknown")
->>>>>>> ed16ad8c
 
   def make_axis_env(nreps):
     if axis_env is None:
@@ -744,32 +691,23 @@
   @wraps(fun)
   @api_boundary
   def computation_maker(*args, **kwargs):
-<<<<<<< HEAD
-    f = lu.wrap_init(fun)
-    f, _ = apply_argnums(f, static_argnums, args)
-    f, _ = apply_argnames(f, static_argnames, kwargs)
-    jax_args, in_tree = tree_flatten((args, kwargs))
-    jaxtree_fun, out_tree = flatten_fun(f, in_tree)
-    avals = map(abstractify, jax_args)
-    pvals = [pe.PartialVal.unknown(aval) for aval in avals]
-    jaxpr, _, consts = pe.trace_to_jaxpr(jaxtree_fun, pvals,
-                                         instantiate=instantiate_const_outputs,
-                                         stage_out=True)
-    jaxpr, _ = xla.apply_outfeed_rewriter(jaxpr)
-=======
-    if max(static_argnums + donate_argnums, default=-1) >= len(args):
-      raise ValueError(f"jitted function has static_argnums={static_argnums},"
-                       f" donate_argnums={donate_argnums} but "
-                       f"was called with only {len(args)} positional arguments.")
-
+    if max(donate_argnums, default=-1) >= len(args):
+      raise ValueError(
+          f"jitted function has donate_argnums={donate_argnums} but "
+          f"was called with only {len(args)} positional arguments."
+      )
     f = lu.wrap_init(fun)
     if static_argnums:
       f, dyn_args = argnums_partial_except(f, static_argnums, args)
     else:
       dyn_args = args
-    args_flat, in_tree = tree_flatten((dyn_args, kwargs))
+    if static_argnames:
+      f, dyn_kwargs = argnames_partial_except(f, static_argnames, kwargs)
+    else:
+      dyn_kwargs = kwargs
+    args_flat, in_tree = tree_flatten((dyn_args, dyn_kwargs))
     if donate_argnums:
-      donated_invars = donation_vector(donate_argnums, dyn_args, kwargs)
+      donated_invars = donation_vector(donate_argnums, dyn_args, dyn_kwargs)
     else:
       donated_invars = (False,) * len(args_flat)
 
@@ -791,7 +729,6 @@
           jaxtree_fun, pvals, instantiate=True, stage_out=True)  # type: ignore
       out_avals = [raise_to_shaped(pval.get_aval()) for pval in out_pvals]
     jaxpr = xla.apply_outfeed_rewriter(jaxpr)
->>>>>>> ed16ad8c
     axis_env_ = make_axis_env(xla.jaxpr_replicas(jaxpr))
     if out_parts is None:
       out_parts_flat = None
@@ -1641,15 +1578,9 @@
   # the given value.
 
   _check_callable(fun)
-<<<<<<< HEAD
-  axis_name = _TempAxisName(fun) if axis_name is None else axis_name
-  static_broadcasted_tuple = _ensure_tuple(static_broadcasted_argnums, int)
-  donate_tuple = rebase_donate_argnums(_ensure_tuple(donate_argnums, int),
-=======
   axis_name = core._TempAxisName(fun) if axis_name is None else axis_name
   static_broadcasted_tuple = _ensure_index_tuple(static_broadcasted_argnums)
   donate_tuple = rebase_donate_argnums(_ensure_index_tuple(donate_argnums),
->>>>>>> ed16ad8c
                                        static_broadcasted_tuple)
 
   @wraps(fun)
@@ -2047,13 +1978,6 @@
     return out_primal_py, vjp_py, tree_unflatten(aux_tree, aux)
 
 
-<<<<<<< HEAD
-def make_jaxpr(
-    fun: Callable,
-    static_argnums: Union[int, Iterable[int]] = None,
-    static_argnames: Union[str, Iterable[str]] = None,
-) -> Callable[..., core.TypedJaxpr]:
-=======
 def linear_transpose(fun: Callable, *primals) -> Callable:
   """Transpose a function that is promised to be linear.
 
@@ -2120,11 +2044,11 @@
 
 
 def make_jaxpr(fun: Callable,
-               static_argnums: Union[int, Iterable[int]] = (),
+               static_argnums: Union[int, Iterable[int]] = None,
+               static_argnames: Union[str, Iterable[str]] = None,
                axis_env: Optional[Sequence[Tuple[AxisName, int]]] = None,
                return_shape: bool = False,
                ) -> Callable[..., core.ClosedJaxpr]:
->>>>>>> ed16ad8c
   """Creates a function that produces its jaxpr given example args.
 
   Args:
@@ -2132,9 +2056,7 @@
       arguments and return value should be arrays, scalars, or standard Python
       containers (tuple/list/dict) thereof.
     static_argnums: See the :py:func:`jax.jit` docstring.
-<<<<<<< HEAD
     static_argnames: See the :py:func:`jax.jit` docstring.
-=======
     axis_env: Optional, a sequence of pairs where the first element is an axis
       name and the second element is a positive integer representing the size of
       the mapped axis with that name. This parameter is useful when lowering
@@ -2147,7 +2069,6 @@
       the output of ``fun`` and where the leaves are objects with ``shape`` and
       ``dtype`` attributes representing the corresponding types of the output
       leaves.
->>>>>>> ed16ad8c
 
   Returns:
     A wrapped version of ``fun`` that when applied to example arguments returns
@@ -2189,40 +2110,17 @@
     in (g,) }
   """
   _check_callable(fun)
-<<<<<<< HEAD
   static_argnums, static_argnames = _infer_argnums_and_argnames(
       fun, static_argnums, static_argnames)
-
-  def pv_like(x):
-    aval = xla.abstractify(x)
-    return pe.PartialVal.unknown(aval)
-=======
-  static_argnums = _ensure_index_tuple(static_argnums)
->>>>>>> ed16ad8c
 
   @wraps(fun)
   @api_boundary
   def jaxpr_maker(*args, **kwargs):
-<<<<<<< HEAD
-    f = lu.wrap_init(fun)
-    f, _ = apply_argnums(f, static_argnums, args)
-    f, _ = apply_argnames(f, static_argnames, kwargs)
-    jax_args, in_tree = tree_flatten((args, kwargs))
-    jaxtree_fun, out_tree = flatten_fun(f, in_tree)
-    in_pvals = map(pv_like, jax_args)
-    jaxpr, out_pvals, consts = pe.trace_to_jaxpr(
-        jaxtree_fun, in_pvals, instantiate=True, stage_out=True)
-    out_avals = map(raise_to_shaped, unzip2(out_pvals)[0])
-    in_avals = tuple(raise_to_shaped(in_aval) for in_aval, _ in in_pvals)
-    typed_jaxpr = core.TypedJaxpr(jaxpr, consts, in_avals, out_avals)
-    return typed_jaxpr
-
-  jaxpr_maker.__name__ = "make_jaxpr({})".format(jaxpr_maker.__name__)
-=======
     wrapped = lu.wrap_init(fun)
     if static_argnums:
-      dyn_argnums = [i for i in range(len(args)) if i not in static_argnums]
-      wrapped, args = argnums_partial(wrapped, dyn_argnums, args)
+      wrapped, _ = argnums_partial_except(wrapped, static_argnums, args)
+    if static_argnames:
+      wrapped, _ = argnames_partial_except(wrapped, static_argnames, kwargs)
     jax_args, in_tree = tree_flatten((args, kwargs))
     jaxtree_fun, out_tree = flatten_fun(wrapped, in_tree)
     in_avals = map(shaped_abstractify, jax_args)
@@ -2246,7 +2144,6 @@
     return closed_jaxpr
 
   jaxpr_maker.__name__ = f"make_jaxpr({jaxpr_maker.__name__})"
->>>>>>> ed16ad8c
   return jaxpr_maker
 
 
@@ -2790,26 +2687,7 @@
     return ans, vjpfun
   defvjp_all(fun, custom_vjp)
 
-<<<<<<< HEAD
-def custom_gradient(fun):
-  """This API is deprecated. See :py:func:`jax.custom_jvp` and :py:func:`jax.custom_vjp` instead."""
-
-  def primal_fun(*args, **kwargs):
-    ans, _ = fun(*args, **kwargs)
-    return ans
-  primal_fun = custom_transforms(primal_fun)
-  defvjp_all(primal_fun, fun)
-  return primal_fun
-
-T = TypeVar('T', int, str)
-
-def _ensure_tuple(x: Union[T, Iterable[T]], type_: Type[T]) -> Tuple[T, ...]:
-  return (x,) if isinstance(x, type_) else tuple(x)  # type: ignore
-
-def invertible(fun: Callable, concrete: bool = False) -> Callable:
-=======
 def invertible(fun: Callable) -> Callable:
->>>>>>> ed16ad8c
   """Asserts that the decorated function is invertible.
 
   Applying reverse-mode AD to a decorated function will use a more memory efficient
