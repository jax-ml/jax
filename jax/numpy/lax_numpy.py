--- conflicted
+++ resolved
@@ -539,7 +539,7 @@
         x1 = lax.mul(x1, x1)
     return ones_like(x1) if acc is None else acc
 
-  x1, x2 = _promote_args(onp.power, x1, x2)
+  x1, x2 = _promote_args(np.power, x1, x2)
   dtype = _dtype(x1)
   if not issubdtype(dtype, integer):
     return lax.pow(x1, x2)
@@ -651,7 +651,9 @@
   x = lax.bitcast_convert_type(x, int_type)
   return lax.convert_element_type(x >> (info.nexp + info.nmant), np.bool)
 
-@_wraps(onp.trapz)
+
+
+@_wraps(np.trapz)
 def trapz(y, x=None, dx=1.0, axis=-1):
   y = moveaxis(y, axis, -1)
   if x is not None:
@@ -662,22 +664,7 @@
   return 0.5 * (dx * (y[..., 1:] + y[..., :-1])).sum(-1)
 
 
-<<<<<<< HEAD
 @_wraps(np.trunc)
-=======
-@_wraps(onp.trapz)
-def trapz(y, x=None, dx=1.0, axis=-1):
-  y = moveaxis(y, axis, -1)
-  if x is not None:
-    if ndim(x) == 1:
-      dx = diff(x)
-    else:
-      dx = moveaxis(diff(x, axis=axis), axis, -1)
-  return 0.5 * (dx * (y[..., 1:] + y[..., :-1])).sum(-1)
-
-
-@_wraps(onp.trunc)
->>>>>>> cd966f28
 def trunc(x):
   return where(lax.lt(x, lax._const(x, 0)), lax.ceil(x), lax.floor(x))
 
