--- conflicted
+++ resolved
@@ -84,15 +84,12 @@
 def _H(x):
   return np.conj(_T(x))
 
-<<<<<<< HEAD
 def _T(x):
   return np.swapaxes(x, -1, -2)
 
 def _H(x):
   return np.conj(_T(x))
 
-=======
->>>>>>> 9ac7a317
 def symmetrize(x):
   return (x + _H(x)) / 2
 
@@ -213,7 +210,6 @@
   return v, w
 
 def eigh_translation_rule(c, operand, lower):
-<<<<<<< HEAD
   shape = c.GetShape(operand)
   dims = shape.dimensions()
   if dims[-1] == 0:
@@ -222,10 +218,6 @@
     n = len(dims)
     operand = c.Transpose(operand, list(range(n - 2)) + [n - 1, n - 2])
   return c.Eigh(operand)
-=======
-  raise NotImplementedError(
-      "Symmetric eigendecomposition is only implemented on the CPU and GPU backends")
->>>>>>> 9ac7a317
 
 def eigh_abstract_eval(operand, lower):
   if isinstance(operand, ShapedArray):
@@ -297,10 +289,6 @@
 
 xla.backend_specific_translations['gpu'][eigh_p] = partial(_eigh_cpu_gpu_translation_rule,
                                                            cusolver.syevd)
-<<<<<<< HEAD
-=======
-batching.primitive_batchers[eigh_p] = eigh_batching_rule
->>>>>>> 9ac7a317
 
 triangular_solve_dtype_rule = partial(binop_dtype_rule, _input_dtype,
                                       (_float | _complex, _float | _complex), 'triangular_solve')
@@ -325,21 +313,12 @@
 
 def triangular_solve_jvp_rule_a(g_a, ans, a, b, left_side, lower, transpose_a, conjugate_a,
                                 unit_diagonal):
-<<<<<<< HEAD
   m, n = b.shape[-2:]
-=======
-  if g_a is ad_util.zero:
-    return ad_util.zero
->>>>>>> 9ac7a317
   k = 1 if unit_diagonal else 0
   g_a = np.tril(g_a, k=-k) if lower else np.triu(g_a, k=k)
   g_a = lax.neg(g_a)
   g_a = np.swapaxes(g_a, -1, -2) if transpose_a else g_a
   g_a = np.conj(g_a) if conjugate_a else g_a
-<<<<<<< HEAD
-=======
-  tmp = triangular_solve(a, g_a, left_side, lower, transpose_a, conjugate_a, unit_diagonal)
->>>>>>> 9ac7a317
   dot = lax.dot if g_a.ndim == 2 else lax.batch_matmul
 
   def a_inverse(rhs):
@@ -366,16 +345,11 @@
   # Triangular solve is nonlinear in its first argument and linear in its second
   # argument, analogous to `div` but swapped.
   assert a is not ad.undefined_primal and b is ad.undefined_primal
-<<<<<<< HEAD
   if cotangent is ad_util.zero:
     cotangent_b = ad_util.zero
   else:
     cotangent_b = triangular_solve(a, cotangent, left_side, lower, not transpose_a, conjugate_a,
                                    unit_diagonal)
-=======
-  cotangent_b = triangular_solve(a, cotangent, left_side, lower, not transpose_a, conjugate_a,
-                                 unit_diagonal)
->>>>>>> 9ac7a317
   return [None, cotangent_b]
 
 def triangular_solve_batching_rule(batched_args, batch_dims, left_side, lower, transpose_a,
@@ -535,12 +509,6 @@
   a_dot, = tangents
   lu, pivots = lu_p.bind(a)
 
-<<<<<<< HEAD
-=======
-  if a_dot is ad_util.zero:
-    return (core.pack((lu, pivots)), ad.TangentTuple((ad_util.zero, ad_util.zero)))
-
->>>>>>> 9ac7a317
   a_shape = np.shape(a)
   m, n = a_shape[-2:]
   dtype = lax.dtype(a)
