--- conflicted
+++ resolved
@@ -40,11 +40,7 @@
 from ._src.util import (safe_zip, safe_map, curry, prod, partialmethod,
                         tuple_insert, tuple_delete, cache, as_hashable_function,
                         HashableFunction)
-<<<<<<< HEAD
-import jax._src.pretty_printer as pp
-=======
 from ._src.pprint_util import pp, vcat, PrettyPrint
->>>>>>> 4f155a32
 
 from ._src import traceback_util
 traceback_util.register_exclusion(__file__)
