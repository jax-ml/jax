sudo: false
notifications:
  email: false
dist: xenial
language: python
python:
  - "2.7"
  - "3.6"
env:
  - JAX_ENABLE_X64=0 JAX_NUM_GENERATED_CASES=25
  - JAX_ENABLE_X64=1 JAX_NUM_GENERATED_CASES=25
matrix:
  include:
    - python: "3.7"
      env: JAX_ENABLE_X64=1 JAX_ONLY_DOCUMENTATION=true

before_install:
  - if [[ "$TRAVIS_PYTHON_VERSION" == "2.7" ]]; then
      wget https://repo.continuum.io/miniconda/Miniconda2-latest-Linux-x86_64.sh -O miniconda.sh;
    else
      wget https://repo.continuum.io/miniconda/Miniconda3-latest-Linux-x86_64.sh -O miniconda.sh;
    fi
  - bash miniconda.sh -b -p $HOME/miniconda
  - export PATH="$HOME/miniconda/bin:$PATH"
  - conda update --yes conda
  - conda config --add channels conda-forge
install:
  - conda install --yes python=$TRAVIS_PYTHON_VERSION pip six protobuf>=3.6.0 absl-py opt_einsum numpy scipy pytest-xdist fastcache
  - pip install jaxlib
  - pip install -v .
  # The following are needed to test the Colab notebooks and the documentation building
  - if [[ "$JAX_ONLY_DOCUMENTATION" != "" ]]; then
      conda install --yes -c conda-forge pandoc ipykernel;
      conda install --yes sphinx sphinx_rtd_theme nbsphinx jupyter_client matplotlib;
    fi
script:
<<<<<<< HEAD
  - pytest -n 1 tests examples -W ignore
  - if [[ "$TRAVIS_PYTHON_VERSION" > "3" ]]; then
=======
  - if [[ "$JAX_ONLY_DOCUMENTATION" == "" ]]; then
      pytest -n 1 tests examples -W ignore ;
    else
>>>>>>> 858a4119
      sphinx-build -b html -D nbsphinx_execute=always docs docs/build/html;
    fi<|MERGE_RESOLUTION|>--- conflicted
+++ resolved
@@ -34,13 +34,8 @@
       conda install --yes sphinx sphinx_rtd_theme nbsphinx jupyter_client matplotlib;
     fi
 script:
-<<<<<<< HEAD
-  - pytest -n 1 tests examples -W ignore
-  - if [[ "$TRAVIS_PYTHON_VERSION" > "3" ]]; then
-=======
   - if [[ "$JAX_ONLY_DOCUMENTATION" == "" ]]; then
       pytest -n 1 tests examples -W ignore ;
     else
->>>>>>> 858a4119
       sphinx-build -b html -D nbsphinx_execute=always docs docs/build/html;
     fi