--- conflicted
+++ resolved
@@ -8,19 +8,9 @@
 PLEASE REMEMBER TO CHANGE THE '..main' WITH AN ACTUAL TAG in GITHUB LINK.
 -->
 
-<<<<<<< HEAD
-## jax 0.2.22 (Unreleased)
-* [GitHub
-  commits](https://github.com/google/jax/compare/jax-v0.2.21...main).
-
-## jax 0.2.21 (Sept 23, 2021)
-* [GitHub
-  commits](https://github.com/google/jax/compare/jax-v0.2.20...jax-v0.2.21).
-=======
 ## jax 0.2.21 (Unreleased)
 * [GitHub
   commits](https://github.com/google/jax/compare/jax-v0.2.20...main).
->>>>>>> 4f155a32
 * Breaking Changes
   * `jax.api` has been removed. Functions that were available as `jax.api.*`
     were aliases for functions in `jax.*`; please use the functions in
@@ -40,12 +30,6 @@
     perform shape or index computations that must be known statically; the
     workaround is to perform such computations using classic NumPy arrays
     instead.
-<<<<<<< HEAD
-  * `jnp.ndarray` is now a true base-class for JAX arrays. In particular, this
-    means that for a standard numpy array `x`, `isinstance(x, jnp.ndarray)` will
-    now return `False` ({jax-issue}`7927`).
-=======
->>>>>>> 4f155a32
 * New features:
   * Added {func}`jax.numpy.insert` implementation ({jax-issue}`#7936`).
 
