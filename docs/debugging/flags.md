---
jupytext:
  formats: md:myst
  text_representation:
    extension: .md
    format_name: myst
    format_version: 0.13
    jupytext_version: 1.16.4
kernelspec:
  display_name: Python 3
  language: python
  name: python3
---

(debugging-flags)=
# JAX debugging flags

<!--* freshness: { reviewed: '2025-10-28' } *-->

JAX offers flags and context managers that enable catching errors more easily.

## `jax_debug_nans` configuration option and context manager

**Summary:** Enable the `jax_debug_nans` flag to automatically detect when NaNs are produced in `jax.jit`-compiled code.

`jax_debug_nans` is a JAX flag that when enabled, will cause computations to error-out immediately on production of a NaN. Switching this option on adds a NaN check to every floating point type value produced by XLA. That means values are pulled back to the host and checked as ndarrays for every primitive operation not under an `@jax.jit`.

For code under an `@jax.jit`, the output of every `@jax.jit` function is checked and if a NaN is present it will re-run the function in de-optimized op-by-op mode, effectively removing one level of `@jax.jit` at a time.

There could be tricky situations that arise, like NaNs that only occur under a `@jax.jit` but don't get produced in de-optimized mode. In that case you'll see a warning message print out but your code will continue to execute.

If the NaNs are being produced in the backward pass of a gradient evaluation, when an exception is raised several frames up in the stack trace you will be in the backward_pass function, which is essentially a simple jaxpr interpreter that walks the sequence of primitive operations in reverse.

### Usage

If you want to trace where NaNs are occurring in your functions or gradients, you can turn on the NaN-checker by doing one of:
* running your code inside the `jax.debug_nans` context manager, using `with jax.debug_nans(True):`;
* setting the `JAX_DEBUG_NANS=True` environment variable;
* adding `jax.config.update("jax_debug_nans", True)` near the top of your main file;
* adding `jax.config.parse_flags_with_absl()` to your main file, then set the option using a command-line flag like `--jax_debug_nans=True`;

### Example(s)

```{code-cell}
import jax
import jax.numpy as jnp
import traceback
jax.config.update("jax_debug_nans", True)

def f(x):
  w = 3 * jnp.square(x)
  return jnp.log(-w)

# The stack trace is very long so only print a couple lines.
try:
  f(5.)
except FloatingPointError as e:
  print(traceback.format_exc(limit=2))
```

The NaN generated was caught. By running `%debug`, we can get a post-mortem debugger. This also works with functions under `@jax.jit`, as the example below shows.

```{code-cell}
:tags: [raises-exception]

jax.jit(f)(5.)
```

When this code sees a NaN in the output of an `@jax.jit` function, it calls into the de-optimized code, so we still get a clear stack trace. And we can run a post-mortem debugger with `%debug` to inspect all the values to figure out the error.

The `jax.debug_nans` context manager can be used to activate/deactivate NaN debugging. Since we activated it above with `jax.config.update`, let's deactivate it:

```{code-cell}
with jax.debug_nans(False):
  print(jax.jit(f)(5.))
```

#### Strengths and limitations of `jax_debug_nans`
##### Strengths
* Easy to apply
* Precisely detects where NaNs were produced
* Throws a standard Python exception and is compatible with PDB postmortem

##### Limitations
* Re-running functions eagerly can be slow. You shouldn't have the NaN-checker on if you're not debugging, as it can introduce lots of device-host round-trips and performance regressions.
* Errors on false positives (e.g. intentionally created NaNs)

## `jax_debug_infs` configuration option and context manager

`jax_debug_infs` works similarly to `jax_debug_nans`. `jax_debug_infs` often needs to be combined with `jax_disable_jit`, since Infs might not cascade to the output like NaNs. Alternatively, `jax.experimental.checkify` may be used to find Infs in intermediates.

Full documentation of `jax_debug_infs` is forthcoming.
<!-- https://github.com/jax-ml/jax/issues/17722 -->

## `jax_disable_jit` configuration option and context manager

**Summary:** Enable the `jax_disable_jit` flag to disable JIT-compilation, enabling use of traditional Python debugging tools like `print` and `pdb`

`jax_disable_jit` is a JAX flag that when enabled, disables JIT-compilation throughout JAX (including in control flow functions like `jax.lax.cond` and `jax.lax.scan`).

### Usage

You can disable JIT-compilation by:
* setting the `JAX_DISABLE_JIT=True` environment variable;
* adding `jax.config.update("jax_disable_jit", True)` near the top of your main file;
* adding `jax.config.parse_flags_with_absl()` to your main file, then set the option using a command-line flag like `--jax_disable_jit=True`;

### Examples

```python
import jax
jax.config.update("jax_disable_jit", True)

def f(x):
  y = jnp.log(x)
  if jnp.isnan(y):
    breakpoint()
  return y
jax.jit(f)(-2.)  # ==> Enters PDB breakpoint!
```

#### Strengths and limitations of `jax_disable_jit`

##### Strengths
* Easy to apply
* Enables use of Python's built-in `breakpoint` and `print`
* Throws standard Python exceptions and is compatible with PDB postmortem

##### Limitations
<<<<<<< HEAD
* Running functions without JIT-compilation can be slow
=======
* Not compatible with `jax.pmap` or `jax.pjit`
* Running functions without JIT-compilation can be slow

## `jax_debug_infs` configuration option and context manager

**Summary:** Enable the `jax_debug_infs` flag to automatically detect when infinities (infs) are produced in `jax.jit`-compiled code.

`jax_debug_infs` is a JAX flag that, when enabled, raises an error when an infinite value is detected in computations. Similar to `jax_debug_nans`, it has special handling for JIT-compiled functions—when an infinite output is detected, the function is re-run eagerly (without compilation) to pinpoint the specific primitive that caused the issue.

### Usage

To detect infinite values in your functions, enable the flag using one of the following methods:
* Set the `JAX_DEBUG_INFS=True` environment variable;
* Add `jax.config.update("jax_debug_infs", True)` near the top of your main file;
* Add `jax.config.parse_flags_with_absl()` to your main file, then set the option using a command-line flag like `--jax_debug_infs=True`;

### Example

```python
import jax
import jax.numpy as jnp

jax.config.update("jax_debug_infs", True)

def f(x):
  return 1.0 / x

jax.jit(f)(0.)  # ==> raises FloatingPointError exception!
```

#### Strengths and limitations of `jax_debug_infs`

##### Strengths
* Easy to apply
* Precisely detects where infinities were produced
* Throws a standard Python exception and is compatible with PDB postmortem

##### Limitations
* Not compatible with `jax.pmap` or `jax.pjit`
* Re-running functions eagerly can be slow
* Errors on false positives (e.g., intentionally created infinities)

### Additional Note:
`jax_debug_infs` is often used in combination with `jax_disable_jit` since infinities might not always propagate to the output like NaNs do. Alternatively, `checkify` can be used to detect infinities in intermediate computations.
>>>>>>> 2f29d4ee
<|MERGE_RESOLUTION|>--- conflicted
+++ resolved
@@ -127,10 +127,6 @@
 * Throws standard Python exceptions and is compatible with PDB postmortem
 
 ##### Limitations
-<<<<<<< HEAD
-* Running functions without JIT-compilation can be slow
-=======
-* Not compatible with `jax.pmap` or `jax.pjit`
 * Running functions without JIT-compilation can be slow
 
 ## `jax_debug_infs` configuration option and context manager
@@ -173,5 +169,4 @@
 * Errors on false positives (e.g., intentionally created infinities)
 
 ### Additional Note:
-`jax_debug_infs` is often used in combination with `jax_disable_jit` since infinities might not always propagate to the output like NaNs do. Alternatively, `checkify` can be used to detect infinities in intermediate computations.
->>>>>>> 2f29d4ee
+`jax_debug_infs` is often used in combination with `jax_disable_jit` since infinities might not always propagate to the output like NaNs do. Alternatively, `checkify` can be used to detect infinities in intermediate computations.